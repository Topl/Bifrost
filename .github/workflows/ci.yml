name: Continuous Integration

on:
  pull_request:
    branches: ['*']
  push:
    branches: [dev, main]

jobs:
  build:
    name: Build and Test
    strategy:
      matrix:
        os: [ubuntu-latest]
<<<<<<< HEAD
        scala: [2.12.15]
=======
>>>>>>> 2e01a5fa
        java: [graalvm-ce-java11@21.0.0]
    runs-on: ${{ matrix.os }}
    steps:
      - name: Checkout current branch (full)
        uses: actions/checkout@v2
        with:
          fetch-depth: 0

      - name: Setup Java
        uses: olafurpg/setup-scala@v10
        with:
          java-version: ${{ matrix.java }}

      - name: Cache sbt
        uses: actions/cache@v2
        with:
          path: |
            ~/.sbt
            ~/.ivy2/cache
            ~/.coursier/cache/v1
            ~/.cache/coursier/v1
            ~/AppData/Local/Coursier/Cache/v1
            ~/Library/Caches/Coursier/v1
          key: ${{ runner.os }}-sbt-cache-v2-${{ hashFiles('**/*.sbt') }}-${{ hashFiles('project/build.properties') }}

      - name: Compile and Test
        run: sbt checkPR<|MERGE_RESOLUTION|>--- conflicted
+++ resolved
@@ -12,10 +12,6 @@
     strategy:
       matrix:
         os: [ubuntu-latest]
-<<<<<<< HEAD
-        scala: [2.12.15]
-=======
->>>>>>> 2e01a5fa
         java: [graalvm-ce-java11@21.0.0]
     runs-on: ${{ matrix.os }}
     steps:
