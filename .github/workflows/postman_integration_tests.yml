name: Postman Integration Tests

on:
  pull_request:
<<<<<<< HEAD
    branches: [main]
=======
    branches: [dev, main, release-*, rc-*]
>>>>>>> 0f8363ce

jobs:

  build:
    name: Run Integration Tests

    runs-on: ubuntu-latest

    steps:
    - name: Checkout Bifrost
      uses: actions/checkout@v2

    - name: Setup Java and Scala
      uses: olafurpg/setup-scala@v10
      with:
        java-version: graalvm-ce-java11@21.1.0
        
    - name: Stage Docker Image
      run: sbt bifrost/docker:stage

    - name: Integration Tests
      run: docker-compose -f ./node/src/it/resources/postman-tests/docker-compose.yml up --exit-code-from postman
      <|MERGE_RESOLUTION|>--- conflicted
+++ resolved
@@ -2,11 +2,7 @@
 
 on:
   pull_request:
-<<<<<<< HEAD
-    branches: [main]
-=======
     branches: [dev, main, release-*, rc-*]
->>>>>>> 0f8363ce
 
 jobs:
 
