package co.topl.codecs.json.tetra

import cats.data.Chain
import cats.implicits._
<<<<<<< HEAD
import co.topl.codecs.bytes.tetra.instances._
import co.topl.codecs.bytes.typeclasses.implicits._
=======
import co.topl.codecs.bytes.scodecs.valuetypes.{byteCodec, bytesCodec, tupleCodec}
import co.topl.crypto.hash.blake2b256
>>>>>>> 849fa241
import co.topl.models._
import co.topl.models.utility.HasLength.instances._
import co.topl.models.utility.Lengths._
import co.topl.models.utility.StringDataTypes.Latin1Data
import co.topl.models.utility.{HasLength, Length, Lengths, Sized}
import io.circe._
<<<<<<< HEAD
import io.circe.generic.semiauto._
import io.circe.syntax._
=======
import io.circe.generic.semiauto.{deriveDecoder, deriveEncoder}
import io.circe.syntax.EncoderOps
import scodec.bits.ByteVector
import scodec.{Codec => ScodecCodec}
import shapeless.{::, HNil}
>>>>>>> 849fa241

import scala.collection.immutable.ListSet

trait ModelsJsonCodecs {

  implicit val bytesEncoder: Encoder[Bytes] =
    _.toBase58.asJson

  implicit val bytesDecoder: Decoder[Bytes] =
    h => h.as[String].flatMap(Bytes.fromBase58(_).toRight(DecodingFailure("Not base58", Nil)))

  implicit def sizedStrictDecoder[T: HasLength: Decoder, L <: Length](implicit l: L): Decoder[Sized.Strict[T, L]] =
    _.as[T].flatMap(t => Sized.strict[T, L](t).leftMap(f => DecodingFailure(f.toString, Nil)))

  implicit def sizedStrictEncoder[T: Encoder, L <: Length]: Encoder[Sized.Strict[T, L]] =
    _.data.asJson

  implicit def sizedMaxDecoder[T: HasLength: Decoder, L <: Length](implicit l: L): Decoder[Sized.Max[T, L]] =
    _.as[T].flatMap(t => Sized.max[T, L](t).leftMap(f => DecodingFailure(f.toString, Nil)))

  implicit def sizedMaxEncoder[T: Encoder, L <: Length]: Encoder[Sized.Max[T, L]] =
    _.data.asJson

  implicit val typedBytesEncoder: Encoder[TypedBytes] =
    bytes => bytes.allBytes.asJson

<<<<<<< HEAD
  implicit val typedBytesDecoder: Decoder[TypedBytes] =
    h => h.as[Bytes].map(TypedBytes(_))
=======
  implicit def sizedMaxDecoder[T: Decoder: HasLength, L <: Length](implicit
    length: L
  ): Decoder[Sized.Max[T, L]] =
    cursor =>
      for {
        value <- cursor.as[T]
        sized <- Sized
          .max[T, L](value)
          .leftMap(failure => DecodingFailure(s"invalid value $value with length ${failure.length}", cursor.history))
      } yield sized
>>>>>>> 849fa241

  implicit val typedEvidenceEncoder: Encoder[TypedEvidence] =
    bytes => bytes.allBytes.asJson

<<<<<<< HEAD
  implicit val spendingAddressEncoder: Encoder[SpendingAddress] =
    t => t.immutableBytes.asJson

  implicit val spendingAddressDecoder: Decoder[SpendingAddress] =
    t => t.as[Bytes].flatMap(_.decodeImmutable[SpendingAddress].leftMap(e => DecodingFailure(e, Nil)))

  implicit val fullAddressEncoder: Encoder[FullAddress] =
    t => t.immutableBytes.asJson

  implicit val fullAddressDecoder: Decoder[FullAddress] =
    t => t.as[Bytes].flatMap(_.decodeImmutable[FullAddress].leftMap(e => DecodingFailure(e, Nil)))
=======
  implicit def sizedStrictDecoder[T: Decoder: HasLength, L <: Length](implicit length: L): Decoder[Sized.Strict[T, L]] =
    cursor =>
      for {
        value <- cursor.as[T]
        sized <- Sized
          .strict[T, L](value)
          .leftMap(failure => DecodingFailure(s"invalid value $value with length ${failure.length}", cursor.history))
      } yield sized

  implicit val networkPrefixEncoder: Encoder[NetworkPrefix] = Encoder[Byte].contramap(_.value)
  implicit val networkPrefixDecoder: Decoder[NetworkPrefix] = Decoder[Byte].map(byte => NetworkPrefix(byte))

  implicit val dionAddressEncoder: Encoder[DionAddress] =
    address => dionAddressWithChecksum(address).toBase58.asJson

  private val sizedStrictBytes4BytesCodec: ScodecCodec[Sized.Strict[Bytes, Lengths.`4`.type]] =
    bytesCodec(4)
      .xmap[Sized.Strict[Bytes, Lengths.`4`.type]](
        bytes => Sized.strictUnsafe(ByteVector(bytes)),
        sizedBytes => sizedBytes.data.toArray
      )

  private val dionAddressBytesCodec: ScodecCodec[DionAddress] =
    (byteCodec :: byteCodec :: bytesCodec(32))
      .xmapc[DionAddress] { case netPrefix :: evidenceTypePrefix :: evidenceBytes :: HNil =>
        DionAddress(
          NetworkPrefix(netPrefix),
          TypedEvidence(evidenceTypePrefix, Sized.strictUnsafe(ByteVector(evidenceBytes)))
        )
      }(dionAddress =>
        dionAddress.networkPrefix.value :: dionAddress.typedEvidence.typePrefix :: dionAddress.typedEvidence.evidence.data.toArray :: HNil
      )

  implicit def dionAddressDecoder(implicit networkPrefix: NetworkPrefix): Decoder[DionAddress] =
    cursor =>
      for {
        addressString <- cursor.as[String]
        bytes <-
          Bytes
            .fromBase58(addressString)
            .toRight(DecodingFailure("address is an invalid base-58 string", cursor.history))
        (address, checksum) <-
          tupleCodec(dionAddressBytesCodec, sizedStrictBytes4BytesCodec)
            .decode(bytes.toBitVector)
            .toEither
            .map(_.value)
            .leftMap(failure => DecodingFailure(s"failed to decode bytes: $failure", cursor.history))
        _ <- Either.cond(
          address.networkPrefix.value == networkPrefix.value,
          (),
          DecodingFailure("incorrect network prefix", cursor.history)
        )
        _ <- Either.cond(isValidChecksum(address, checksum), (), DecodingFailure("invalid checksum", cursor.history))
      } yield address
>>>>>>> 849fa241

  implicit val verificationKeysCurve25519Encoder: Encoder[VerificationKeys.Curve25519] =
    t => t.bytes.data.toBase58.asJson

  implicit val verificationKeysCurve25519Decoder: Decoder[VerificationKeys.Curve25519] =
    Decoder[Sized.Strict[Bytes, VerificationKeys.Curve25519.Length]].map(VerificationKeys.Curve25519.apply)

  implicit val verificationKeysEd25519Encoder: Encoder[VerificationKeys.Ed25519] =
    t => t.bytes.data.toBase58.asJson

  implicit val verificationKeysEd25519Decoder: Decoder[VerificationKeys.Ed25519] =
    Decoder[Sized.Strict[Bytes, VerificationKeys.Ed25519.Length]].map(VerificationKeys.Ed25519.apply)

  implicit val verificationKeysExtendedEd25519Encoder: Encoder[VerificationKeys.ExtendedEd25519] =
    t =>
      Json.obj(
        "vk"        -> t.vk.bytes.data.toBase58.asJson,
        "chainCode" -> t.chainCode.data.toBase58.asJson
      )

  implicit val verificationKeysExtendedEd25519Decoder: Decoder[VerificationKeys.ExtendedEd25519] =
    hcursor =>
      for {
        vk <- hcursor.downField("vk").as[VerificationKeys.Ed25519]
        chainCode <- hcursor
          .downField("chainCode")
          .as[Sized.Strict[Bytes, VerificationKeys.ExtendedEd25519.ChainCodeLength]]
      } yield VerificationKeys.ExtendedEd25519(vk, chainCode)

  implicit val propositionsKnowledgeCurve25519Encoder: Encoder[Propositions.Knowledge.Curve25519] =
    deriveEncoder

  implicit val propositionsKnowledgeCurve25519Decoder: Decoder[Propositions.Knowledge.Curve25519] =
    deriveDecoder

  implicit val propositionsKnowledgeEd25519Encoder: Encoder[Propositions.Knowledge.Ed25519] =
    deriveEncoder

  implicit val propositionsKnowledgeEd25519Decoder: Decoder[Propositions.Knowledge.Ed25519] =
    deriveDecoder

  implicit val propositionsKnowledgeExtendedEd25519Encoder: Encoder[Propositions.Knowledge.ExtendedEd25519] =
    deriveEncoder

  implicit val propositionsKnowledgeExtendedEd25519Decoder: Decoder[Propositions.Knowledge.ExtendedEd25519] =
    deriveDecoder

  implicit def propositionEncoder: Encoder[Proposition] = {
    case Propositions.PermanentlyLocked =>
      Json.obj("propositionType" -> "PermanentlyLocked".asJson)
    case Propositions.Knowledge.Curve25519(k) =>
      Json.obj("propositionType" -> "Knowledge.Curve25519".asJson, "key" -> k.bytes.data.asJson)
    case Propositions.Knowledge.Ed25519(k) =>
      Json.obj("propositionType" -> "Knowledge.Ed25519".asJson, "key" -> k.bytes.data.asJson)
    case Propositions.Knowledge.ExtendedEd25519(k) =>
      Json.obj(
        "propositionType" -> "Knowledge.ExtendedEd25519".asJson,
        "key" -> Json.obj(
          "vk"        -> k.vk.bytes.data.asJson,
          "chainCode" -> k.chainCode.data.asJson
        )
      )
    case Propositions.Knowledge.HashLock(digest) =>
      Json.obj(
        "propositionType" -> "Knowledge.HashLock".asJson,
        "digest"          -> digest.data.asJson
      )
    case Propositions.Compositional.Threshold(threshold, propositions) =>
      Json.obj(
        "propositionType" -> "Compositional.Threshold".asJson,
        "threshold"       -> threshold.asJson,
        "propositions"    -> propositions.toList.asJson(Encoder.encodeList(propositionEncoder))
      )
    case Propositions.Compositional.And(a, b) =>
      Json.obj(
        "propositionType" -> "Compositional.And".asJson,
        "a"               -> a.asJson(propositionEncoder),
        "b"               -> b.asJson(propositionEncoder)
      )
    case Propositions.Compositional.Or(a, b) =>
      Json.obj(
        "propositionType" -> "Compositional.Or".asJson,
        "a"               -> a.asJson(propositionEncoder),
        "b"               -> b.asJson(propositionEncoder)
      )
    case Propositions.Compositional.Not(a) =>
      Json.obj(
        "propositionType" -> "Compositional.Not".asJson,
        "a"               -> a.asJson(propositionEncoder)
      )
    case Propositions.Contextual.HeightLock(height) =>
      Json.obj(
        "propositionType" -> "Contextual.HeightLock".asJson,
        "height"          -> height.asJson
      )
    case Propositions.Contextual.RequiredTransactionIO(boxes) =>
      Json.obj(
        "propositionType" -> "Contextual.RequiredTransactionIO".asJson,
        "requirements" -> boxes.map { requirement =>
          Json.obj(
            "box" -> requirement.box.asJson,
            "location" -> (requirement.location match {
              case _: BoxLocations.Input  => "input"
              case _: BoxLocations.Output => "output"
            }).asJson,
            "index" -> (requirement.location match {
              case BoxLocations.Input(index)  => index
              case BoxLocations.Output(index) => index
            }).asJson
          )
        }.asJson
      )
  }

  implicit val propositionDecoder: Decoder[Proposition] =
    hcursor =>
      hcursor.downField("propositionType").as[String].flatMap {
        case "PermanentlyLocked"         => Propositions.PermanentlyLocked.asRight
        case "Knowledge.Curve25519"      => hcursor.downField("key").as[Propositions.Knowledge.Curve25519]
        case "Knowledge.Ed25519"         => hcursor.downField("key").as[Propositions.Knowledge.Ed25519]
        case "Knowledge.ExtendedEd25519" => hcursor.downField("key").as[Propositions.Knowledge.ExtendedEd25519]
        case "Compositional.Threshold" =>
          (
            hcursor.downField("threshold").as[Int],
            hcursor
              .downField("propositions")
              .as[ListSet[Proposition]](Decoder.decodeList(propositionDecoder).map(ListSet.empty[Proposition] ++ _))
          ).mapN((threshold, propositions) => Propositions.Compositional.Threshold(threshold, propositions))
        case "Compositional.And" =>
          (
            hcursor.downField("a").as[Proposition](propositionDecoder),
            hcursor.downField("b").as[Proposition](propositionDecoder)
          ).mapN((a, b) => Propositions.Compositional.And(a, b))
        case "Compositional.Or" =>
          (
            hcursor.downField("a").as[Proposition](propositionDecoder),
            hcursor.downField("b").as[Proposition](propositionDecoder)
          ).mapN((a, b) => Propositions.Compositional.Or(a, b))
        case "Contextual.HeightLock" =>
          hcursor.downField("height").as[Long].map(Propositions.Contextual.HeightLock.apply)
      }

  implicit def proofEncoder: Encoder[Proof] = {
    case Proofs.Undefined =>
      Json.obj(
        "proofType" -> "False".asJson
      )
    case Proofs.Knowledge.Curve25519(bytes) =>
      Json.obj(
        "proofType" -> "Knowledge.Curve25519".asJson,
        "signature" -> bytes.data.asJson
      )
    case Proofs.Knowledge.Ed25519(bytes) =>
      Json.obj(
        "proofType" -> "Knowledge.Ed25519".asJson,
        "signature" -> bytes.data.asJson
      )
    case Proofs.Knowledge.VrfEd25519(bytes) =>
      Json.obj(
        "proofType" -> "Knowledge.VrfEd25519".asJson,
        "signature" -> bytes.data.asJson
      )
    case p: Proofs.Knowledge.KesProduct =>
      Json.obj(
        "proofType" -> "Knowledge.KesProduct".asJson,
        "signature" -> p.immutableBytes.asJson
      )
    case p: Proofs.Knowledge.KesSum =>
      Json.obj(
        "proofType" -> "Knowledge.KesSum".asJson,
        "signature" -> p.immutableBytes.asJson
      )
    case Proofs.Knowledge.HashLock(value) =>
      Json.obj(
        "proofType" -> "Knowledge.HashLock".asJson,
        "value"     -> value.asJson
      )
    case Proofs.Compositional.Threshold(proofs) =>
      Json.obj(
        "proofType" -> "Compositional.Threshold".asJson,
        "proofs"    -> proofs.asJson(Encoder.encodeList(proofEncoder))
      )
    case Proofs.Compositional.And(a, b) =>
      Json.obj(
        "proofType" -> "Compositional.And".asJson,
        "a"         -> a.asJson(proofEncoder),
        "b"         -> b.asJson(proofEncoder)
      )
    case Proofs.Compositional.Or(a, b) =>
      Json.obj(
        "proofType" -> "Compositional.Or".asJson,
        "a"         -> a.asJson(proofEncoder),
        "b"         -> b.asJson(proofEncoder)
      )
    case Proofs.Compositional.Not(a) =>
      Json.obj(
        "proofType" -> "Compositional.Not".asJson,
        "a"         -> a.asJson(proofEncoder)
      )
    case Proofs.Contextual.HeightLock() =>
      Json.obj(
        "proofType" -> "Contextual.HeightLock".asJson
      )
    case Proofs.Contextual.RequiredTransactionIO() =>
      Json.obj(
        "proofType" -> "Contextual.RequiredTransactionIO".asJson
      )
  }

  implicit val proofsKnowledgeCurve25519Decoder: Decoder[Proofs.Knowledge.Curve25519] = deriveDecoder

  implicit val proofsKnowledgeCurveEd25519Decoder: Decoder[Proofs.Knowledge.Ed25519] = deriveDecoder

  implicit def proofDecoder: Decoder[Proof] =
    hcursor =>
      hcursor.downField("proofType").as[String].flatMap {
        case "False"                => Proofs.Undefined.asRight[DecodingFailure]
        case "Knowledge.Curve25519" => hcursor.downField("signature").as[Proofs.Knowledge.Curve25519]
        case "Knowledge.Ed25519"    => hcursor.downField("signature").as[Proofs.Knowledge.Ed25519]
        case "Compositional.Threshold" =>
          hcursor
            .downField("proofs")
            .as(Decoder.decodeList(proofDecoder))
            .map(Proofs.Compositional.Threshold.apply)
        case "Compositional.And" =>
          (hcursor.downField("a").as(proofDecoder), hcursor.downField("b").as(proofDecoder))
            .mapN((a, b) => Proofs.Compositional.And(a, b))
        case "Compositional.Or" =>
          (hcursor.downField("a").as(proofDecoder), hcursor.downField("b").as(proofDecoder))
            .mapN((a, b) => Proofs.Compositional.Or(a, b))
        case "Contextual.HeightLock" => Proofs.Contextual.HeightLock().asRight
      }

  implicit val int128Codec: Encoder[Int128] =
    t => t.data.toString.asJson

  implicit val int128Decoder: Decoder[Int128] =
    Decoder[BigInt].flatMap(value =>
      Sized
        .max[BigInt, Lengths.`128`.type](value)
        .fold(error => Decoder.failedWithMessage(s"invalid int128: $error"), int128 => Decoder.const(int128))
    )

  implicit val latin1DataEncoder: Encoder[Latin1Data] =
    _.value.asJson

  implicit val latin1DataDecoder: Decoder[Latin1Data] =
    h => h.as[String].flatMap(Latin1Data.validated(_).toEither.leftMap(e => DecodingFailure(e.toString, Nil)))

  implicit val emptyBoxValueEncoder: Encoder[Box.Values.Empty.type] =
    _ => Json.Null

  implicit val polyBoxValueEncoder: Encoder[Box.Values.Poly] =
    t => Json.obj("value" -> t.quantity.asJson)

  implicit val polyBoxValueDecoder: Decoder[Box.Values.Poly] =
    hcursor => hcursor.downField("value").as[Int128].map(Box.Values.Poly)

  implicit val arbitBoxValueEncoder: Encoder[Box.Values.Arbit] =
    t => Json.obj("value" -> t.quantity.asJson)

  implicit val arbitBoxValueDecoder: Decoder[Box.Values.Arbit] =
    hcursor => hcursor.downField("value").as[Int128].map(Box.Values.Arbit)

  implicit val assetCodeEncoder: Encoder[Box.Values.Asset.Code] =
    t =>
      Json.obj(
        "version"   -> t.version.asJson,
        "issuer"    -> t.issuer.asJson,
        "shortName" -> t.shortName.data.value.asJson
      )

  implicit def assetCodeDecoder(implicit networkPrefix: NetworkPrefix): Decoder[Box.Values.Asset.Code] =
    hcursor =>
      for {
        version   <- hcursor.downField("version").as[Byte]
        issuer    <- hcursor.downField("issuer").as[SpendingAddress]
        shortName <- hcursor.downField("shortName").as[Latin1Data]
        validLengthShortName <- Sized
          .max[Latin1Data, Lengths.`8`.type](shortName)
          .leftMap(failure => DecodingFailure(failure.toString, hcursor.history :+ CursorOp.Field("shortName")))
      } yield Box.Values.Asset.Code(version, issuer, validLengthShortName)

  implicit val assetBoxValueEncoder: Encoder[Box.Values.Asset] =
    t =>
      Json.obj(
        "quantity"     -> t.quantity.asJson,
        "assetCode"    -> t.assetCode.asJson,
        "securityRoot" -> t.securityRoot.asJson,
        "metadata"     -> t.metadata.map(_.data).asJson
      )

<<<<<<< HEAD
  implicit val assetBoxValueDecoder: Decoder[Box.Values.Asset] =
    deriveDecoder

  implicit val baseRegistrationBoxValueEncoder: Encoder[Box.Values.Registrations.Operator] =
    t => Json.obj("vrfCommitment" -> t.vrfCommitment.immutableBytes.asJson)

  implicit val taktikosRegistrationBoxValueDecoder: Decoder[Box.Values.Registrations.Operator] =
    h =>
      h.downField("vrfCommitment")
        .as[Bytes]
        .flatMap(_.decodeImmutable[Proofs.Knowledge.KesProduct].leftMap(e => DecodingFailure(e, Nil)))
        .map(Box.Values.Registrations.Operator)

  def boxValueTypeName(value: Box.Value): String =
    value match {
      case Box.Values.Empty                     => "Empty"
      case _: Box.Values.Poly                   => "Poly"
      case _: Box.Values.Arbit                  => "Arbit"
      case _: Box.Values.Asset                  => "Asset"
      case _: Box.Values.Registrations.Operator => "Registrations.Operator"
    }

  implicit val boxValueEncoder: Encoder[Box.Value] = {
    case Box.Values.Empty                     => Json.Null
    case v: Box.Values.Poly                   => v.asJson
    case v: Box.Values.Arbit                  => v.asJson
    case v: Box.Values.Asset                  => v.asJson
    case v: Box.Values.Registrations.Operator => v.asJson
  }

  implicit val boxEncoder: Encoder[Box] =
=======
  implicit def assetBoxValueDecoder(implicit networkPrefix: NetworkPrefix): Decoder[Box.Values.Asset] =
    hcursor =>
      for {
        quantity           <- hcursor.downField("quantity").as[Int128]
        assetCode          <- hcursor.downField("assetCode").as[Box.Values.Asset.Code]
        securityRootString <- hcursor.downField("securityRoot").as[String]
        securityRootBytes <- Bytes
          .fromBase58(securityRootString)
          .toRight(DecodingFailure("invalid base-58 data", hcursor.history :+ CursorOp.Field("securityRoot")))
        metadata <- hcursor.downField("metadata").as[Option[Sized.Max[Latin1Data, Lengths.`127`.type]]]
      } yield Box.Values.Asset(quantity, assetCode, securityRootBytes, metadata)

  implicit val polyOutputEncoder: Encoder[Transaction.PolyOutput] =
>>>>>>> 849fa241
    t =>
      Json.obj(
        "evidence"  -> t.evidence.asJson,
        "valueType" -> boxValueTypeName(t.value).asJson,
        "value"     -> t.value.asJson
      )

<<<<<<< HEAD
  implicit val encodeBoxId: Encoder[Box.Id] =
    t =>
      Json.obj(
        "transactionId"          -> t.transactionId.asJson,
        "transactionOutputIndex" -> t.transactionOutputIndex.asJson
      )

  implicit val encodeTransactionInput: Encoder[Transaction.Input] =
    input =>
=======
  implicit def polyOutputDecoder(implicit networkPrefix: NetworkPrefix): Decoder[Transaction.PolyOutput] =
    hcursor =>
      for {
        address <- hcursor.downField("dionAddress").as[DionAddress]
        value   <- hcursor.downField("value").as[Int128]
      } yield Transaction.PolyOutput(address, value)

  implicit val arbitOutputEncoder: Encoder[Transaction.ArbitOutput] =
    t =>
      Json.obj(
        "dionAddress" -> t.dionAddress.asJson,
        "value"       -> t.value.asJson
      )

  implicit def arbitOutputDecoder(implicit networkPrefix: NetworkPrefix): Decoder[Transaction.ArbitOutput] =
    hcursor =>
      for {
        address <- hcursor.downField("dionAddress").as[DionAddress]
        value   <- hcursor.downField("value").as[Int128]
      } yield Transaction.ArbitOutput(address, value)

  implicit val assetOutputEncoder: Encoder[Transaction.AssetOutput] =
    t =>
      Json.obj(
        "dionAddress" -> t.dionAddress.asJson,
        "value"       -> t.value.asJson
      )

  implicit def assetOutputDecoder(implicit networkPrefix: NetworkPrefix): Decoder[Transaction.AssetOutput] =
    hcursor =>
      for {
        address <- hcursor.downField("dionAddress").as[DionAddress]
        value   <- hcursor.downField("value").as[Box.Values.Asset]
      } yield Transaction.AssetOutput(address, value)

  implicit val encodeCoinOutput: Encoder[Transaction.CoinOutput] = {
    case o: Transaction.PolyOutput =>
>>>>>>> 849fa241
      Json.obj(
        "boxId"       -> input.boxId.asJson,
        "proposition" -> input.proposition.asJson,
        "proof"       -> input.proof.asJson,
        "valueType"   -> boxValueTypeName(input.value).asJson,
        "value"       -> input.value.asJson
      )

  implicit val decodeBoxId: Decoder[Box.Id] =
    hcursor =>
      for {
        transactionId          <- hcursor.downField("transactionId").as[TypedIdentifier]
        transactionOutputIndex <- hcursor.downField("transactionOutputIndex").as[Short]
      } yield Box.Id(transactionId, transactionOutputIndex)

  implicit val decodeTransactionInput: Decoder[Transaction.Input] =
    hcursor =>
      for {
        boxId       <- hcursor.downField("boxId").as[Box.Id]
        proposition <- hcursor.downField("proposition").as[Proposition]
        proof       <- hcursor.downField("proof").as[Proof]
        valueType   <- hcursor.downField("valueType").as[String]
        valueJson = hcursor.downField("value")
        value <- valueType match {
          case "Poly"                  => valueJson.as[Box.Values.Poly]
          case "Arbit"                 => valueJson.as[Box.Values.Arbit]
          case "Asset"                 => valueJson.as[Box.Values.Asset]
          case "Registration.Operator" => valueJson.as[Box.Values.Registrations.Operator]
        }
      } yield Transaction.Input(boxId, proposition, proof, value)

  implicit val encodeTransactionUnprovenInput: Encoder[Transaction.Unproven.Input] =
    input =>
      Json.obj(
        "boxId"       -> input.boxId.asJson,
        "proposition" -> input.proposition.asJson,
        "valueType"   -> boxValueTypeName(input.value).asJson,
        "value"       -> input.value.asJson
      )

  implicit val decodeTransactionUnprovenInput: Decoder[Transaction.Unproven.Input] =
    hcursor =>
      for {
        boxId       <- hcursor.downField("boxId").as[Box.Id]
        proposition <- hcursor.downField("proposition").as[Proposition]
        valueType   <- hcursor.downField("valueType").as[String]
        valueJson = hcursor.downField("value")
        value <- valueType match {
          case "Poly"              => valueJson.as[Box.Values.Poly]
          case "Arbit"             => valueJson.as[Box.Values.Arbit]
          case "Asset"             => valueJson.as[Box.Values.Asset]
          case "Registration.Pool" => valueJson.as[Box.Values.Registrations.Operator]
        }
      } yield Transaction.Unproven.Input(boxId, proposition, value)

  implicit val encodeTransactionOutput: Encoder[Transaction.Output] =
    o =>
      Json.obj(
        "address"   -> o.address.asJson,
        "valueType" -> boxValueTypeName(o.value).asJson,
        "value"     -> o.value.asJson,
        "minting"   -> o.minting.asJson
      )

<<<<<<< HEAD
  implicit val decodeTransactionOutput: Decoder[Transaction.Output] =
=======
  implicit def decodeCoinOutput(implicit networkPrefix: NetworkPrefix): Decoder[Transaction.CoinOutput] =
>>>>>>> 849fa241
    hcursor =>
      for {
        address   <- hcursor.downField("address").as[FullAddress]
        valueType <- hcursor.downField("valueType").as[String]
        minting   <- hcursor.downField("minting").as[Boolean]
        valueJson = hcursor.downField("value")
        output <- valueType match {
          case "Poly" =>
            valueJson.as[Box.Values.Poly].map(value => Transaction.Output(address, value, minting))
          case "Arbit" =>
            valueJson.as[Box.Values.Arbit].map(value => Transaction.Output(address, value, minting))
          case "Asset" =>
            valueJson.as[Box.Values.Asset].map(value => Transaction.Output(address, value, minting))
          case "Registration.Pool" =>
            valueJson.as[Box.Values.Registrations.Operator].map(value => Transaction.Output(address, value, minting))
          case _ =>
<<<<<<< HEAD
            DecodingFailure("invalid output type", List(CursorOp.Field("valueType"))).asLeft
=======
            DecodingFailure("invalid coin type", hcursor.history :+ CursorOp.Field("coinType")).asLeft
>>>>>>> 849fa241
        }
      } yield output

  implicit val transactionChronologyJsonEncoder: Encoder[Transaction.Chronology] =
    t =>
      Json.obj(
        "creation"    -> t.creation.asJson,
        "minimumSlot" -> t.minimumSlot.asJson,
        "maximumSlot" -> t.maximumSlot.asJson
      )

<<<<<<< HEAD
  implicit val transactionChronologyJsonDecoder: Decoder[Transaction.Chronology] =
    deriveDecoder
=======
  implicit def boxReferenceDecoder(implicit networkPrefix: NetworkPrefix): Decoder[BoxReference] =
    hcursor =>
      for {
        address <- hcursor.downField("address").as[DionAddress]
        nonce   <- hcursor.downField("nonce").as[BoxNonce]
      } yield address -> nonce
>>>>>>> 849fa241

  implicit val transactionJsonEncoder: Encoder[Transaction] =
    tx =>
      Json.obj(
        "inputs"     -> tx.inputs.asJson,
        "outputs"    -> tx.outputs.asJson,
        "chronology" -> tx.chronology.asJson,
        "data"       -> tx.data.map(_.data).asJson
      )

  implicit def transactionJsonDecoder(implicit networkPrefix: NetworkPrefix): Decoder[Transaction] =
    hcursor =>
      for {
<<<<<<< HEAD
        inputs     <- hcursor.downField("inputs").as[Chain[Transaction.Input]]
        outputs    <- hcursor.downField("outputs").as[Chain[Transaction.Output]]
        chronology <- hcursor.downField("chronology").as[Transaction.Chronology]
        data       <- hcursor.downField("data").as[Option[TransactionData]]
      } yield Transaction(inputs, outputs, chronology, data)

  implicit val unprovenTransactionJsonEncoder: Encoder[Transaction.Unproven] =
    tx =>
      Json.obj(
        "inputs"     -> tx.inputs.asJson,
        "outputs"    -> tx.outputs.asJson,
        "chronology" -> tx.chronology.asJson,
        "data"       -> tx.data.map(_.data).asJson
      )

  implicit val unprovenTransactionJsonDecoder: Decoder[Transaction.Unproven] =
    hcursor =>
      for {
        inputs     <- hcursor.downField("inputs").as[Chain[Transaction.Unproven.Input]]
        outputs    <- hcursor.downField("outputs").as[Chain[Transaction.Output]]
        chronology <- hcursor.downField("chronology").as[Transaction.Chronology]
        data       <- hcursor.downField("data").as[Option[TransactionData]]
      } yield Transaction.Unproven(inputs, outputs, chronology, data)
=======
        inputs <- hcursor
          .downField("inputs")
          .as[List[(BoxReference, (Proposition, Proof))]]
          .map(list => ListMap(list: _*))
        feeOutput   <- hcursor.downField("feeOutput").as[Option[Transaction.PolyOutput]]
        coinOutputs <- hcursor.downField("coinOutputs").as[NonEmptyChain[Transaction.CoinOutput]]
        fee         <- hcursor.downField("fee").as[Int128]
        timestamp   <- hcursor.downField("timestamp").as[Timestamp]
        data        <- hcursor.downField("data").as[Option[TransactionData]]
        minting     <- hcursor.downField("minting").as[Boolean]
      } yield Transaction(inputs, feeOutput, coinOutputs, fee, timestamp, data, minting)

  implicit def unprovenTransactionJsonEncoder: Encoder[Transaction.Unproven] =
    deriveEncoder

  implicit def unprovenTransactionJsonDecoder(implicit networkPrefix: NetworkPrefix): Decoder[Transaction.Unproven] =
    deriveDecoder

  private def dionAddressWithChecksum(address: DionAddress): Bytes =
    address.allBytes ++ getAddressChecksum(address)

  private def isValidChecksum(address: DionAddress, checksum: Sized.Strict[Bytes, Lengths.`4`.type]): Boolean =
    checksum.data === getAddressChecksum(address)
>>>>>>> 849fa241

  private def getAddressChecksum(address: DionAddress): Bytes =
    Bytes(blake2b256.hash(address.allBytes.toArray).value.take(4))
}<|MERGE_RESOLUTION|>--- conflicted
+++ resolved
@@ -2,29 +2,16 @@
 
 import cats.data.Chain
 import cats.implicits._
-<<<<<<< HEAD
 import co.topl.codecs.bytes.tetra.instances._
 import co.topl.codecs.bytes.typeclasses.implicits._
-=======
-import co.topl.codecs.bytes.scodecs.valuetypes.{byteCodec, bytesCodec, tupleCodec}
-import co.topl.crypto.hash.blake2b256
->>>>>>> 849fa241
 import co.topl.models._
 import co.topl.models.utility.HasLength.instances._
 import co.topl.models.utility.Lengths._
 import co.topl.models.utility.StringDataTypes.Latin1Data
 import co.topl.models.utility.{HasLength, Length, Lengths, Sized}
 import io.circe._
-<<<<<<< HEAD
 import io.circe.generic.semiauto._
 import io.circe.syntax._
-=======
-import io.circe.generic.semiauto.{deriveDecoder, deriveEncoder}
-import io.circe.syntax.EncoderOps
-import scodec.bits.ByteVector
-import scodec.{Codec => ScodecCodec}
-import shapeless.{::, HNil}
->>>>>>> 849fa241
 
 import scala.collection.immutable.ListSet
 
@@ -51,26 +38,12 @@
   implicit val typedBytesEncoder: Encoder[TypedBytes] =
     bytes => bytes.allBytes.asJson
 
-<<<<<<< HEAD
   implicit val typedBytesDecoder: Decoder[TypedBytes] =
     h => h.as[Bytes].map(TypedBytes(_))
-=======
-  implicit def sizedMaxDecoder[T: Decoder: HasLength, L <: Length](implicit
-    length: L
-  ): Decoder[Sized.Max[T, L]] =
-    cursor =>
-      for {
-        value <- cursor.as[T]
-        sized <- Sized
-          .max[T, L](value)
-          .leftMap(failure => DecodingFailure(s"invalid value $value with length ${failure.length}", cursor.history))
-      } yield sized
->>>>>>> 849fa241
 
   implicit val typedEvidenceEncoder: Encoder[TypedEvidence] =
     bytes => bytes.allBytes.asJson
 
-<<<<<<< HEAD
   implicit val spendingAddressEncoder: Encoder[SpendingAddress] =
     t => t.immutableBytes.asJson
 
@@ -82,28 +55,6 @@
 
   implicit val fullAddressDecoder: Decoder[FullAddress] =
     t => t.as[Bytes].flatMap(_.decodeImmutable[FullAddress].leftMap(e => DecodingFailure(e, Nil)))
-=======
-  implicit def sizedStrictDecoder[T: Decoder: HasLength, L <: Length](implicit length: L): Decoder[Sized.Strict[T, L]] =
-    cursor =>
-      for {
-        value <- cursor.as[T]
-        sized <- Sized
-          .strict[T, L](value)
-          .leftMap(failure => DecodingFailure(s"invalid value $value with length ${failure.length}", cursor.history))
-      } yield sized
-
-  implicit val networkPrefixEncoder: Encoder[NetworkPrefix] = Encoder[Byte].contramap(_.value)
-  implicit val networkPrefixDecoder: Decoder[NetworkPrefix] = Decoder[Byte].map(byte => NetworkPrefix(byte))
-
-  implicit val dionAddressEncoder: Encoder[DionAddress] =
-    address => dionAddressWithChecksum(address).toBase58.asJson
-
-  private val sizedStrictBytes4BytesCodec: ScodecCodec[Sized.Strict[Bytes, Lengths.`4`.type]] =
-    bytesCodec(4)
-      .xmap[Sized.Strict[Bytes, Lengths.`4`.type]](
-        bytes => Sized.strictUnsafe(ByteVector(bytes)),
-        sizedBytes => sizedBytes.data.toArray
-      )
 
   private val dionAddressBytesCodec: ScodecCodec[DionAddress] =
     (byteCodec :: byteCodec :: bytesCodec(32))
@@ -137,7 +88,6 @@
         )
         _ <- Either.cond(isValidChecksum(address, checksum), (), DecodingFailure("invalid checksum", cursor.history))
       } yield address
->>>>>>> 849fa241
 
   implicit val verificationKeysCurve25519Encoder: Encoder[VerificationKeys.Curve25519] =
     t => t.bytes.data.toBase58.asJson
@@ -430,7 +380,6 @@
         "metadata"     -> t.metadata.map(_.data).asJson
       )
 
-<<<<<<< HEAD
   implicit val assetBoxValueDecoder: Decoder[Box.Values.Asset] =
     deriveDecoder
 
@@ -462,21 +411,6 @@
   }
 
   implicit val boxEncoder: Encoder[Box] =
-=======
-  implicit def assetBoxValueDecoder(implicit networkPrefix: NetworkPrefix): Decoder[Box.Values.Asset] =
-    hcursor =>
-      for {
-        quantity           <- hcursor.downField("quantity").as[Int128]
-        assetCode          <- hcursor.downField("assetCode").as[Box.Values.Asset.Code]
-        securityRootString <- hcursor.downField("securityRoot").as[String]
-        securityRootBytes <- Bytes
-          .fromBase58(securityRootString)
-          .toRight(DecodingFailure("invalid base-58 data", hcursor.history :+ CursorOp.Field("securityRoot")))
-        metadata <- hcursor.downField("metadata").as[Option[Sized.Max[Latin1Data, Lengths.`127`.type]]]
-      } yield Box.Values.Asset(quantity, assetCode, securityRootBytes, metadata)
-
-  implicit val polyOutputEncoder: Encoder[Transaction.PolyOutput] =
->>>>>>> 849fa241
     t =>
       Json.obj(
         "evidence"  -> t.evidence.asJson,
@@ -484,7 +418,6 @@
         "value"     -> t.value.asJson
       )
 
-<<<<<<< HEAD
   implicit val encodeBoxId: Encoder[Box.Id] =
     t =>
       Json.obj(
@@ -494,45 +427,6 @@
 
   implicit val encodeTransactionInput: Encoder[Transaction.Input] =
     input =>
-=======
-  implicit def polyOutputDecoder(implicit networkPrefix: NetworkPrefix): Decoder[Transaction.PolyOutput] =
-    hcursor =>
-      for {
-        address <- hcursor.downField("dionAddress").as[DionAddress]
-        value   <- hcursor.downField("value").as[Int128]
-      } yield Transaction.PolyOutput(address, value)
-
-  implicit val arbitOutputEncoder: Encoder[Transaction.ArbitOutput] =
-    t =>
-      Json.obj(
-        "dionAddress" -> t.dionAddress.asJson,
-        "value"       -> t.value.asJson
-      )
-
-  implicit def arbitOutputDecoder(implicit networkPrefix: NetworkPrefix): Decoder[Transaction.ArbitOutput] =
-    hcursor =>
-      for {
-        address <- hcursor.downField("dionAddress").as[DionAddress]
-        value   <- hcursor.downField("value").as[Int128]
-      } yield Transaction.ArbitOutput(address, value)
-
-  implicit val assetOutputEncoder: Encoder[Transaction.AssetOutput] =
-    t =>
-      Json.obj(
-        "dionAddress" -> t.dionAddress.asJson,
-        "value"       -> t.value.asJson
-      )
-
-  implicit def assetOutputDecoder(implicit networkPrefix: NetworkPrefix): Decoder[Transaction.AssetOutput] =
-    hcursor =>
-      for {
-        address <- hcursor.downField("dionAddress").as[DionAddress]
-        value   <- hcursor.downField("value").as[Box.Values.Asset]
-      } yield Transaction.AssetOutput(address, value)
-
-  implicit val encodeCoinOutput: Encoder[Transaction.CoinOutput] = {
-    case o: Transaction.PolyOutput =>
->>>>>>> 849fa241
       Json.obj(
         "boxId"       -> input.boxId.asJson,
         "proposition" -> input.proposition.asJson,
@@ -597,11 +491,7 @@
         "minting"   -> o.minting.asJson
       )
 
-<<<<<<< HEAD
   implicit val decodeTransactionOutput: Decoder[Transaction.Output] =
-=======
-  implicit def decodeCoinOutput(implicit networkPrefix: NetworkPrefix): Decoder[Transaction.CoinOutput] =
->>>>>>> 849fa241
     hcursor =>
       for {
         address   <- hcursor.downField("address").as[FullAddress]
@@ -618,11 +508,7 @@
           case "Registration.Pool" =>
             valueJson.as[Box.Values.Registrations.Operator].map(value => Transaction.Output(address, value, minting))
           case _ =>
-<<<<<<< HEAD
             DecodingFailure("invalid output type", List(CursorOp.Field("valueType"))).asLeft
-=======
-            DecodingFailure("invalid coin type", hcursor.history :+ CursorOp.Field("coinType")).asLeft
->>>>>>> 849fa241
         }
       } yield output
 
@@ -634,17 +520,8 @@
         "maximumSlot" -> t.maximumSlot.asJson
       )
 
-<<<<<<< HEAD
   implicit val transactionChronologyJsonDecoder: Decoder[Transaction.Chronology] =
     deriveDecoder
-=======
-  implicit def boxReferenceDecoder(implicit networkPrefix: NetworkPrefix): Decoder[BoxReference] =
-    hcursor =>
-      for {
-        address <- hcursor.downField("address").as[DionAddress]
-        nonce   <- hcursor.downField("nonce").as[BoxNonce]
-      } yield address -> nonce
->>>>>>> 849fa241
 
   implicit val transactionJsonEncoder: Encoder[Transaction] =
     tx =>
@@ -658,7 +535,6 @@
   implicit def transactionJsonDecoder(implicit networkPrefix: NetworkPrefix): Decoder[Transaction] =
     hcursor =>
       for {
-<<<<<<< HEAD
         inputs     <- hcursor.downField("inputs").as[Chain[Transaction.Input]]
         outputs    <- hcursor.downField("outputs").as[Chain[Transaction.Output]]
         chronology <- hcursor.downField("chronology").as[Transaction.Chronology]
@@ -682,31 +558,12 @@
         chronology <- hcursor.downField("chronology").as[Transaction.Chronology]
         data       <- hcursor.downField("data").as[Option[TransactionData]]
       } yield Transaction.Unproven(inputs, outputs, chronology, data)
-=======
-        inputs <- hcursor
-          .downField("inputs")
-          .as[List[(BoxReference, (Proposition, Proof))]]
-          .map(list => ListMap(list: _*))
-        feeOutput   <- hcursor.downField("feeOutput").as[Option[Transaction.PolyOutput]]
-        coinOutputs <- hcursor.downField("coinOutputs").as[NonEmptyChain[Transaction.CoinOutput]]
-        fee         <- hcursor.downField("fee").as[Int128]
-        timestamp   <- hcursor.downField("timestamp").as[Timestamp]
-        data        <- hcursor.downField("data").as[Option[TransactionData]]
-        minting     <- hcursor.downField("minting").as[Boolean]
-      } yield Transaction(inputs, feeOutput, coinOutputs, fee, timestamp, data, minting)
-
-  implicit def unprovenTransactionJsonEncoder: Encoder[Transaction.Unproven] =
-    deriveEncoder
-
-  implicit def unprovenTransactionJsonDecoder(implicit networkPrefix: NetworkPrefix): Decoder[Transaction.Unproven] =
-    deriveDecoder
 
   private def dionAddressWithChecksum(address: DionAddress): Bytes =
     address.allBytes ++ getAddressChecksum(address)
 
   private def isValidChecksum(address: DionAddress, checksum: Sized.Strict[Bytes, Lengths.`4`.type]): Boolean =
     checksum.data === getAddressChecksum(address)
->>>>>>> 849fa241
 
   private def getAddressChecksum(address: DionAddress): Bytes =
     Bytes(blake2b256.hash(address.allBytes.toArray).value.take(4))
