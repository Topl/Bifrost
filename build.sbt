import sbt.Keys.{organization, test}
import sbtassembly.MergeStrategy

val scala213 = "2.13.10"

inThisBuild(
  List(
    organization := "co.topl",
    scalaVersion := scala213,
    versionScheme := Some("early-semver"),
    dynverSeparator := "-",
    version := dynverGitDescribeOutput.value.mkVersion(versionFmt, fallbackVersion(dynverCurrentDate.value)),
    dynver := {
      val d = new java.util.Date
      sbtdynver.DynVer.getGitDescribeOutput(d).mkVersion(versionFmt, fallbackVersion(d))
    },
    testFrameworks += TestFrameworks.MUnit
  )
)

Global / concurrentRestrictions += Tags.limit(Tags.Test, 1)

enablePlugins(ReproducibleBuildsPlugin, ReproducibleBuildsAssemblyPlugin)

lazy val commonSettings = Seq(
  sonatypeCredentialHost := "s01.oss.sonatype.org",
  scalacOptions ++= commonScalacOptions,
  semanticdbEnabled := true, // enable SemanticDB for Scalafix
  semanticdbVersion := scalafixSemanticdb.revision, // use Scalafix compatible version
//  wartremoverErrors := Warts.unsafe, // settings for wartremover
  Compile / unmanagedSourceDirectories += {
    val sourceDir = (Compile / sourceDirectory).value
    CrossVersion.partialVersion(scalaVersion.value) match {
      case Some((2, n)) if n >= 13 => sourceDir / "scala-2.13+"
      case _                       => sourceDir / "scala-2.12-"
    }
  },
  crossScalaVersions := Seq(scala213),
  Test / testOptions ++= Seq(
    Tests.Argument(TestFrameworks.ScalaCheck, "-verbosity", "2"),
    Tests.Argument(TestFrameworks.ScalaTest, "-f", "sbttest.log", "-oDGG", "-u", "target/test-reports")
  ),
  resolvers ++= Seq(
    "Typesafe Repository" at "https://repo.typesafe.com/typesafe/releases/",
    "Sonatype Staging" at "https://s01.oss.sonatype.org/content/repositories/staging",
    "Sonatype Snapshots" at "https://s01.oss.sonatype.org/content/repositories/snapshots/",
    "Bintray" at "https://jcenter.bintray.com/"
  ),
  addCompilerPlugin("org.typelevel" % "kind-projector"     % "0.13.2" cross CrossVersion.full),
  addCompilerPlugin("com.olegpy"   %% "better-monadic-for" % "0.3.1"),
  testFrameworks += TestFrameworks.MUnit
)

lazy val dockerSettings = Seq(
  dockerBaseImage := "eclipse-temurin:11-jre",
  dockerUpdateLatest := true,
  dockerLabels ++= Map(
    "bifrost.version" -> version.value
  ),
  dockerAliases := dockerAliases.value.flatMap { alias =>
    Seq(
      alias.withRegistryHost(Some("docker.io/toplprotocol")),
      alias.withRegistryHost(Some("ghcr.io/topl"))
    )
  }
)

lazy val tetraNodeDockerSettings =
  dockerSettings ++ Seq(
    dockerExposedPorts := Seq(9084, 9085),
    dockerExposedVolumes += "/opt/docker/.bifrost",
    Docker / packageName := "bifrost-node-tetra"
  )

lazy val networkDelayerDockerSettings =
  dockerSettings ++ Seq(
    Docker / packageName := "network-delayer"
  )

lazy val testnetSimulationOrchestratorDockerSettings =
  dockerSettings ++ Seq(
    Docker / packageName := "testnet-simulation-orchestrator"
  )

def assemblySettings(main: String) = Seq(
  assembly / mainClass := Some(main),
  assembly / test := {},
  assemblyJarName := s"bifrost-node-${version.value}.jar",
  assembly / assemblyMergeStrategy ~= { old: (String => MergeStrategy) =>
    {
      case ps if ps.endsWith(".SF")  => MergeStrategy.discard
      case ps if ps.endsWith(".DSA") => MergeStrategy.discard
      case ps if ps.endsWith(".RSA") => MergeStrategy.discard
      case ps if ps.endsWith(".xml") => MergeStrategy.first
      case PathList(ps @ _*) if ps.last endsWith "module-info.class" =>
        MergeStrategy.discard // https://github.com/sbt/sbt-assembly/issues/370
      case x if x.contains("simulacrum")               => MergeStrategy.last
      case PathList("org", "iq80", "leveldb", xs @ _*) => MergeStrategy.first
      case PathList("module-info.java")                => MergeStrategy.discard
      case PathList("local.conf")                      => MergeStrategy.discard
      case "META-INF/truffle/instrument"               => MergeStrategy.concat
      case "META-INF/truffle/language"                 => MergeStrategy.rename
      case x if x.contains("google/protobuf")          => MergeStrategy.last
      case x                                           => old(x)
    }
  },
  assembly / assemblyExcludedJars := {
    val cp = (assembly / fullClasspath).value
    cp filter { el => el.data.getName == "ValkyrieInstrument-1.0.jar" }
  }
)

lazy val scalamacrosParadiseSettings =
  Seq(
    scalacOptions ++= {
      CrossVersion.partialVersion(scalaVersion.value) match {
        case Some((2, v)) if v >= 13 =>
          Seq(
            "-Ymacro-annotations"
          )
        case _ =>
          Nil
      }
    }
  )

lazy val commonScalacOptions = Seq(
  "-deprecation",
  "-feature",
  "-language:higherKinds",
  "-language:postfixOps",
  "-unchecked",
  "-Ywarn-unused:-implicits,-privates,_",
  "-Yrangepos"
)

javaOptions ++= Seq(
  "-Xbootclasspath/a:ValkyrieInstrument-1.0.jar",
  // from https://groups.google.com/d/msg/akka-user/9s4Yl7aEz3E/zfxmdc0cGQAJ
  "-XX:+UseG1GC",
  "-XX:+UseNUMA",
  "-XX:+AlwaysPreTouch",
  "-XX:+PerfDisableSharedMem",
  "-XX:+ParallelRefProcEnabled",
  "-XX:+UseStringDeduplication",
  "-XX:+ExitOnOutOfMemoryError",
  "-Xss64m"
)

connectInput / run := true
outputStrategy := Some(StdoutOutput)

connectInput / run := true
outputStrategy := Some(StdoutOutput)

def versionFmt(out: sbtdynver.GitDescribeOutput): String = {
  val dirtySuffix = out.dirtySuffix.dropPlus.mkString("-", "")
  if (out.isCleanAfterTag) out.ref.dropPrefix + dirtySuffix // no commit info if clean after tag
  else out.ref.dropPrefix + out.commitSuffix.mkString("-", "-", "") + dirtySuffix
}

def fallbackVersion(d: java.util.Date): String = s"HEAD-${sbtdynver.DynVer timestamp d}"

lazy val bifrost = project
  .in(file("."))
  .settings(
    moduleName := "bifrost",
    commonSettings,
    publish / skip := true,
    crossScalaVersions := Nil
  )
  .configs(IntegrationTest)
  .aggregate(
    nodeTetra,
    typeclasses,
    toplGrpc,
    crypto,
    catsAkka,
<<<<<<< HEAD
    models,
=======
//    brambl,
    models, // TODO remove BN-714 PR v2
    protobuf,
>>>>>>> d1a449b6
    numerics,
    eventTree,
    algebras,
    commonInterpreters,
    minting,
    networking,
    byteCodecs,
    tetraByteCodecs,
    consensus,
    ledger,
    blockchain,
    levelDbStore,
    commonApplication,
    networkDelayer,
    genusLibrary,
    genusServer,
    transactionGenerator,
    testnetSimulationOrchestrator
  )

lazy val nodeTetra = project
  .in(file("node-tetra"))
  .settings(
    name := "bifrost-node-tetra",
    commonSettings,
    assemblySettings("co.topl.node.NodeApp"),
    assemblyJarName := s"bifrost-node-tetra-${version.value}.jar",
    tetraNodeDockerSettings,
    Defaults.itSettings,
    crossScalaVersions := Seq(scala213),
    Compile / mainClass := Some("co.topl.node.NodeApp"),
    publish / skip := true,
    buildInfoKeys := Seq[BuildInfoKey](name, version, scalaVersion, sbtVersion),
    buildInfoPackage := "co.topl.buildinfo.node",
    libraryDependencies ++= Dependencies.nodeTetra
  )
  .configs(IntegrationTest)
  .settings(
    IntegrationTest / parallelExecution := false,
    classLoaderLayeringStrategy := ClassLoaderLayeringStrategy.Flat // required for correct loading https://github.com/kamon-io/sbt-kanela-runner
  )
  .dependsOn(
    models % "compile->compile;test->test",
    typeclasses,
    consensus,
    minting,
    commonInterpreters,
    networking,
    catsAkka,
    toplGrpc,
    blockchain,
    levelDbStore,
    commonApplication
  )
  .enablePlugins(BuildInfoPlugin, JavaAppPackaging, DockerPlugin)
  .settings(scalamacrosParadiseSettings)

lazy val networkDelayer = project
  .in(file("network-delayer"))
  .settings(
    name := "network-delayer",
    commonSettings,
    assemblySettings("co.topl.networkdelayer.NetworkDelayer"),
    assemblyJarName := s"network-delayer-${version.value}.jar",
    networkDelayerDockerSettings,
    Defaults.itSettings,
    crossScalaVersions := Seq(scala213),
    Compile / mainClass := Some("co.topl.networkdelayer.NetworkDelayer"),
    publish / skip := true,
    buildInfoKeys := Seq[BuildInfoKey](name, version, scalaVersion, sbtVersion),
    buildInfoPackage := "co.topl.buildinfo.networkdelayer",
    libraryDependencies ++= Dependencies.networkDelayer
  )
  .configs(IntegrationTest)
  .settings(
    IntegrationTest / parallelExecution := false
  )
  .enablePlugins(BuildInfoPlugin, JavaAppPackaging, DockerPlugin)
  .settings(scalamacrosParadiseSettings)
  .dependsOn(catsAkka, commonApplication)

lazy val testnetSimulationOrchestrator = project
  .in(file("testnet-simulation-orchestrator"))
  .settings(
    name := "testnet-simulation-orchestrator",
    commonSettings,
    assemblySettings("co.topl.testnetsimulationorchestrator.app.Orchestrator"),
    assemblyJarName := s"testnet-simulation-orchestrator-${version.value}.jar",
    testnetSimulationOrchestratorDockerSettings,
    Defaults.itSettings,
    crossScalaVersions := Seq(scala213),
    Compile / mainClass := Some("co.topl.testnetsimulationorchestrator.app.Orchestrator"),
    publish / skip := true,
    buildInfoKeys := Seq[BuildInfoKey](name, version, scalaVersion, sbtVersion),
    buildInfoPackage := "co.topl.buildinfo.testnetsimulationorchestator",
    libraryDependencies ++= Dependencies.testnetSimulationOrchestator
  )
  .enablePlugins(BuildInfoPlugin, JavaAppPackaging, DockerPlugin)
  .settings(scalamacrosParadiseSettings)
  .dependsOn(commonApplication, transactionGenerator)

lazy val commonApplication = project
  .in(file("common-application"))
  .settings(
    name := "common-application",
    commonSettings,
    crossScalaVersions := Seq(scala213),
    libraryDependencies ++= Dependencies.commonApplication
  )
  .dependsOn(catsAkka)
  .settings(scalamacrosParadiseSettings)

<<<<<<< HEAD
=======
//lazy val chainProgram = project
//  .in(file("chain-program"))
//  .settings(
//    name := "chain-program",
//    commonSettings,
//    publish / skip := true,
//    libraryDependencies ++= Dependencies.chainProgram
//  )
//  .dependsOn(common)
//  .disablePlugins(sbtassembly.AssemblyPlugin)

lazy val brambl = project
  .in(file("brambl"))
  .enablePlugins(BuildInfoPlugin)
  .settings(
    name := "brambl",
    commonSettings,
    publishSettings,
    libraryDependencies ++= Dependencies.brambl,
    buildInfoKeys := Seq[BuildInfoKey](name, version, scalaVersion, sbtVersion),
    buildInfoPackage := "co.topl.buildinfo.brambl"
  )
  .settings(scalamacrosParadiseSettings)
  .dependsOn(
    toplRpc,
    common,
    typeclasses,
    models % "compile->compile;test->test",
    tetraByteCodecs,
    toplGrpc
  )

lazy val akkaHttpRpc = project
  .in(file("akka-http-rpc"))
  .enablePlugins(BuildInfoPlugin)
  .settings(
    name := "akka-http-rpc",
    commonSettings,
    publishSettings,
    libraryDependencies ++= Dependencies.akkaHttpRpc,
    buildInfoKeys := Seq[BuildInfoKey](name, version, scalaVersion, sbtVersion),
    buildInfoPackage := "co.topl.buildinfo.akkahttprpc"
  )

// TODO remve BN-714 , PR v2
>>>>>>> d1a449b6
lazy val models = project
  .in(file("models"))
  .enablePlugins(BuildInfoPlugin)
  .settings(
    name := "models",
    commonSettings,
    buildInfoKeys := Seq[BuildInfoKey](name, version, scalaVersion, sbtVersion),
    buildInfoPackage := "co.topl.buildinfo.models"
  )
  .settings(scalamacrosParadiseSettings)
  .settings(
    libraryDependencies ++= Dependencies.models
  )
  .settings(libraryDependencies ++= Dependencies.test)

// A task (meant to be run before compile) which ensures that the protobuf-specs git submodule is up-to-date
// The protobuf specifications are defined in a remote repository and are downloaded locally for compilation.
lazy val updateSubmodulesTask = TaskKey[Unit]("updateSubmodules", "Update git submodules")

lazy val protobuf = project
  .in(file("protobuf"))
  .enablePlugins(BuildInfoPlugin, Fs2Grpc)
  .settings(
    name := "protobuf",
    commonSettings,
    publishSettings,
    scalamacrosParadiseSettings,
    buildInfoKeys := Seq[BuildInfoKey](name, version, scalaVersion, sbtVersion),
    buildInfoPackage := "co.topl.buildinfo.protobuf",
    libraryDependencies ++= Dependencies.protobuf ++ Dependencies.test,
    scalapbCodeGeneratorOptions += CodeGeneratorOption.FlatPackage,
    updateSubmodulesTask := {
      import sys.process._
      Process
        .apply(
          Seq("git", "submodule", "add", "-f", "git@github.com:Topl/protobuf-specs.git", "./protobuf/src/main/protobuf")
        )
        .!
      Process
        .apply(Seq("git", "checkout", Dependencies.protobufSpecsHash), Some(new File("./protobuf/src/main/protobuf")))
        .!
    },
    (Compile / compile) := (Compile / compile).dependsOn(updateSubmodulesTask).value
  )

lazy val numerics = project
  .in(file("numerics"))
  .enablePlugins(BuildInfoPlugin)
  .settings(
    name := "numerics",
    commonSettings,
    buildInfoKeys := Seq[BuildInfoKey](name, version, scalaVersion, sbtVersion),
    buildInfoPackage := "co.topl.buildinfo.numerics"
  )
  .settings(scalamacrosParadiseSettings)
  .settings(libraryDependencies ++= Dependencies.test ++ Dependencies.scalacache)
  .dependsOn(algebras, typeclasses, models)

lazy val eventTree = project
  .in(file("event-tree"))
  .enablePlugins(BuildInfoPlugin)
  .settings(
    name := "event-tree",
    commonSettings,
    crossScalaVersions := Seq(scala213),
    buildInfoKeys := Seq[BuildInfoKey](name, version, scalaVersion, sbtVersion),
    buildInfoPackage := "co.topl.buildinfo.eventtree"
  )
  .settings(libraryDependencies ++= Dependencies.eventTree)
  .settings(scalamacrosParadiseSettings)
  .dependsOn(models, typeclasses, algebras % "compile->compile;test->test")

lazy val byteCodecs = project
  .in(file("byte-codecs"))
  .enablePlugins(BuildInfoPlugin)
  .settings(
    name := "byte-codecs",
    commonSettings,
    buildInfoKeys := Seq[BuildInfoKey](name, version, scalaVersion, sbtVersion),
    buildInfoPackage := "co.topl.buildinfo.codecs.bytes"
  )
  .settings(
    libraryDependencies ++= Dependencies.byteCodecs
  )
  .settings(scalamacrosParadiseSettings)

lazy val tetraByteCodecs = project
  .in(file("tetra-byte-codecs"))
  .enablePlugins(BuildInfoPlugin)
  .settings(
    name := "tetra-byte-codecs",
    commonSettings,
    buildInfoKeys := Seq[BuildInfoKey](name, version, scalaVersion, sbtVersion),
    buildInfoPackage := "co.topl.buildinfo.codecs.bytes.tetra"
  )
  .settings(libraryDependencies ++= Dependencies.test ++ Dependencies.guava)
  .settings(scalamacrosParadiseSettings)
  .dependsOn(models % "compile->compile;test->test", byteCodecs % "compile->compile;test->test", crypto)

lazy val typeclasses: Project = project
  .in(file("typeclasses"))
  .enablePlugins(BuildInfoPlugin)
  .settings(
    name := "typeclasses",
    commonSettings,
    buildInfoKeys := Seq[BuildInfoKey](name, version, scalaVersion, sbtVersion),
    buildInfoPackage := "co.topl.buildinfo.typeclasses"
  )
  .settings(
    libraryDependencies ++= Dependencies.test ++ Dependencies.logging
  )
  .settings(scalamacrosParadiseSettings)
  .dependsOn(models % "compile->compile;test->test", crypto, tetraByteCodecs)

lazy val algebras = project
  .in(file("algebras"))
  .enablePlugins(BuildInfoPlugin)
  .settings(
    name := "algebras",
    commonSettings,
    buildInfoKeys := Seq[BuildInfoKey](name, version, scalaVersion, sbtVersion),
    buildInfoPackage := "co.topl.buildinfo.algebras"
  )
  .settings(libraryDependencies ++= Dependencies.algebras)
  .settings(scalamacrosParadiseSettings)
  .dependsOn(models, crypto, tetraByteCodecs)

lazy val commonInterpreters = project
  .in(file("common-interpreters"))
  .enablePlugins(BuildInfoPlugin)
  .settings(
    name := "common-interpreters",
    commonSettings,
    crossScalaVersions := Seq(scala213),
    buildInfoKeys := Seq[BuildInfoKey](name, version, scalaVersion, sbtVersion),
    buildInfoPackage := "co.topl.buildinfo.commoninterpreters"
  )
  .settings(libraryDependencies ++= Dependencies.commonInterpreters)
  .settings(scalamacrosParadiseSettings)
  .dependsOn(
    models,
    algebras,
    typeclasses,
    byteCodecs,
    tetraByteCodecs,
    catsAkka,
    eventTree,
    munitScalamock % "test->test"
  )

lazy val consensus = project
  .in(file("consensus"))
  .enablePlugins(BuildInfoPlugin)
  .settings(
    name := "consensus",
    commonSettings,
    crossScalaVersions := Seq(scala213),
    buildInfoKeys := Seq[BuildInfoKey](name, version, scalaVersion, sbtVersion),
    buildInfoPackage := "co.topl.buildinfo.consensus"
  )
  .settings(libraryDependencies ++= Dependencies.test)
  .settings(
    libraryDependencies ++= Dependencies.consensus
  )
  .settings(scalamacrosParadiseSettings)
  .dependsOn(
    models % "compile->compile;test->test",
    typeclasses,
    crypto,
    tetraByteCodecs,
    algebras % "compile->compile;test->test",
    numerics,
    eventTree,
    munitScalamock % "test->test"
  )

lazy val minting = project
  .in(file("minting"))
  .enablePlugins(BuildInfoPlugin)
  .settings(
    name := "minting",
    commonSettings,
    crossScalaVersions := Seq(scala213),
    buildInfoKeys := Seq[BuildInfoKey](name, version, scalaVersion, sbtVersion),
    buildInfoPackage := "co.topl.buildinfo.minting"
  )
  .settings(libraryDependencies ++= Dependencies.minting)
  .settings(scalamacrosParadiseSettings)
  .dependsOn(
    models % "compile->compile;test->test",
    typeclasses,
    crypto,
    tetraByteCodecs,
    algebras % "compile->compile;test->test",
    consensus,
    catsAkka,
    ledger,
    munitScalamock     % "test->test",
    commonInterpreters % "test->test"
  )

lazy val networking = project
  .in(file("networking"))
  .enablePlugins(BuildInfoPlugin)
  .settings(
    name := "networking",
    commonSettings,
    crossScalaVersions := Seq(scala213),
    buildInfoKeys := Seq[BuildInfoKey](name, version, scalaVersion, sbtVersion),
    buildInfoPackage := "co.topl.buildinfo.networking"
  )
  .settings(libraryDependencies ++= Dependencies.networking)
  .settings(scalamacrosParadiseSettings)
  .dependsOn(
    models % "compile->compile;test->test",
    typeclasses,
    crypto,
    byteCodecs,
    tetraByteCodecs,
    algebras % "compile->compile;test->test",
    consensus,
    commonInterpreters,
    catsAkka,
    eventTree,
    ledger
  )

lazy val transactionGenerator = project
  .in(file("transaction-generator"))
  .enablePlugins(BuildInfoPlugin)
  .settings(
    name := "transaction-generator",
    commonSettings,
    crossScalaVersions := Seq(scala213),
    buildInfoKeys := Seq[BuildInfoKey](name, version, scalaVersion, sbtVersion),
    buildInfoPackage := "co.topl.buildinfo.transactiongenerator"
  )
  .settings(libraryDependencies ++= Dependencies.transactionGenerator)
  .settings(scalamacrosParadiseSettings)
  .dependsOn(
    models % "compile->compile;test->test",
    typeclasses,
    crypto,
    byteCodecs,
    tetraByteCodecs,
    munitScalamock,
    algebras,
    toplGrpc,
    commonApplication,
    commonInterpreters
  )

lazy val ledger = project
  .in(file("ledger"))
  .enablePlugins(BuildInfoPlugin)
  .settings(
    name := "ledger",
    commonSettings,
    crossScalaVersions := Seq(scala213),
    buildInfoKeys := Seq[BuildInfoKey](name, version, scalaVersion, sbtVersion),
    buildInfoPackage := "co.topl.buildinfo.ledger"
  )
  .settings(libraryDependencies ++= Dependencies.ledger)
  .settings(scalamacrosParadiseSettings)
  .dependsOn(
    models   % "compile->compile;test->test",
    algebras % "compile->compile;test->test",
    typeclasses,
    eventTree,
    munitScalamock % "test->test"
  )

lazy val blockchain = project
  .in(file("blockchain"))
  .enablePlugins(BuildInfoPlugin)
  .settings(
    name := "blockchain",
    commonSettings,
    crossScalaVersions := Seq(scala213),
    buildInfoKeys := Seq[BuildInfoKey](name, version, scalaVersion, sbtVersion),
    buildInfoPackage := "co.topl.buildinfo.blockchain"
  )
  .settings(libraryDependencies ++= Dependencies.blockchain)
  .settings(scalamacrosParadiseSettings)
  .dependsOn(
    models   % "compile->compile;test->test",
    algebras % "compile->compile;test->test",
    typeclasses,
    eventTree,
    ledger,
    munitScalamock % "test->test",
    consensus,
    minting,
    commonInterpreters,
    networking,
    catsAkka,
    toplGrpc
  )

<<<<<<< HEAD
// A task (meant to be run before compile) which ensures that the protobuf-specs git submodule is up-to-date
// The protobuf specifications are defined in a remote repository and are downloaded locally for compilation.
lazy val updateSubmodulesTask = TaskKey[Unit]("updateSubmodules", "Update git submodules")
=======
lazy val demo = project
  .in(file("demo"))
  .settings(
    name := "demo",
    commonSettings,
    crossScalaVersions := Seq(scala213),
    Compile / run / mainClass := Some("co.topl.demo.TetraDemo"),
    publish / skip := true,
    buildInfoKeys := Seq[BuildInfoKey](name, version, scalaVersion, sbtVersion),
    buildInfoPackage := "co.topl.buildinfo.demo"
  )
  .settings(libraryDependencies ++= Dependencies.test ++ Dependencies.demo ++ Dependencies.catsEffect)
  .settings(scalamacrosParadiseSettings)
  .dependsOn(
    models % "compile->compile;test->test",
    typeclasses,
    consensus,
    minting,
    commonInterpreters,
    networking,
    catsAkka,
    toplGrpc,
    blockchain
  )
  .enablePlugins(BuildInfoPlugin)

lazy val toplRpc = project
  .in(file("topl-rpc"))
  .enablePlugins(BuildInfoPlugin)
  .settings(
    name := "topl-rpc",
    commonSettings,
    publishSettings,
    scalamacrosParadiseSettings,
    libraryDependencies ++= Dependencies.toplRpc,
    buildInfoKeys := Seq[BuildInfoKey](name, version, scalaVersion, sbtVersion),
    buildInfoPackage := "co.topl.buildinfo.toplrpc"
  )
  .dependsOn(akkaHttpRpc, common, jsonCodecs)
>>>>>>> d1a449b6

lazy val toplGrpc = project
  .in(file("topl-grpc"))
  .settings(
    name := "topl-grpc",
    commonSettings,
    libraryDependencies ++= Dependencies.toplGrpc
  )
  .dependsOn(
    models % "compile->compile;test->test",
    protobuf,
    byteCodecs,
    tetraByteCodecs,
    algebras,
    catsAkka,
    typeclasses,
    munitScalamock % "test->test"
  )

lazy val levelDbStore = project
  .in(file("level-db-store"))
  .settings(
    name := "level-db-store",
    commonSettings,
    libraryDependencies ++= Dependencies.levelDbStore
  )
  .dependsOn(
    byteCodecs,
    algebras,
    catsAkka
  )

lazy val crypto = project
  .in(file("crypto"))
  .enablePlugins(BuildInfoPlugin)
  .settings(
    name := "crypto",
    commonSettings,
    scalamacrosParadiseSettings,
    buildInfoKeys := Seq[BuildInfoKey](name, version, scalaVersion, sbtVersion),
    buildInfoPackage := "co.topl.buildinfo.crypto",
    libraryDependencies ++= Dependencies.crypto
  )
  .dependsOn(models % "compile->compile;test->test")

lazy val catsAkka = project
  .in(file("cats-akka"))
  .enablePlugins(BuildInfoPlugin)
  .settings(
    name := "cats-akka",
    commonSettings,
    buildInfoKeys := Seq[BuildInfoKey](name, version, scalaVersion, sbtVersion),
    buildInfoPackage := "co.topl.buildinfo.catsakka",
    libraryDependencies ++= Dependencies.catsAkka
  )
  .settings(scalamacrosParadiseSettings)

lazy val genusServer = project
  .in(file("genus-server"))
  .enablePlugins(BuildInfoPlugin)
  .settings(
    name := "genus-server",
    commonSettings,
    crossScalaVersions := Seq(scala213),
    buildInfoKeys := Seq[BuildInfoKey](name, version, scalaVersion, sbtVersion),
    buildInfoPackage := "co.topl.buildinfo.genusServer",
    libraryDependencies ++= Dependencies.genusServer
  )
  .dependsOn(genusLibrary)

lazy val genusLibrary = project
  .in(file("genus-library"))
  .enablePlugins(BuildInfoPlugin)
  .settings(
    name := "genus-library",
    commonSettings,
    scalamacrosParadiseSettings,
    crossScalaVersions := Seq(scala213),
    buildInfoKeys := Seq[BuildInfoKey](name, version, scalaVersion, sbtVersion),
    buildInfoPackage := "co.topl.buildinfo.genusLibrary",
    libraryDependencies ++= Dependencies.genusLibrary
  )
  .dependsOn(
    typeclasses,
    models % "compile->compile;test->test",
    tetraByteCodecs,
    toplGrpc,
    munitScalamock % "test->test"
  )

lazy val munitScalamock = project
  .in(file("munit-scalamock"))
  .settings(
    name := "munit-scalamock",
    commonSettings,
    libraryDependencies ++= Dependencies.munitScalamock
  )

addCommandAlias("checkPR", s"; scalafixAll --check; scalafmtCheckAll; +test; it:compile")
addCommandAlias("preparePR", s"; scalafixAll; scalafmtAll; +test; it:compile")
addCommandAlias("checkPRTestQuick", s"; scalafixAll --check; scalafmtCheckAll; testQuick; it:compile")<|MERGE_RESOLUTION|>--- conflicted
+++ resolved
@@ -176,13 +176,8 @@
     toplGrpc,
     crypto,
     catsAkka,
-<<<<<<< HEAD
-    models,
-=======
-//    brambl,
     models, // TODO remove BN-714 PR v2
     protobuf,
->>>>>>> d1a449b6
     numerics,
     eventTree,
     algebras,
@@ -295,54 +290,7 @@
   .dependsOn(catsAkka)
   .settings(scalamacrosParadiseSettings)
 
-<<<<<<< HEAD
-=======
-//lazy val chainProgram = project
-//  .in(file("chain-program"))
-//  .settings(
-//    name := "chain-program",
-//    commonSettings,
-//    publish / skip := true,
-//    libraryDependencies ++= Dependencies.chainProgram
-//  )
-//  .dependsOn(common)
-//  .disablePlugins(sbtassembly.AssemblyPlugin)
-
-lazy val brambl = project
-  .in(file("brambl"))
-  .enablePlugins(BuildInfoPlugin)
-  .settings(
-    name := "brambl",
-    commonSettings,
-    publishSettings,
-    libraryDependencies ++= Dependencies.brambl,
-    buildInfoKeys := Seq[BuildInfoKey](name, version, scalaVersion, sbtVersion),
-    buildInfoPackage := "co.topl.buildinfo.brambl"
-  )
-  .settings(scalamacrosParadiseSettings)
-  .dependsOn(
-    toplRpc,
-    common,
-    typeclasses,
-    models % "compile->compile;test->test",
-    tetraByteCodecs,
-    toplGrpc
-  )
-
-lazy val akkaHttpRpc = project
-  .in(file("akka-http-rpc"))
-  .enablePlugins(BuildInfoPlugin)
-  .settings(
-    name := "akka-http-rpc",
-    commonSettings,
-    publishSettings,
-    libraryDependencies ++= Dependencies.akkaHttpRpc,
-    buildInfoKeys := Seq[BuildInfoKey](name, version, scalaVersion, sbtVersion),
-    buildInfoPackage := "co.topl.buildinfo.akkahttprpc"
-  )
-
 // TODO remve BN-714 , PR v2
->>>>>>> d1a449b6
 lazy val models = project
   .in(file("models"))
   .enablePlugins(BuildInfoPlugin)
@@ -642,52 +590,6 @@
     toplGrpc
   )
 
-<<<<<<< HEAD
-// A task (meant to be run before compile) which ensures that the protobuf-specs git submodule is up-to-date
-// The protobuf specifications are defined in a remote repository and are downloaded locally for compilation.
-lazy val updateSubmodulesTask = TaskKey[Unit]("updateSubmodules", "Update git submodules")
-=======
-lazy val demo = project
-  .in(file("demo"))
-  .settings(
-    name := "demo",
-    commonSettings,
-    crossScalaVersions := Seq(scala213),
-    Compile / run / mainClass := Some("co.topl.demo.TetraDemo"),
-    publish / skip := true,
-    buildInfoKeys := Seq[BuildInfoKey](name, version, scalaVersion, sbtVersion),
-    buildInfoPackage := "co.topl.buildinfo.demo"
-  )
-  .settings(libraryDependencies ++= Dependencies.test ++ Dependencies.demo ++ Dependencies.catsEffect)
-  .settings(scalamacrosParadiseSettings)
-  .dependsOn(
-    models % "compile->compile;test->test",
-    typeclasses,
-    consensus,
-    minting,
-    commonInterpreters,
-    networking,
-    catsAkka,
-    toplGrpc,
-    blockchain
-  )
-  .enablePlugins(BuildInfoPlugin)
-
-lazy val toplRpc = project
-  .in(file("topl-rpc"))
-  .enablePlugins(BuildInfoPlugin)
-  .settings(
-    name := "topl-rpc",
-    commonSettings,
-    publishSettings,
-    scalamacrosParadiseSettings,
-    libraryDependencies ++= Dependencies.toplRpc,
-    buildInfoKeys := Seq[BuildInfoKey](name, version, scalaVersion, sbtVersion),
-    buildInfoPackage := "co.topl.buildinfo.toplrpc"
-  )
-  .dependsOn(akkaHttpRpc, common, jsonCodecs)
->>>>>>> d1a449b6
-
 lazy val toplGrpc = project
   .in(file("topl-grpc"))
   .settings(
