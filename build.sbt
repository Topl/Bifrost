--- conflicted
+++ resolved
@@ -159,11 +159,7 @@
 
 val miscDependencies = Seq(
   "org.scorexfoundation"  %% "iodb"        % "0.3.2",
-<<<<<<< HEAD
   "com.chuusai"           %% "shapeless"   % "2.3.7",
-=======
-  "com.chuusai"           %% "shapeless"   % "2.3.6",
->>>>>>> b6314c2f
   "com.iheart"            %% "ficus"       % "1.5.0",
   "org.rudogma"           %% "supertagged" % "1.5",
   "com.joefkelley"        %% "argyle"      % "1.0.0",
