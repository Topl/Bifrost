--- conflicted
+++ resolved
@@ -239,13 +239,10 @@
     scripting,
     genus,
     levelDbStore,
-<<<<<<< HEAD
+    commonApplication,
+    networkDelayer,
     genusLibrary,
     genusServer
-=======
-    commonApplication,
-    networkDelayer
->>>>>>> b8cbacc8
   )
 
 lazy val node = project
