--- conflicted
+++ resolved
@@ -93,13 +93,8 @@
 libraryDependencies  ++= Seq(
   "org.scalanlp" %% "breeze" % "1.0",
   "com.google.protobuf" % "protobuf-java" % "3.5.1",
-<<<<<<< HEAD
-  "com.thesamet.scalapb" %% "lenses" % "0.7.0",
+  "com.thesamet.scalapb" %% "lenses" % "0.10.7",
   "com.typesafe" % "config" % "1.3.4",
-=======
-  "com.thesamet.scalapb" %% "lenses" % "0.10.7",
-  "com.typesafe" % "config" % "1.3.3",
->>>>>>> 514aeeb1
 )
 
 scalacOptions ++= Seq(
