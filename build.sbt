--- conflicted
+++ resolved
@@ -25,7 +25,7 @@
 val akkaVersion = "2.6.10"
 val akkaHttpVersion = "10.2.1"
 val circeVersion = "0.13.0"
-val kamonVersion = "2.1.10"
+val kamonVersion = "2.1.11"
 val graalVersion = "21.0.0"
 
 val akkaDependencies = Seq(
@@ -87,19 +87,10 @@
 
 // monitoring dependencies
 libraryDependencies ++= Seq(
-<<<<<<< HEAD
-  "io.kamon" %% "kamon-bundle" % "2.0.6",
-  "io.kamon" %% "kamon-core" % "2.1.11",
-  "io.kamon" %% "kamon-influxdb" % "2.1.11",
-  "io.kamon" %% "kamon-zipkin" % "2.1.11",
-  //"io.kamon" %% "kamon-apm-reporter" % "2.1.0",
-  //"de.aktey.akka.visualmailbox" %% "collector" % "1.1.0"
-=======
   "io.kamon" %% "kamon-bundle" % kamonVersion,
   "io.kamon" %% "kamon-core" % kamonVersion,
   "io.kamon" %% "kamon-influxdb" % kamonVersion,
   "io.kamon" %% "kamon-zipkin" % kamonVersion
->>>>>>> 52497ab4
 )
 
 // https://mvnrepository.com/artifact/org.graalvm.sdk/graal-sdk
