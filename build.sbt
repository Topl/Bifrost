--- conflicted
+++ resolved
@@ -162,13 +162,8 @@
   "com.chuusai"           %% "shapeless"   % "2.3.5",
   "com.iheart"            %% "ficus"       % "1.5.0",
   "org.rudogma"           %% "supertagged" % "1.5",
-<<<<<<< HEAD
   "com.lihaoyi"           %% "mainargs"    % "0.2.1",
   "org.scalanlp"          %% "breeze"      % "1.1",
-=======
-  "com.joefkelley"        %% "argyle"      % "1.0.0",
-  "org.scalanlp"          %% "breeze"      % "1.2",
->>>>>>> 1cbb0bc7
   "io.netty"               % "netty"       % "3.10.6.Final",
   "com.google.guava"       % "guava"       % "30.1.1-jre",
   "com.typesafe"           % "config"      % "1.4.1",
