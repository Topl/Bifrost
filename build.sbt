--- conflicted
+++ resolved
@@ -345,18 +345,11 @@
   .settings(
     libraryDependencies ++=
       Dependencies.test ++
-<<<<<<< HEAD
-        Dependencies.simulacrum ++
-        Dependencies.scodec ++
-        Dependencies.cats ++
-        Seq(Dependencies.akka("actor"))
-=======
       Dependencies.simulacrum ++
       Dependencies.scodec ++
       Dependencies.scodecBits ++
       Dependencies.cats ++
       Seq(Dependencies.akka("actor"))
->>>>>>> 14618520
   )
   .settings(scalamacrosParadiseSettings)
 
