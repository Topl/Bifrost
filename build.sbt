--- conflicted
+++ resolved
@@ -98,17 +98,10 @@
 
 
 libraryDependencies  ++= Seq(
-<<<<<<< HEAD
-  "org.scalanlp" %% "breeze" % "1.0",
+  "org.scalanlp" %% "breeze" % "1.1",
   "com.google.protobuf" % "protobuf-java" % "3.12.4",
   "com.thesamet.scalapb" %% "lenses" % "0.10.8",
   "com.typesafe" % "config" % "1.3.4",
-=======
-  "org.scalanlp" %% "breeze" % "1.1",
-  "com.google.protobuf" % "protobuf-java" % "3.5.1",
-  "com.thesamet.scalapb" %% "lenses" % "0.7.0",
-  "com.typesafe" % "config" % "1.3.3",
->>>>>>> 12dfedcb
 )
 
 scalacOptions ++= Seq(
