--- conflicted
+++ resolved
@@ -73,15 +73,9 @@
 val miscDependencies = Seq(
   "org.scorexfoundation" %% "iodb" % "0.3.2",
   "com.chuusai" %% "shapeless" % "2.3.3",
-<<<<<<< HEAD
-  "org.scorexfoundation" %% "scrypto" % "1.3.3",
-  "com.google.guava" % "guava" % "29.0-jre",
-  "com.iheart" %% "ficus" % "1.4.7",
-=======
   "org.scorexfoundation" %% "scrypto" % "2.1.9",
   "com.google.guava" % "guava" % "30.0-jre",
   "com.iheart" %% "ficus" % "1.5.0",
->>>>>>> 17cd422d
   "org.rudogma" %% "supertagged" % "1.5",
   "com.joefkelley" %% "argyle" % "1.0.0",
 ) ++ akkaDependencies ++ networkDependencies ++ apiDependencies ++ loggingDependencies ++ testingDependencies
