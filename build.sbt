--- conflicted
+++ resolved
@@ -66,15 +66,9 @@
 )
 
 val cryptoDependencies = Seq(
-<<<<<<< HEAD
-  "org.scorexfoundation" %% "scrypto"         % "2.1.9",
+  "org.scorexfoundation" %% "scrypto"         % "2.1.10",
   "org.bouncycastle"      % "bcprov-jdk15on"  % "1.67",
   "org.whispersystems"    % "curve25519-java" % "0.5.0"
-=======
-  "org.scorexfoundation" %% "scrypto" % "2.1.10",
-  "org.bouncycastle" % "bcprov-jdk15on" % "1.67",
-  "org.whispersystems" % "curve25519-java" % "0.5.0"
->>>>>>> ade570c5
 )
 
 val miscDependencies = Seq(
@@ -106,17 +100,9 @@
 // https://mvnrepository.com/artifact/org.graalvm.truffle/truffle-api
 libraryDependencies += "org.graalvm.truffle" % "truffle-api" % "19.3.1"
 
-<<<<<<< HEAD
 libraryDependencies ++= Seq(
-  "org.scalanlp"         %% "breeze"        % "1.1",
-  "com.google.protobuf"   % "protobuf-java" % "3.13.0",
-  "com.thesamet.scalapb" %% "lenses"        % "0.10.8",
-  "com.typesafe"          % "config"        % "1.4.1"
-=======
-libraryDependencies  ++= Seq(
   "org.scalanlp" %% "breeze" % "1.1",
-  "com.typesafe" % "config" % "1.4.1"
->>>>>>> ade570c5
+  "com.typesafe"  % "config" % "1.4.1"
 )
 
 scalacOptions ++= Seq(
