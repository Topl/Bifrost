--- conflicted
+++ resolved
@@ -19,13 +19,8 @@
 // The Typesafe repository
 resolvers += "Typesafe repository" at "https://repo.typesafe.com/typesafe/releases/"
 
-<<<<<<< HEAD
-val akkaVersion = "2.5.30"
+val akkaVersion = "2.5.31"
 val akkaHttpVersion = "10.1.12"
-=======
-val akkaVersion = "2.5.31"
-val akkaHttpVersion = "10.1.11"
->>>>>>> 67db59b7
 val circeVersion = "0.13.0"
 
 val akkaDependencies = Seq(
