--- conflicted
+++ resolved
@@ -77,7 +77,6 @@
     </developers>
 )
 
-<<<<<<< HEAD
 lazy val dockerSettings = Seq(
   Docker / packageName := "bifrost-node",
   dockerBaseImage := "ghcr.io/graalvm/graalvm-ce:java11-21.3.0",
@@ -94,12 +93,8 @@
   }
 )
 
-lazy val assemblySettings = Seq(
-  assembly / mainClass := Some("co.topl.BifrostApp"),
-=======
 def assemblySettings(main: String) = Seq(
   assembly / mainClass := Some(main),
->>>>>>> b30f1d8a
   assembly / test := {},
   assemblyJarName := s"bifrost-node-${version.value}.jar",
   assembly / assemblyMergeStrategy ~= { old: ((String) => MergeStrategy) =>
@@ -220,12 +215,8 @@
   .settings(
     name := "bifrost-node",
     commonSettings,
-<<<<<<< HEAD
-    assemblySettings,
+    assemblySettings("co.topl.BifrostApp"),
     dockerSettings,
-=======
-    assemblySettings("co.topl.BifrostApp"),
->>>>>>> b30f1d8a
     Defaults.itSettings,
     crossScalaVersions := Seq(scala213), // The `monocle` library does not support Scala 2.12
     Compile / mainClass := Some("co.topl.BifrostApp"),
