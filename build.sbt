import sbt.Keys.organization
import sbtassembly.MergeStrategy

name := "bifrost"

lazy val commonSettings = Seq(
  scalaVersion := "2.12.12",
  semanticdbEnabled := true, // enable SemanticDB for Scalafix
  semanticdbVersion := scalafixSemanticdb.revision, // use Scalafix compatible version
  organization := "co.topl",
  version := "1.1.0",
//  wartremoverErrors := Warts.unsafe // settings for wartremover
)

scalaVersion := "2.12.12"
organization := "co.topl"
version := "1.1.0"

mainClass in assembly := Some("co.topl.BifrostApp")
test in assembly := {}

// The Typesafe repository
resolvers += "Typesafe repository" at "https://repo.typesafe.com/typesafe/releases/"

val akkaVersion = "2.6.10"
val akkaHttpVersion = "10.2.1"
val circeVersion = "0.13.0"

val akkaDependencies = Seq(
  "com.typesafe.akka" %% "akka-actor" % akkaVersion,
  "com.typesafe.akka" %% "akka-stream" % akkaVersion,
  "com.typesafe.akka" %% "akka-http" % akkaHttpVersion,
  "com.typesafe.akka" %% "akka-http-core" % akkaHttpVersion,
  "com.typesafe.akka" %% "akka-remote" % akkaVersion,
  "com.typesafe.akka" %% "akka-slf4j" % akkaVersion,
  "com.typesafe.akka" %% "akka-stream-testkit" % akkaVersion % Test,
  "com.typesafe.akka" %% "akka-http-testkit" % akkaHttpVersion % Test,
)

val networkDependencies = Seq(
  "org.bitlet" % "weupnp" % "0.1.4",
  "commons-net" % "commons-net" % "3.7.2"
)

val apiDependencies = Seq(
  "io.circe" %% "circe-core" % circeVersion,
  "io.circe" %% "circe-generic" % circeVersion,
  "io.circe" %% "circe-parser" % circeVersion,
  "io.circe" %% "circe-literal" % circeVersion
)

val loggingDependencies = Seq(
  "com.typesafe.scala-logging" %% "scala-logging" % "3.9.2",
  "ch.qos.logback" % "logback-classic" % "1.2.3",
  "ch.qos.logback" % "logback-core" % "1.2.3",
  "org.slf4j" % "slf4j-api" % "1.7.30"
)

val testingDependencies = Seq(
  "org.scalactic" %% "scalactic" % "3.2.3" % Test,
  "org.scalatest" %% "scalatest" % "3.2.3" % Test,
  "org.scalacheck" %% "scalacheck" % "1.15.1" % Test,
  "org.scalatestplus" %% "scalacheck-1-14" % "3.2.2.0" % Test,
  "com.spotify" % "docker-client" % "8.16.0" % Test,
  "org.asynchttpclient" % "async-http-client" % "2.12.1" % Test
)

val cryptoDependencies = Seq(
  "org.scorexfoundation" %% "scrypto" % "2.1.10",
  "org.bouncycastle" % "bcprov-jdk15on" % "1.67",
  "org.whispersystems" % "curve25519-java" % "0.5.0"
)

val miscDependencies = Seq(
  "org.scorexfoundation" %% "iodb" % "0.3.2",
  "com.chuusai" %% "shapeless" % "2.3.3",
<<<<<<< HEAD
  "org.scorexfoundation" %% "scrypto" % "2.1.10",
  "com.google.guava" % "guava" % "29.0-jre",
  "com.iheart" %% "ficus" % "1.4.7",
  "org.rudogma" %% "supertagged" % "1.4",
=======
  "com.google.guava" % "guava" % "30.0-jre",
  "com.iheart" %% "ficus" % "1.5.0",
  "org.rudogma" %% "supertagged" % "1.5",
>>>>>>> adf51590
  "com.joefkelley" %% "argyle" % "1.0.0",
  "io.netty" % "netty" % "3.10.6.Final"
) ++ akkaDependencies ++ networkDependencies ++ apiDependencies ++ loggingDependencies ++ testingDependencies


libraryDependencies ++= akkaDependencies ++ networkDependencies ++ apiDependencies ++ loggingDependencies ++ testingDependencies ++ cryptoDependencies ++ miscDependencies

// monitoring dependencies
libraryDependencies ++= Seq(
  "io.kamon" %% "kamon-bundle" % "2.1.8",
  "io.kamon" %% "kamon-core" % "2.1.8",
  "io.kamon" %% "kamon-influxdb" % "2.1.8",
  "io.kamon" %% "kamon-zipkin" % "2.1.8"
)

// https://mvnrepository.com/artifact/org.graalvm.sdk/graal-sdk
libraryDependencies += "org.graalvm.sdk" % "graal-sdk" % "19.3.4"

// https://mvnrepository.com/artifact/org.graalvm.js/js
libraryDependencies += "org.graalvm.js" % "js" % "19.3.4"

// https://mvnrepository.com/artifact/org.graalvm.truffle/truffle-api
libraryDependencies += "org.graalvm.truffle" % "truffle-api" % "19.3.4"

libraryDependencies  ++= Seq(
  "org.scalanlp" %% "breeze" % "1.1",
  "com.typesafe" % "config" % "1.4.1"
)

scalacOptions ++= Seq(
  "-deprecation",
  "-feature",
  "-language:higherKinds",
  "-language:postfixOps",
  "-unchecked",
  "-Xfatal-warnings",
  "-Xlint:",
  "-Ywarn-unused:-implicits,-privates"
)

javaOptions ++= Seq(
  "-Xbootclasspath/a:ValkyrieInstrument-1.0.jar",
  // from https://groups.google.com/d/msg/akka-user/9s4Yl7aEz3E/zfxmdc0cGQAJ
  "-XX:+UseG1GC",
  "-XX:+UseNUMA",
  "-XX:+AlwaysPreTouch",
  "-XX:+PerfDisableSharedMem",
  "-XX:+ParallelRefProcEnabled",
  "-XX:+UseStringDeduplication",
  "-XX:+ExitOnOutOfMemoryError",
  "-Xss64m"
)

testOptions in Test += Tests.Argument("-oD", "-u", "target/test-reports")
testOptions in Test += Tests.Argument(TestFrameworks.ScalaCheck, "-verbosity", "2")

//publishing settings

publishMavenStyle := true

publishArtifact in Test := false

parallelExecution in Test := false

logBuffered in Test := false

testOptions in Test += Tests.Argument(TestFrameworks.ScalaTest, "-f", "sbttest.log", "-oDG")

classLoaderLayeringStrategy := ClassLoaderLayeringStrategy.Flat

Test / fork := false

Compile / run / fork := true

pomIncludeRepository := { _ => false }

homepage := Some(url("https://github.com/Topl/Bifrost"))

assemblyJarName := s"bifrost-${version.value}.jar"

assemblyMergeStrategy in assembly ~= { old: ((String) => MergeStrategy) => {
    case ps if ps.endsWith(".SF")      => MergeStrategy.discard
    case ps if ps.endsWith(".DSA")     => MergeStrategy.discard
    case ps if ps.endsWith(".RSA")     => MergeStrategy.discard
    case ps if ps.endsWith(".xml")     => MergeStrategy.first
    // https://github.com/sbt/sbt-assembly/issues/370
    case PathList("module-info.class") => MergeStrategy.discard
    case PathList("module-info.java")  => MergeStrategy.discard
    case "META-INF/truffle/instrument" => MergeStrategy.concat
    case "META-INF/truffle/language"   => MergeStrategy.rename
    case x => old(x)
  }
}

assemblyExcludedJars in assembly := {
  val cp = (fullClasspath in assembly).value
  cp filter { el ⇒
    (el.data.getName == "ValkyrieInstrument-1.0.jar")
  }
}

connectInput in run := true
outputStrategy := Some(StdoutOutput)

connectInput in run := true
outputStrategy := Some(StdoutOutput)

lazy val bifrost = Project(id = "bifrost", base = file("."))
  .settings(commonSettings: _*)

lazy val benchmarking = Project(id = "benchmark", base = file("benchmark"))
  .settings(commonSettings: _*)
  .dependsOn(bifrost % "compile->compile;test->test")
  .enablePlugins(JmhPlugin)
  .disablePlugins(sbtassembly.AssemblyPlugin)

lazy val gjallarhorn = Project(id = "gjallarhorn", base = file("gjallarhorn"))
  .settings(
    commonSettings,
    libraryDependencies ++=akkaDependencies ++ testingDependencies ++ cryptoDependencies ++ apiDependencies ++ loggingDependencies ++ miscDependencies
  )
  .disablePlugins(sbtassembly.AssemblyPlugin)

lazy val it = Project(id = "it", base = file("it"))
  .settings(commonSettings: _*)
  .dependsOn(bifrost % "compile->compile;test->test")
  .disablePlugins(sbtassembly.AssemblyPlugin)<|MERGE_RESOLUTION|>--- conflicted
+++ resolved
@@ -74,16 +74,9 @@
 val miscDependencies = Seq(
   "org.scorexfoundation" %% "iodb" % "0.3.2",
   "com.chuusai" %% "shapeless" % "2.3.3",
-<<<<<<< HEAD
-  "org.scorexfoundation" %% "scrypto" % "2.1.10",
-  "com.google.guava" % "guava" % "29.0-jre",
-  "com.iheart" %% "ficus" % "1.4.7",
-  "org.rudogma" %% "supertagged" % "1.4",
-=======
   "com.google.guava" % "guava" % "30.0-jre",
   "com.iheart" %% "ficus" % "1.5.0",
   "org.rudogma" %% "supertagged" % "1.5",
->>>>>>> adf51590
   "com.joefkelley" %% "argyle" % "1.0.0",
   "io.netty" % "netty" % "3.10.6.Final"
 ) ++ akkaDependencies ++ networkDependencies ++ apiDependencies ++ loggingDependencies ++ testingDependencies
