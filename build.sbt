--- conflicted
+++ resolved
@@ -305,6 +305,7 @@
   .settings(
     name := "event-tree",
     commonSettings,
+    crossScalaVersions := Seq(scala213),
     publishSettings,
     buildInfoKeys := Seq[BuildInfoKey](name, version, scalaVersion, sbtVersion),
     buildInfoPackage := "co.topl.buildinfo.eventtree"
@@ -382,7 +383,6 @@
   .settings(
     name := "algebras",
     commonSettings,
-    crossScalaVersions := Seq(scala213),
     publishSettings,
     buildInfoKeys := Seq[BuildInfoKey](name, version, scalaVersion, sbtVersion),
     buildInfoPackage := "co.topl.buildinfo.algebras"
@@ -397,13 +397,14 @@
   .settings(
     name := "common-interpreters",
     commonSettings,
+    crossScalaVersions := Seq(scala213),
     publishSettings,
     buildInfoKeys := Seq[BuildInfoKey](name, version, scalaVersion, sbtVersion),
     buildInfoPackage := "co.topl.buildinfo.commoninterpreters"
   )
   .settings(libraryDependencies ++= Dependencies.commonInterpreters)
   .settings(scalamacrosParadiseSettings)
-  .dependsOn(models, algebras, typeclasses)
+  .dependsOn(models, algebras, typeclasses, byteCodecs, tetraByteCodecs)
 
 lazy val consensus = project
   .in(file("consensus"))
@@ -472,8 +473,7 @@
   )
   .settings(libraryDependencies ++= Dependencies.test ++ Dependencies.demo ++ Dependencies.catsEffect)
   .settings(scalamacrosParadiseSettings)
-<<<<<<< HEAD
-  .dependsOn(models % "compile->compile;test->test", typeclasses, consensus, minting, scripting)
+  .dependsOn(models % "compile->compile;test->test", typeclasses, consensus, minting, scripting, commonInterpreters)
   .enablePlugins(BuildInfoPlugin, JavaAppPackaging, DockerPlugin)
 
 lazy val scripting: Project = project
@@ -486,13 +486,9 @@
     buildInfoKeys := Seq[BuildInfoKey](name, version, scalaVersion, sbtVersion),
     buildInfoPackage := "co.topl.buildinfo.scripting"
   )
-  .settings(libraryDependencies ++= Dependencies.graal ++ Dependencies.catsEffect)
+  .settings(libraryDependencies ++= Dependencies.graal ++ Dependencies.catsEffect ++ Dependencies.circe ++ Dependencies.simulacrum)
   .settings(libraryDependencies ++= Dependencies.test)
   .settings(scalamacrosParadiseSettings)
-  .dependsOn(models % "compile->compile;test->test", typeclasses)
-=======
-  .dependsOn(models, typeclasses, consensus, minting, commonInterpreters)
->>>>>>> f3dbd74f
 
 lazy val toplRpc = project
   .in(file("topl-rpc"))
