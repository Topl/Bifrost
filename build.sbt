--- conflicted
+++ resolved
@@ -98,17 +98,10 @@
 
 
 libraryDependencies  ++= Seq(
-<<<<<<< HEAD
   "org.scalanlp" %% "breeze" % "1.1",
-  "com.google.protobuf" % "protobuf-java" % "3.12.4",
+  "com.google.protobuf" % "protobuf-java" % "3.13.0",
   "com.thesamet.scalapb" %% "lenses" % "0.10.8",
   "com.typesafe" % "config" % "1.3.4",
-=======
-  "org.scalanlp" %% "breeze" % "1.0",
-  "com.google.protobuf" % "protobuf-java" % "3.13.0",
-  "com.thesamet.scalapb" %% "lenses" % "0.7.0",
-  "com.typesafe" % "config" % "1.3.3",
->>>>>>> e4a7c7de
 )
 
 scalacOptions ++= Seq(
