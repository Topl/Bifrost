import sbt.Keys.organization
import sbtassembly.MergeStrategy

name := "bifrost"

lazy val commonSettings = Seq(
  scalaVersion := "2.12.11",
  semanticdbEnabled := true, // enable SemanticDB for Scalafix
  semanticdbVersion := scalafixSemanticdb.revision, // use Scalafix compatible version
  organization := "co.topl",
  version := "1.1.0",
//  wartremoverErrors := Warts.unsafe // settings for wartremover
)

scalaVersion := "2.12.11"
organization := "co.topl"
version := "1.1.0"

mainClass in assembly := Some("bifrost.BifrostApp")
test in assembly := {}

// The Typesafe repository
resolvers += "Typesafe repository" at "https://repo.typesafe.com/typesafe/releases/"

<<<<<<< HEAD
val akkaVersion = "2.6.9"
val akkaHttpVersion = "10.1.12"
=======
val akkaVersion = "2.5.31"
val akkaHttpVersion = "10.2.0"
>>>>>>> 1ce4faee
val circeVersion = "0.13.0"

val akkaDependencies = Seq(
  "com.typesafe.akka" %% "akka-actor" % akkaVersion,
  "com.typesafe.akka" %% "akka-stream" % akkaVersion,
  "com.typesafe.akka" %% "akka-http" % akkaHttpVersion,
  "com.typesafe.akka" %% "akka-http-core" % akkaHttpVersion,
  "com.typesafe.akka" %% "akka-slf4j" % akkaVersion,
  "com.typesafe.akka" %% "akka-stream-testkit" % akkaVersion % Test,
  "com.typesafe.akka" %% "akka-http-testkit" % akkaHttpVersion % Test,
)

val networkDependencies = Seq(
  "org.bitlet" % "weupnp" % "0.1.4",
  "commons-net" % "commons-net" % "3.7"
)

val apiDependencies = Seq(
  "io.circe" %% "circe-core" % circeVersion,
  "io.circe" %% "circe-generic" % circeVersion,
  "io.circe" %% "circe-parser" % circeVersion,
  "io.circe" %% "circe-literal" % circeVersion
)

val loggingDependencies = Seq(
  "com.typesafe.scala-logging" %% "scala-logging" % "3.9.2",
  "ch.qos.logback" % "logback-classic" % "1.2.3",
  "ch.qos.logback" % "logback-core" % "1.2.3",
  "org.slf4j" % "slf4j-api" % "1.7.30"
)

val testingDependencies = Seq(
  "org.scalactic" %% "scalactic" % "3.2.2" % Test,
  "org.scalatest" %% "scalatest" % "3.2.2" % Test,
  "org.scalacheck" %% "scalacheck" % "1.14.3" % Test,
  "org.scalatestplus" %% "scalacheck-1-14" % "3.2.2.0" % Test,
  "com.spotify" % "docker-client" % "8.16.0" % Test,
  "org.asynchttpclient" % "async-http-client" % "2.12.1" % Test
)

libraryDependencies ++= Seq(
  "com.chuusai" %% "shapeless" % "2.3.3",
  "org.scorexfoundation" %% "scrypto" % "2.1.9",
  "com.google.guava" % "guava" % "29.0-jre",
  "com.iheart" %% "ficus" % "1.4.7",
  "org.rudogma" %% "supertagged" % "1.5",
  "com.joefkelley" %% "argyle" % "1.0.0",
) ++ akkaDependencies ++ networkDependencies ++ apiDependencies ++ loggingDependencies ++ testingDependencies

libraryDependencies ++= Seq(
  "org.scorexfoundation" %% "iodb" % "0.4.0",
  "org.bouncycastle" % "bcprov-jdk15on" % "1.66",
  "org.whispersystems" % "curve25519-java" % "0.5.0",
)

// monitoring dependencies
libraryDependencies ++= Seq(
  "io.kamon" %% "kamon-bundle" % "2.1.6",
  "io.kamon" %% "kamon-core" % "2.1.6",
  "io.kamon" %% "kamon-influxdb" % "2.1.6",
  "io.kamon" %% "kamon-zipkin" % "2.1.6",
  //"io.kamon" %% "kamon-apm-reporter" % "2.1.0",
  //"de.aktey.akka.visualmailbox" %% "collector" % "1.1.0"
)

// https://mvnrepository.com/artifact/org.graalvm.sdk/graal-sdk
libraryDependencies += "org.graalvm.sdk" % "graal-sdk" % "19.3.3"

// https://mvnrepository.com/artifact/org.graalvm.js/js
libraryDependencies += "org.graalvm.js" % "js" % "19.3.3"

// https://mvnrepository.com/artifact/org.graalvm.truffle/truffle-api
libraryDependencies += "org.graalvm.truffle" % "truffle-api" % "19.3.3"


libraryDependencies  ++= Seq(
  "org.scalanlp" %% "breeze" % "1.1",
  "com.google.protobuf" % "protobuf-java" % "3.13.0",
  "com.thesamet.scalapb" %% "lenses" % "0.10.8",
  "com.typesafe" % "config" % "1.3.4",
)

scalacOptions ++= Seq(
  "-deprecation",
  "-feature",
  "-language:higherKinds",
  "-language:postfixOps",
  "-unchecked",
  "-Xfatal-warnings",
  "-Xlint:",
  "-Ywarn-unused:-implicits,-privates"
)

javaOptions ++= Seq(
  "-Xbootclasspath/a:ValkyrieInstrument-1.0.jar",
  // from https://groups.google.com/d/msg/akka-user/9s4Yl7aEz3E/zfxmdc0cGQAJ
  "-XX:+UseG1GC",
  "-XX:+UseNUMA",
  "-XX:+AlwaysPreTouch",
  "-XX:+PerfDisableSharedMem",
  "-XX:+ParallelRefProcEnabled",
  "-XX:+UseStringDeduplication",
  "-XX:+ExitOnOutOfMemoryError",
  "-Xss64m"
)

testOptions in Test += Tests.Argument("-oD", "-u", "target/test-reports")
testOptions in Test += Tests.Argument(TestFrameworks.ScalaCheck, "-verbosity", "2")

//publishing settings

publishMavenStyle := true

publishArtifact in Test := false

parallelExecution in Test := false

logBuffered in Test := false

testOptions in Test += Tests.Argument(TestFrameworks.ScalaTest, "-f", "sbttest.log", "-oDG")

classLoaderLayeringStrategy := ClassLoaderLayeringStrategy.Flat

Test / fork := false

Compile / run / fork := true

pomIncludeRepository := { _ => false }

homepage := Some(url("https://github.com/Topl/Bifrost"))

assemblyJarName := s"bifrost-${version.value}.jar"

assemblyMergeStrategy in assembly ~= { old: ((String) => MergeStrategy) => {
    case ps if ps.endsWith(".SF")      => MergeStrategy.discard
    case ps if ps.endsWith(".DSA")     => MergeStrategy.discard
    case ps if ps.endsWith(".RSA")     => MergeStrategy.discard
    case ps if ps.endsWith(".xml")     => MergeStrategy.first
    // https://github.com/sbt/sbt-assembly/issues/370
    case PathList("module-info.class") => MergeStrategy.discard
    case PathList("module-info.java")  => MergeStrategy.discard
    case "META-INF/truffle/instrument" => MergeStrategy.concat
    case "META-INF/truffle/language"   => MergeStrategy.rename
    case x => old(x)
  }
}

assemblyExcludedJars in assembly := {
  val cp = (fullClasspath in assembly).value
  cp filter { el ⇒
    (el.data.getName == "ValkyrieInstrument-1.0.jar")
  }
}

connectInput in run := true
outputStrategy := Some(StdoutOutput)

PB.targets in Compile := Seq(
  scalapb.gen() -> (sourceManaged in Compile).value
)

PB.pythonExe := "C:\\Python27\\python.exe"

connectInput in run := true
outputStrategy := Some(StdoutOutput)

lazy val bifrost = Project(id = "bifrost", base = file("."))
  .settings(commonSettings: _*)

lazy val benchmarking = Project(id = "benchmark", base = file("benchmark"))
  .settings(commonSettings: _*)
  .dependsOn(bifrost % "compile->compile;test->test")
  .enablePlugins(JmhPlugin)
  .disablePlugins(sbtassembly.AssemblyPlugin)

lazy val it = Project(id = "it", base = file("it"))
  .settings(commonSettings: _*)
  .dependsOn(bifrost % "compile->compile;test->test")
  .disablePlugins(sbtassembly.AssemblyPlugin)<|MERGE_RESOLUTION|>--- conflicted
+++ resolved
@@ -22,13 +22,8 @@
 // The Typesafe repository
 resolvers += "Typesafe repository" at "https://repo.typesafe.com/typesafe/releases/"
 
-<<<<<<< HEAD
 val akkaVersion = "2.6.9"
-val akkaHttpVersion = "10.1.12"
-=======
-val akkaVersion = "2.5.31"
 val akkaHttpVersion = "10.2.0"
->>>>>>> 1ce4faee
 val circeVersion = "0.13.0"
 
 val akkaDependencies = Seq(
