import sbt.Keys.{homepage, organization, test}
import sbtassembly.MergeStrategy

<<<<<<< HEAD
val scala213 = "2.13.8"
=======
val scala212 = "2.12.17"
val scala213 = "2.13.10"
>>>>>>> d240e905

inThisBuild(
  List(
    organization := "co.topl",
    scalaVersion := scala213,
    versionScheme := Some("early-semver"),
    dynverSeparator := "-",
    version := dynverGitDescribeOutput.value.mkVersion(versionFmt, fallbackVersion(dynverCurrentDate.value)),
    dynver := {
      val d = new java.util.Date
      sbtdynver.DynVer.getGitDescribeOutput(d).mkVersion(versionFmt, fallbackVersion(d))
    },
    testFrameworks += TestFrameworks.MUnit
  )
)

enablePlugins(ReproducibleBuildsPlugin, ReproducibleBuildsAssemblyPlugin)

lazy val commonSettings = Seq(
  sonatypeCredentialHost := "s01.oss.sonatype.org",
  scalacOptions ++= commonScalacOptions,
  semanticdbEnabled := true, // enable SemanticDB for Scalafix
  semanticdbVersion := scalafixSemanticdb.revision, // use Scalafix compatible version
//  wartremoverErrors := Warts.unsafe, // settings for wartremover
  Compile / unmanagedSourceDirectories += {
    val sourceDir = (Compile / sourceDirectory).value
    CrossVersion.partialVersion(scalaVersion.value) match {
      case Some((2, n)) if n >= 13 => sourceDir / "scala-2.13+"
      case _                       => sourceDir / "scala-2.12-"
    }
  },
  crossScalaVersions := Seq(scala213),
  Test / testOptions ++= Seq(
    Tests.Argument(TestFrameworks.ScalaCheck, "-verbosity", "2"),
    Tests.Argument(TestFrameworks.ScalaTest, "-f", "sbttest.log", "-oDGG", "-u", "target/test-reports")
  ),
  resolvers ++= Seq(
    "Typesafe Repository" at "https://repo.typesafe.com/typesafe/releases/",
    "Sonatype Staging" at "https://s01.oss.sonatype.org/content/repositories/staging",
    "Sonatype Snapshots" at "https://s01.oss.sonatype.org/content/repositories/snapshots/",
    "Bintray" at "https://jcenter.bintray.com/"
  ),
  addCompilerPlugin("org.typelevel" % "kind-projector"     % "0.13.2" cross CrossVersion.full),
  addCompilerPlugin("com.olegpy"   %% "better-monadic-for" % "0.3.1"),
  testFrameworks += TestFrameworks.MUnit
)

lazy val publishSettings = Seq(
  homepage := Some(url("https://github.com/Topl/Bifrost")),
  licenses := Seq("MPL2.0" -> url("https://www.mozilla.org/en-US/MPL/2.0/")),
  Test / publishArtifact := false,
  pomIncludeRepository := { _ => false },
  usePgpKeyHex("CEE1DC9E7C8E9AF4441D5EB9E35E84257DCF8DCB"),
  pomExtra :=
    <developers>
      <developer>
        <id>scasplte2</id>
        <name>James Aman</name>
      </developer>
      <developer>
        <id>tuxman</id>
        <name>Nicholas Edmonds</name>
      </developer>
    </developers>
)

lazy val dockerSettings = Seq(
  dockerBaseImage := "eclipse-temurin:11-jre",
  dockerUpdateLatest := true,
  dockerLabels ++= Map(
    "bifrost.version" -> version.value
  ),
  dockerAliases := dockerAliases.value.flatMap { alias =>
    Seq(
      alias.withRegistryHost(Some("docker.io/toplprotocol")),
      alias.withRegistryHost(Some("ghcr.io/topl"))
    )
  }
)

lazy val tetraNodeDockerSettings =
  dockerSettings ++ Seq(
    dockerExposedPorts := Seq(9084, 9085),
    dockerExposedVolumes += "/opt/docker/.bifrost",
    Docker / packageName := "bifrost-node-tetra"
  )

lazy val dionNodeDockerSettings =
  dockerSettings ++ Seq(
    dockerExposedPorts := Seq(9084, 9085),
    dockerExposedVolumes += "/opt/docker/.bifrost",
    Docker / packageName := "bifrost-node"
  )

lazy val networkDelayerDockerSettings =
  dockerSettings ++ Seq(
    Docker / packageName := "network-delayer"
  )

lazy val testnetSimulationOrchestratorDockerSettings =
  dockerSettings ++ Seq(
    Docker / packageName := "testnet-simulation-orchestrator"
  )

def assemblySettings(main: String) = Seq(
  assembly / mainClass := Some(main),
  assembly / test := {},
  assemblyJarName := s"bifrost-node-${version.value}.jar",
  assembly / assemblyMergeStrategy ~= { old: (String => MergeStrategy) =>
    {
      case ps if ps.endsWith(".SF")  => MergeStrategy.discard
      case ps if ps.endsWith(".DSA") => MergeStrategy.discard
      case ps if ps.endsWith(".RSA") => MergeStrategy.discard
      case ps if ps.endsWith(".xml") => MergeStrategy.first
      case PathList(ps @ _*) if ps.last endsWith "module-info.class" =>
        MergeStrategy.discard // https://github.com/sbt/sbt-assembly/issues/370
      case x if x.contains("simulacrum")               => MergeStrategy.last
      case PathList("org", "iq80", "leveldb", xs @ _*) => MergeStrategy.first
      case PathList("module-info.java")                => MergeStrategy.discard
      case PathList("local.conf")                      => MergeStrategy.discard
      case "META-INF/truffle/instrument"               => MergeStrategy.concat
      case "META-INF/truffle/language"                 => MergeStrategy.rename
      case x if x.contains("google/protobuf")          => MergeStrategy.last
      case x                                           => old(x)
    }
  },
  assembly / assemblyExcludedJars := {
    val cp = (assembly / fullClasspath).value
    cp filter { el => el.data.getName == "ValkyrieInstrument-1.0.jar" }
  }
)

lazy val scalamacrosParadiseSettings =
  Seq(
    scalacOptions ++= {
      CrossVersion.partialVersion(scalaVersion.value) match {
        case Some((2, v)) if v >= 13 =>
          Seq(
            "-Ymacro-annotations"
          )
        case _ =>
          Nil
      }
    }
  )

lazy val commonScalacOptions = Seq(
  "-deprecation",
  "-feature",
  "-language:higherKinds",
  "-language:postfixOps",
  "-unchecked",
  "-Ywarn-unused:-implicits,-privates,_",
  "-Yrangepos"
)

javaOptions ++= Seq(
  "-Xbootclasspath/a:ValkyrieInstrument-1.0.jar",
  // from https://groups.google.com/d/msg/akka-user/9s4Yl7aEz3E/zfxmdc0cGQAJ
  "-XX:+UseG1GC",
  "-XX:+UseNUMA",
  "-XX:+AlwaysPreTouch",
  "-XX:+PerfDisableSharedMem",
  "-XX:+ParallelRefProcEnabled",
  "-XX:+UseStringDeduplication",
  "-XX:+ExitOnOutOfMemoryError",
  "-Xss64m"
)

connectInput / run := true
outputStrategy := Some(StdoutOutput)

connectInput / run := true
outputStrategy := Some(StdoutOutput)

def versionFmt(out: sbtdynver.GitDescribeOutput): String = {
  val dirtySuffix = out.dirtySuffix.dropPlus.mkString("-", "")
  if (out.isCleanAfterTag) out.ref.dropPrefix + dirtySuffix // no commit info if clean after tag
  else out.ref.dropPrefix + out.commitSuffix.mkString("-", "-", "") + dirtySuffix
}

def fallbackVersion(d: java.util.Date): String = s"HEAD-${sbtdynver.DynVer timestamp d}"

lazy val bifrost = project
  .in(file("."))
  .settings(
    moduleName := "bifrost",
    commonSettings,
    publish / skip := true,
    crossScalaVersions := Nil
  )
  .configs(IntegrationTest)
  .aggregate(
//    node,
    nodeTetra,
//    common,
//    akkaHttpRpc,
    typeclasses,
//    toplRpc,
    toplGrpc,
    crypto,
    catsAkka,
//    brambl,
    models,
    numerics,
    eventTree,
    algebras,
    commonInterpreters,
    minting,
    networking,
    byteCodecs,
    tetraByteCodecs,
    consensus,
    ledger,
    blockchain,
    demo,
//    tools,
//    genus,
    levelDbStore,
    commonApplication,
    networkDelayer,
    genusLibrary,
    genusServer,
    transactionGenerator,
    testnetSimulationOrchestrator
  )

lazy val node = project
  .in(file("node"))
  .settings(
    name := "bifrost-node",
    commonSettings,
    assemblySettings("co.topl.BifrostApp"),
    dionNodeDockerSettings,
    Defaults.itSettings,
    crossScalaVersions := Seq(scala213),
    Compile / mainClass := Some("co.topl.BifrostApp"),
    publish / skip := true,
    buildInfoKeys := Seq[BuildInfoKey](name, version, scalaVersion, sbtVersion),
    buildInfoPackage := "co.topl.buildinfo.bifrost",
    libraryDependencies ++= Dependencies.nodeDion
  )
  .configs(IntegrationTest)
  .settings(
    IntegrationTest / parallelExecution := false
  )
  .dependsOn(common % "compile->compile;test->test", toplRpc, tools, genus, jsonCodecs)
  .enablePlugins(BuildInfoPlugin, JavaAppPackaging, DockerPlugin)

lazy val nodeTetra = project
  .in(file("node-tetra"))
  .settings(
    name := "bifrost-node-tetra",
    commonSettings,
    assemblySettings("co.topl.node.NodeApp"),
    assemblyJarName := s"bifrost-node-tetra-${version.value}.jar",
    tetraNodeDockerSettings,
    Defaults.itSettings,
    crossScalaVersions := Seq(scala213),
    Compile / mainClass := Some("co.topl.node.NodeApp"),
    publish / skip := true,
    buildInfoKeys := Seq[BuildInfoKey](name, version, scalaVersion, sbtVersion),
    buildInfoPackage := "co.topl.buildinfo.node",
    libraryDependencies ++= Dependencies.nodeTetra
  )
  .configs(IntegrationTest)
  .settings(
    IntegrationTest / parallelExecution := false,
    classLoaderLayeringStrategy := ClassLoaderLayeringStrategy.Flat //required for correct loading https://github.com/kamon-io/sbt-kanela-runner
  )
  .dependsOn(
    models % "compile->compile;test->test",
    typeclasses,
    consensus,
    minting,
    commonInterpreters,
    networking,
    catsAkka,
    toplGrpc,
    blockchain,
    levelDbStore,
    commonApplication
  )
  .enablePlugins(BuildInfoPlugin, JavaAppPackaging, DockerPlugin)
  .settings(scalamacrosParadiseSettings)

lazy val networkDelayer = project
  .in(file("network-delayer"))
  .settings(
    name := "network-delayer",
    commonSettings,
    assemblySettings("co.topl.networkdelayer.NetworkDelayer"),
    assemblyJarName := s"network-delayer-${version.value}.jar",
    networkDelayerDockerSettings,
    Defaults.itSettings,
    crossScalaVersions := Seq(scala213),
    Compile / mainClass := Some("co.topl.networkdelayer.NetworkDelayer"),
    publish / skip := true,
    buildInfoKeys := Seq[BuildInfoKey](name, version, scalaVersion, sbtVersion),
    buildInfoPackage := "co.topl.buildinfo.networkdelayer",
    libraryDependencies ++= Dependencies.networkDelayer
  )
  .configs(IntegrationTest)
  .settings(
    IntegrationTest / parallelExecution := false
  )
  .enablePlugins(BuildInfoPlugin, JavaAppPackaging, DockerPlugin)
  .settings(scalamacrosParadiseSettings)
  .dependsOn(catsAkka, commonApplication)

lazy val testnetSimulationOrchestrator = project
  .in(file("testnet-simulation-orchestrator"))
  .settings(
    name := "testnet-simulation-orchestrator",
    commonSettings,
    assemblySettings("co.topl.testnetsimulationorchestrator.app.Orchestrator"),
    assemblyJarName := s"testnet-simulation-orchestrator-${version.value}.jar",
    testnetSimulationOrchestratorDockerSettings,
    Defaults.itSettings,
    crossScalaVersions := Seq(scala213),
    Compile / mainClass := Some("co.topl.testnetsimulationorchestrator.app.Orchestrator"),
    publish / skip := true,
    buildInfoKeys := Seq[BuildInfoKey](name, version, scalaVersion, sbtVersion),
    buildInfoPackage := "co.topl.buildinfo.testnetsimulationorchestator",
    libraryDependencies ++= Dependencies.testnetSimulationOrchestator
  )
  .enablePlugins(BuildInfoPlugin, JavaAppPackaging, DockerPlugin)
  .settings(scalamacrosParadiseSettings)
  .dependsOn(commonApplication, transactionGenerator)

lazy val common = project
  .in(file("common"))
  .settings(
    name := "common",
    commonSettings,
    publishSettings,
    libraryDependencies ++= Dependencies.common
  )
  .dependsOn(crypto, typeclasses, models % "compile->compile;test->test")
  .settings(scalamacrosParadiseSettings)

lazy val commonApplication = project
  .in(file("common-application"))
  .settings(
    name := "common-application",
    commonSettings,
    publishSettings,
    crossScalaVersions := Seq(scala213),
    libraryDependencies ++= Dependencies.commonApplication
  )
  .dependsOn(catsAkka)
  .settings(scalamacrosParadiseSettings)

//lazy val chainProgram = project
//  .in(file("chain-program"))
//  .settings(
//    name := "chain-program",
//    commonSettings,
//    publish / skip := true,
//    libraryDependencies ++= Dependencies.chainProgram
//  )
//  .dependsOn(common)
//  .disablePlugins(sbtassembly.AssemblyPlugin)

lazy val brambl = project
  .in(file("brambl"))
  .enablePlugins(BuildInfoPlugin)
  .settings(
    name := "brambl",
    commonSettings,
    publishSettings,
    libraryDependencies ++= Dependencies.brambl,
    buildInfoKeys := Seq[BuildInfoKey](name, version, scalaVersion, sbtVersion),
    buildInfoPackage := "co.topl.buildinfo.brambl"
  )
  .settings(scalamacrosParadiseSettings)
  .dependsOn(
    toplRpc,
    common,
    typeclasses,
    models % "compile->compile;test->test",
    tetraByteCodecs,
    toplGrpc
  )

lazy val akkaHttpRpc = project
  .in(file("akka-http-rpc"))
  .enablePlugins(BuildInfoPlugin)
  .settings(
    name := "akka-http-rpc",
    commonSettings,
    publishSettings,
    libraryDependencies ++= Dependencies.akkaHttpRpc,
    buildInfoKeys := Seq[BuildInfoKey](name, version, scalaVersion, sbtVersion),
    buildInfoPackage := "co.topl.buildinfo.akkahttprpc"
  )

lazy val models = project
  .in(file("models"))
  .enablePlugins(BuildInfoPlugin)
  .settings(
    name := "models",
    commonSettings,
    publishSettings,
    buildInfoKeys := Seq[BuildInfoKey](name, version, scalaVersion, sbtVersion),
    buildInfoPackage := "co.topl.buildinfo.models"
  )
  .settings(scalamacrosParadiseSettings)
  .settings(
    libraryDependencies ++= Dependencies.models
  )
  .settings(libraryDependencies ++= Dependencies.test)

lazy val numerics = project
  .in(file("numerics"))
  .enablePlugins(BuildInfoPlugin)
  .settings(
    name := "numerics",
    commonSettings,
    publishSettings,
    buildInfoKeys := Seq[BuildInfoKey](name, version, scalaVersion, sbtVersion),
    buildInfoPackage := "co.topl.buildinfo.numerics"
  )
  .settings(scalamacrosParadiseSettings)
  .settings(libraryDependencies ++= Dependencies.test ++ Dependencies.scalacache)
  .dependsOn(algebras, typeclasses, models)

lazy val eventTree = project
  .in(file("event-tree"))
  .enablePlugins(BuildInfoPlugin)
  .settings(
    name := "event-tree",
    commonSettings,
    crossScalaVersions := Seq(scala213),
    publishSettings,
    buildInfoKeys := Seq[BuildInfoKey](name, version, scalaVersion, sbtVersion),
    buildInfoPackage := "co.topl.buildinfo.eventtree"
  )
  .settings(libraryDependencies ++= Dependencies.eventTree)
  .settings(scalamacrosParadiseSettings)
  .dependsOn(models, typeclasses, algebras % "compile->compile;test->test")

lazy val byteCodecs = project
  .in(file("byte-codecs"))
  .enablePlugins(BuildInfoPlugin)
  .settings(
    name := "byte-codecs",
    commonSettings,
    publishSettings,
    buildInfoKeys := Seq[BuildInfoKey](name, version, scalaVersion, sbtVersion),
    buildInfoPackage := "co.topl.buildinfo.codecs.bytes"
  )
  .settings(
    libraryDependencies ++= Dependencies.byteCodecs
  )
  .settings(scalamacrosParadiseSettings)

lazy val tetraByteCodecs = project
  .in(file("tetra-byte-codecs"))
  .enablePlugins(BuildInfoPlugin)
  .settings(
    name := "tetra-byte-codecs",
    commonSettings,
    publishSettings,
    buildInfoKeys := Seq[BuildInfoKey](name, version, scalaVersion, sbtVersion),
    buildInfoPackage := "co.topl.buildinfo.codecs.bytes.tetra"
  )
  .settings(libraryDependencies ++= Dependencies.test ++ Dependencies.guava)
  .settings(scalamacrosParadiseSettings)
  .dependsOn(models % "compile->compile;test->test", byteCodecs % "compile->compile;test->test", crypto)

lazy val jsonCodecs = project
  .in(file("json-codecs"))
  .enablePlugins(BuildInfoPlugin)
  .settings(
    name := "json-codecs",
    commonSettings,
    publishSettings,
    buildInfoKeys := Seq[BuildInfoKey](name, version, scalaVersion, sbtVersion),
    buildInfoPackage := "co.topl.buildinfo.codecs.json"
  )
  .settings(libraryDependencies ++= Dependencies.test ++ Dependencies.circe ++ Dependencies.scodec)
  .settings(scalamacrosParadiseSettings)
  .dependsOn(models, crypto, tetraByteCodecs)

lazy val typeclasses: Project = project
  .in(file("typeclasses"))
  .enablePlugins(BuildInfoPlugin)
  .settings(
    name := "typeclasses",
    commonSettings,
    publishSettings,
    buildInfoKeys := Seq[BuildInfoKey](name, version, scalaVersion, sbtVersion),
    buildInfoPackage := "co.topl.buildinfo.typeclasses"
  )
  .settings(
    libraryDependencies ++= Dependencies.test ++ Dependencies.logging
  )
  .settings(scalamacrosParadiseSettings)
  .dependsOn(models % "compile->compile;test->test", crypto, tetraByteCodecs, jsonCodecs)

lazy val algebras = project
  .in(file("algebras"))
  .enablePlugins(BuildInfoPlugin)
  .settings(
    name := "algebras",
    commonSettings,
    publishSettings,
    buildInfoKeys := Seq[BuildInfoKey](name, version, scalaVersion, sbtVersion),
    buildInfoPackage := "co.topl.buildinfo.algebras"
  )
  .settings(libraryDependencies ++= Dependencies.algebras)
  .settings(scalamacrosParadiseSettings)
  .dependsOn(models, crypto, tetraByteCodecs)

lazy val commonInterpreters = project
  .in(file("common-interpreters"))
  .enablePlugins(BuildInfoPlugin)
  .settings(
    name := "common-interpreters",
    commonSettings,
    crossScalaVersions := Seq(scala213),
    publishSettings,
    buildInfoKeys := Seq[BuildInfoKey](name, version, scalaVersion, sbtVersion),
    buildInfoPackage := "co.topl.buildinfo.commoninterpreters"
  )
  .settings(libraryDependencies ++= Dependencies.commonInterpreters)
  .settings(scalamacrosParadiseSettings)
  .dependsOn(
    models,
    algebras,
    typeclasses,
    byteCodecs,
    tetraByteCodecs,
    catsAkka,
    eventTree,
    munitScalamock % "test->test"
  )

lazy val consensus = project
  .in(file("consensus"))
  .enablePlugins(BuildInfoPlugin)
  .settings(
    name := "consensus",
    commonSettings,
    crossScalaVersions := Seq(scala213),
    publishSettings,
    buildInfoKeys := Seq[BuildInfoKey](name, version, scalaVersion, sbtVersion),
    buildInfoPackage := "co.topl.buildinfo.consensus"
  )
  .settings(libraryDependencies ++= Dependencies.test)
  .settings(
    libraryDependencies ++= Dependencies.consensus
  )
  .settings(scalamacrosParadiseSettings)
  .dependsOn(
    models % "compile->compile;test->test",
    typeclasses,
    crypto,
    tetraByteCodecs,
    algebras % "compile->compile;test->test",
    numerics,
    eventTree,
    munitScalamock % "test->test"
  )

lazy val minting = project
  .in(file("minting"))
  .enablePlugins(BuildInfoPlugin)
  .settings(
    name := "minting",
    commonSettings,
    crossScalaVersions := Seq(scala213),
    publishSettings,
    buildInfoKeys := Seq[BuildInfoKey](name, version, scalaVersion, sbtVersion),
    buildInfoPackage := "co.topl.buildinfo.minting"
  )
  .settings(libraryDependencies ++= Dependencies.minting)
  .settings(scalamacrosParadiseSettings)
  .dependsOn(
    models % "compile->compile;test->test",
    typeclasses,
    crypto,
    tetraByteCodecs,
    algebras % "compile->compile;test->test",
    consensus,
    catsAkka,
    ledger,
    munitScalamock     % "test->test",
    commonInterpreters % "test->test"
  )

lazy val networking = project
  .in(file("networking"))
  .enablePlugins(BuildInfoPlugin)
  .settings(
    name := "networking",
    commonSettings,
    crossScalaVersions := Seq(scala213),
    publishSettings,
    buildInfoKeys := Seq[BuildInfoKey](name, version, scalaVersion, sbtVersion),
    buildInfoPackage := "co.topl.buildinfo.networking"
  )
  .settings(libraryDependencies ++= Dependencies.networking)
  .settings(scalamacrosParadiseSettings)
  .dependsOn(
    models % "compile->compile;test->test",
    typeclasses,
    crypto,
    byteCodecs,
    tetraByteCodecs,
    algebras % "compile->compile;test->test",
    consensus,
    commonInterpreters,
    catsAkka,
    eventTree,
    ledger
  )

lazy val transactionGenerator = project
  .in(file("transaction-generator"))
  .enablePlugins(BuildInfoPlugin)
  .settings(
    name := "transaction-generator",
    commonSettings,
    crossScalaVersions := Seq(scala213),
    publishSettings,
    buildInfoKeys := Seq[BuildInfoKey](name, version, scalaVersion, sbtVersion),
    buildInfoPackage := "co.topl.buildinfo.transactiongenerator"
  )
  .settings(libraryDependencies ++= Dependencies.transactionGenerator)
  .settings(scalamacrosParadiseSettings)
  .dependsOn(
    models % "compile->compile;test->test",
    typeclasses,
    crypto,
    byteCodecs,
    tetraByteCodecs,
    munitScalamock,
    algebras,
    toplGrpc,
    commonApplication,
    commonInterpreters
  )

lazy val ledger = project
  .in(file("ledger"))
  .enablePlugins(BuildInfoPlugin)
  .settings(
    name := "ledger",
    commonSettings,
    crossScalaVersions := Seq(scala213),
    publishSettings,
    buildInfoKeys := Seq[BuildInfoKey](name, version, scalaVersion, sbtVersion),
    buildInfoPackage := "co.topl.buildinfo.ledger"
  )
  .settings(libraryDependencies ++= Dependencies.ledger)
  .settings(scalamacrosParadiseSettings)
  .dependsOn(
    models   % "compile->compile;test->test",
    algebras % "compile->compile;test->test",
    typeclasses,
    eventTree,
    munitScalamock % "test->test"
  )

lazy val blockchain = project
  .in(file("blockchain"))
  .enablePlugins(BuildInfoPlugin)
  .settings(
    name := "blockchain",
    commonSettings,
    crossScalaVersions := Seq(scala213),
    publishSettings,
    buildInfoKeys := Seq[BuildInfoKey](name, version, scalaVersion, sbtVersion),
    buildInfoPackage := "co.topl.buildinfo.blockchain"
  )
  .settings(libraryDependencies ++= Dependencies.blockchain)
  .settings(scalamacrosParadiseSettings)
  .dependsOn(
    models   % "compile->compile;test->test",
    algebras % "compile->compile;test->test",
    typeclasses,
    eventTree,
    ledger,
    munitScalamock % "test->test",
    consensus,
    minting,
    commonInterpreters,
    networking,
    catsAkka,
    toplGrpc
  )

lazy val demo = project
  .in(file("demo"))
  .settings(
    name := "demo",
    commonSettings,
    crossScalaVersions := Seq(scala213),
    Compile / run / mainClass := Some("co.topl.demo.TetraDemo"),
    publish / skip := true,
    buildInfoKeys := Seq[BuildInfoKey](name, version, scalaVersion, sbtVersion),
    buildInfoPackage := "co.topl.buildinfo.demo"
  )
  .settings(libraryDependencies ++= Dependencies.test ++ Dependencies.demo ++ Dependencies.catsEffect)
  .settings(scalamacrosParadiseSettings)
  .dependsOn(
    models % "compile->compile;test->test",
    typeclasses,
    consensus,
    minting,
    commonInterpreters,
    networking,
    catsAkka,
    toplGrpc,
    blockchain
  )
  .enablePlugins(BuildInfoPlugin)

lazy val toplRpc = project
  .in(file("topl-rpc"))
  .enablePlugins(BuildInfoPlugin)
  .settings(
    name := "topl-rpc",
    commonSettings,
    publishSettings,
    scalamacrosParadiseSettings,
    libraryDependencies ++= Dependencies.toplRpc,
    buildInfoKeys := Seq[BuildInfoKey](name, version, scalaVersion, sbtVersion),
    buildInfoPackage := "co.topl.buildinfo.toplrpc"
  )
  .dependsOn(akkaHttpRpc, common, jsonCodecs)

lazy val toplGrpc = project
  .in(file("topl-grpc"))
  .enablePlugins(Fs2Grpc)
  .settings(
    name := "topl-grpc",
    commonSettings,
    libraryDependencies ++= Dependencies.toplGrpc,
    scalapbCodeGeneratorOptions += CodeGeneratorOption.FlatPackage
  )
  .dependsOn(
    models % "compile->compile;test->test",
    byteCodecs,
    tetraByteCodecs,
    algebras,
    catsAkka,
    typeclasses,
    munitScalamock % "test->test"
  )

lazy val levelDbStore = project
  .in(file("level-db-store"))
  .settings(
    name := "level-db-store",
    commonSettings,
    libraryDependencies ++= Dependencies.levelDbStore
  )
  .dependsOn(
    byteCodecs,
    algebras,
    catsAkka
  )

// This module has fallen out of sync with the rest of the codebase and is not currently needed
//lazy val gjallarhorn = project
//  .in(file("gjallarhorn"))
//  .settings(
//    name := "gjallarhorn",
//    commonSettings,
//    publish / skip := true,
//    Defaults.itSettings,
//    libraryDependencies ++= Dependencies.gjallarhorn
//  )
//  .dependsOn(crypto, common)
//  .configs(IntegrationTest)
//  .disablePlugins(sbtassembly.AssemblyPlugin)
//  .settings(scalamacrosParadiseSettings)

lazy val benchmarking = project
  .in(file("benchmark"))
  .settings(
    name := "benchmark",
    commonSettings,
    publish / skip := true,
    libraryDependencies ++= Dependencies.benchmarking
  )
  .enablePlugins(JmhPlugin)
  .disablePlugins(sbtassembly.AssemblyPlugin)

lazy val crypto = project
  .in(file("crypto"))
  .enablePlugins(BuildInfoPlugin)
  .settings(
    name := "crypto",
    commonSettings,
    publishSettings,
    scalamacrosParadiseSettings,
    buildInfoKeys := Seq[BuildInfoKey](name, version, scalaVersion, sbtVersion),
    buildInfoPackage := "co.topl.buildinfo.crypto",
    libraryDependencies ++= Dependencies.crypto
  )
  .dependsOn(models % "compile->compile;test->test")

lazy val catsAkka = project
  .in(file("cats-akka"))
  .enablePlugins(BuildInfoPlugin)
  .settings(
    name := "cats-akka",
    commonSettings,
    publishSettings,
    buildInfoKeys := Seq[BuildInfoKey](name, version, scalaVersion, sbtVersion),
    buildInfoPackage := "co.topl.buildinfo.catsakka",
    libraryDependencies ++= Dependencies.catsAkka
  )
  .settings(scalamacrosParadiseSettings)

lazy val tools = project
  .in(file("tools"))
  .enablePlugins(BuildInfoPlugin)
  .settings(
    name := "tools",
    commonSettings,
    publishSettings,
    buildInfoKeys := Seq[BuildInfoKey](name, version, scalaVersion, sbtVersion),
    buildInfoPackage := "co.topl.buildinfo.tools",
    libraryDependencies ++= Dependencies.mongoDb
  )
  .dependsOn(common)

lazy val loadTesting = project
  .in(file("load-testing"))
  .settings(
    name := "load-testing",
    commonSettings,
    crossScalaVersions := Seq(scala213),
    scalamacrosParadiseSettings,
    libraryDependencies ++= Dependencies.loadTesting
  )
  .dependsOn(common, brambl)

lazy val genus = project
  .in(file("genus"))
  .settings(
    name := "genus",
    commonSettings,
    scalamacrosParadiseSettings,
    libraryDependencies ++= Dependencies.genus
  )
  .enablePlugins(
    AkkaGrpcPlugin
  )
  .dependsOn(common)

lazy val genusServer = project
  .in(file("genus-server"))
  .enablePlugins(BuildInfoPlugin)
  .settings(
    name := "genus-server",
    commonSettings,
    crossScalaVersions := Seq(scala213),
    buildInfoKeys := Seq[BuildInfoKey](name, version, scalaVersion, sbtVersion),
    buildInfoPackage := "co.topl.buildinfo.genusServer",
    libraryDependencies ++= Dependencies.genusServer
  )
  .dependsOn(genusLibrary)

lazy val genusLibrary = project
  .in(file("genus-library"))
  .enablePlugins(BuildInfoPlugin)
  .settings(
    name := "genus-library",
    commonSettings,
    scalamacrosParadiseSettings,
    crossScalaVersions := Seq(scala213),
    buildInfoKeys := Seq[BuildInfoKey](name, version, scalaVersion, sbtVersion),
    buildInfoPackage := "co.topl.buildinfo.genusLibrary",
    libraryDependencies ++= Dependencies.genusLibrary
  )
  .dependsOn(
    typeclasses,
    models % "compile->compile;test->test",
    tetraByteCodecs,
    toplGrpc,
    munitScalamock % "test->test",
  )

lazy val munitScalamock = project
  .in(file("munit-scalamock"))
  .settings(
    name := "munit-scalamock",
    commonSettings,
    libraryDependencies ++= Dependencies.munitScalamock
  )

addCommandAlias("checkPR", s"; scalafixAll --check; scalafmtCheckAll; +test; it:compile")
addCommandAlias("preparePR", s"; scalafixAll; scalafmtAll; +test; it:compile")
addCommandAlias("checkPRTestQuick", s"; scalafixAll --check; scalafmtCheckAll; testQuick; it:compile")<|MERGE_RESOLUTION|>--- conflicted
+++ resolved
@@ -1,12 +1,7 @@
 import sbt.Keys.{homepage, organization, test}
 import sbtassembly.MergeStrategy
 
-<<<<<<< HEAD
-val scala213 = "2.13.8"
-=======
-val scala212 = "2.12.17"
 val scala213 = "2.13.10"
->>>>>>> d240e905
 
 inThisBuild(
   List(
