import sbt.Keys.organization
import sbtassembly.MergeStrategy

name := "bifrost"

lazy val commonSettings = Seq(
  scalaVersion := "2.12.11",
  semanticdbEnabled := true, // enable SemanticDB for Scalafix
  semanticdbVersion := scalafixSemanticdb.revision, // use Scalafix compatible version
  organization := "co.topl",
  version := "1.1.0",
//  wartremoverErrors := Warts.unsafe // settings for wartremover
)

scalaVersion := "2.12.11"
organization := "co.topl"
version := "1.1.0"

mainClass in assembly := Some("bifrost.BifrostApp")
test in assembly := {}

// The Typesafe repository
resolvers += "Typesafe repository" at "https://repo.typesafe.com/typesafe/releases/"

val akkaVersion = "2.5.31"
val akkaHttpVersion = "10.1.12"
val circeVersion = "0.13.0"

val akkaDependencies = Seq(
  "com.typesafe.akka" %% "akka-actor" % akkaVersion,
  "com.typesafe.akka" %% "akka-stream" % akkaVersion,
  "com.typesafe.akka" %% "akka-http" % akkaHttpVersion,
  "com.typesafe.akka" %% "akka-http-core" % akkaHttpVersion,
  "com.typesafe.akka" %% "akka-slf4j" % akkaVersion,
  "com.typesafe.akka" %% "akka-stream-testkit" % akkaVersion % Test,
  "com.typesafe.akka" %% "akka-http-testkit" % akkaHttpVersion % Test,
)

val networkDependencies = Seq(
  "org.bitlet" % "weupnp" % "0.1.4",
  "commons-net" % "commons-net" % "3.6"
)

val apiDependencies = Seq(
  "io.circe" %% "circe-core" % circeVersion,
  "io.circe" %% "circe-generic" % circeVersion,
  "io.circe" %% "circe-parser" % circeVersion,
  "io.circe" %% "circe-literal" % circeVersion
)

val loggingDependencies = Seq(
  "com.typesafe.scala-logging" %% "scala-logging" % "3.9.2",
  "ch.qos.logback" % "logback-classic" % "1.2.3",
  "ch.qos.logback" % "logback-core" % "1.2.3",
  "org.slf4j" % "slf4j-api" % "1.7.30"
)

val testingDependencies = Seq(
  "org.scalactic" %% "scalactic" % "3.2.0" % Test,
  "org.scalatest" %% "scalatest" % "3.2.0" % Test,
  "org.scalacheck" %% "scalacheck" % "1.14.3" % Test,
  "org.scalatestplus" %% "scalacheck-1-14" % "3.2.0.0" % Test
)

libraryDependencies ++= Seq(
  "com.chuusai" %% "shapeless" % "2.3.3",
<<<<<<< HEAD
  "org.scorexfoundation" %% "scrypto" % "1.3.3",
  "com.google.guava" % "guava" % "29.0-jre"
=======
  "org.scorexfoundation" %% "scrypto" % "1.2.3",
  "com.google.guava" % "guava" % "19.0",
  "com.iheart" %% "ficus" % "1.4.7",
  "org.rudogma" %% "supertagged" % "1.4",
  "com.joefkelley" %% "argyle" % "1.0.0"
>>>>>>> 5522a4c3
) ++ akkaDependencies ++ networkDependencies ++ apiDependencies ++ loggingDependencies ++ testingDependencies

libraryDependencies ++= Seq(
  "org.scorexfoundation" %% "iodb" % "0.3.2",
  "org.bouncycastle" % "bcprov-jdk15on" % "1.66",
  "org.whispersystems" % "curve25519-java" % "0.5.0",
)

// monitoring dependencies
libraryDependencies ++= Seq(
  "io.kamon" %% "kamon-bundle" % "2.0.6",
  "io.kamon" %% "kamon-core" % "2.1.4",
  "io.kamon" %% "kamon-influxdb" % "2.1.4",
  "io.kamon" %% "kamon-zipkin" % "2.1.4",
  //"io.kamon" %% "kamon-apm-reporter" % "2.1.0",
  //"de.aktey.akka.visualmailbox" %% "collector" % "1.1.0"
)

// https://mvnrepository.com/artifact/org.graalvm.sdk/graal-sdk
libraryDependencies += "org.graalvm.sdk" % "graal-sdk" % "19.2.1"

// https://mvnrepository.com/artifact/org.graalvm.js/js
libraryDependencies += "org.graalvm.js" % "js" % "19.2.1"

// https://mvnrepository.com/artifact/org.graalvm.truffle/truffle-api
libraryDependencies += "org.graalvm.truffle" % "truffle-api" % "19.2.1"


libraryDependencies  ++= Seq(
  "org.scalanlp" %% "breeze" % "1.0",
  "com.google.protobuf" % "protobuf-java" % "3.12.4",
  "com.thesamet.scalapb" %% "lenses" % "0.10.7",
  "com.typesafe" % "config" % "1.3.4",
)

scalacOptions ++= Seq(
  "-deprecation",
  "-feature",
  "-language:higherKinds",
  "-language:postfixOps",
  "-unchecked",
  "-Xfatal-warnings",
  "-Xlint:",
  "-Ywarn-unused:-implicits,-privates"
)

javaOptions ++= Seq(
  "-Xbootclasspath/a:ValkyrieInstrument-1.0.jar",
  // from https://groups.google.com/d/msg/akka-user/9s4Yl7aEz3E/zfxmdc0cGQAJ
  "-XX:+UseG1GC",
  "-XX:+UseNUMA",
  "-XX:+AlwaysPreTouch",
  "-XX:+PerfDisableSharedMem",
  "-XX:+ParallelRefProcEnabled",
  "-XX:+UseStringDeduplication",
  "-XX:+ExitOnOutOfMemoryError",
  "-Xss64m"
)

testOptions in Test += Tests.Argument("-oD", "-u", "target/test-reports")
testOptions in Test += Tests.Argument(TestFrameworks.ScalaCheck, "-verbosity", "2")

//publishing settings

publishMavenStyle := true

publishArtifact in Test := false

parallelExecution in Test := false

logBuffered in Test := false

testOptions in Test += Tests.Argument(TestFrameworks.ScalaTest, "-f", "sbttest.log", "-oDG")

classLoaderLayeringStrategy := ClassLoaderLayeringStrategy.Flat

Test / fork := false

Compile / run / fork := true

pomIncludeRepository := { _ => false }

homepage := Some(url("https://github.com/Topl/Bifrost"))

assemblyMergeStrategy in assembly ~= { old: ((String) => MergeStrategy) => {
    case ps if ps.endsWith(".SF")      => MergeStrategy.discard
    case ps if ps.endsWith(".DSA")     => MergeStrategy.discard
    case ps if ps.endsWith(".RSA")     => MergeStrategy.discard
    case ps if ps.endsWith(".xml")     => MergeStrategy.first
    // https://github.com/sbt/sbt-assembly/issues/370
    case PathList("module-info.class") => MergeStrategy.discard
    case PathList("module-info.java")  => MergeStrategy.discard
    case "META-INF/truffle/instrument" => MergeStrategy.concat
    case "META-INF/truffle/language"   => MergeStrategy.rename
    case x => old(x)
  }
}

connectInput in run := true
outputStrategy := Some(StdoutOutput)

PB.targets in Compile := Seq(
  scalapb.gen() -> (sourceManaged in Compile).value
)

PB.pythonExe := "C:\\Python27\\python.exe"

connectInput in run := true
outputStrategy := Some(StdoutOutput)

lazy val bifrost = Project(id = "bifrost", base = file("."))
  .settings(commonSettings: _*)

lazy val benchmarking = Project(id = "benchmark", base = file("benchmark"))
  .settings(commonSettings: _*)
  .dependsOn(bifrost % "compile->compile;test->test")
  .enablePlugins(JmhPlugin)
  .disablePlugins(sbtassembly.AssemblyPlugin)<|MERGE_RESOLUTION|>--- conflicted
+++ resolved
@@ -64,16 +64,11 @@
 
 libraryDependencies ++= Seq(
   "com.chuusai" %% "shapeless" % "2.3.3",
-<<<<<<< HEAD
   "org.scorexfoundation" %% "scrypto" % "1.3.3",
-  "com.google.guava" % "guava" % "29.0-jre"
-=======
-  "org.scorexfoundation" %% "scrypto" % "1.2.3",
-  "com.google.guava" % "guava" % "19.0",
+  "com.google.guava" % "guava" % "29.0-jre",
   "com.iheart" %% "ficus" % "1.4.7",
   "org.rudogma" %% "supertagged" % "1.4",
   "com.joefkelley" %% "argyle" % "1.0.0"
->>>>>>> 5522a4c3
 ) ++ akkaDependencies ++ networkDependencies ++ apiDependencies ++ loggingDependencies ++ testingDependencies
 
 libraryDependencies ++= Seq(
