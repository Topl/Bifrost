--- conflicted
+++ resolved
@@ -179,14 +179,10 @@
     benchmarking,
     crypto,
     brambl,
-<<<<<<< HEAD
     models,
     typeclasses,
-    ledger,
-    consensus
-=======
+    consensus,
     tools
->>>>>>> 6976f93b
   )
 
 lazy val node = project
