--- conflicted
+++ resolved
@@ -437,14 +437,10 @@
     scalapbCodeGeneratorOptions += CodeGeneratorOption.FlatPackage,
     updateSubmodulesTask := {
       import sys.process._
-      Process
-        .apply(
-          Seq("git", "submodule", "add", "-f", "git@github.com:Topl/protobuf-specs.git", "./protobuf/src/main/protobuf")
-        )
-        .!
-      Process
-        .apply(Seq("git", "checkout", Dependencies.protobufSpecsHash), Some(new File("./protobuf/src/main/protobuf")))
-        .!
+      require(Process(Seq("git", "submodule", "init")).! == 0)
+      require(Process(Seq("git", "submodule", "foreach", "'git pull'")).! == 0)
+      require(Process(Seq("git", "submodule", "update")).! == 0)
+      require(Process.apply(Seq("git", "checkout", Dependencies.protobufSpecsHash), Some(new File("./protobuf/src/main/protobuf"))).! == 0)
     },
     (Compile / compile) := (Compile / compile).dependsOn(updateSubmodulesTask).value
   )
@@ -775,20 +771,7 @@
   .settings(
     name := "topl-grpc",
     commonSettings,
-<<<<<<< HEAD
-    libraryDependencies ++= Dependencies.toplGrpc,
-    scalapbCodeGeneratorOptions += CodeGeneratorOption.FlatPackage,
-    updateSubmodulesTask := {
-      import sys.process._
-      require(Process(Seq("git", "submodule", "init")).! == 0)
-      require(Process(Seq("git", "submodule", "foreach", "'git pull'")).! == 0)
-      require(Process(Seq("git", "submodule", "update")).! == 0)
-      require(Process.apply(Seq("git", "checkout", Dependencies.protobufSpecsHash), Some(new File("./topl-grpc/src/main/protobuf"))).! == 0)
-    },
-    (Compile / compile) := (Compile / compile).dependsOn(updateSubmodulesTask).value
-=======
     libraryDependencies ++= Dependencies.toplGrpc
->>>>>>> d1a449b6
   )
   .dependsOn(
     models % "compile->compile;test->test",
