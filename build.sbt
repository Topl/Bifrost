import sbt.Keys.organization
import sbtassembly.MergeStrategy

name := "bifrost"

lazy val commonSettings = Seq(
  scalaVersion := "2.12.11",
  semanticdbEnabled := true, // enable SemanticDB for Scalafix
  semanticdbVersion := scalafixSemanticdb.revision, // use Scalafix compatible version
  organization := "co.topl",
  version := "1.1.0",
//  wartremoverErrors := Warts.unsafe // settings for wartremover
)

scalaVersion := "2.12.11"
organization := "co.topl"
version := "1.1.0"

mainClass in assembly := Some("bifrost.BifrostApp")
test in assembly := {}

// The Typesafe repository
resolvers += "Typesafe repository" at "https://repo.typesafe.com/typesafe/releases/"

val akkaVersion = "2.5.31"
val akkaHttpVersion = "10.1.12"
val circeVersion = "0.13.0"

val akkaDependencies = Seq(
  "com.typesafe.akka" %% "akka-actor" % akkaVersion,
  "com.typesafe.akka" %% "akka-stream" % akkaVersion,
  "com.typesafe.akka" %% "akka-http" % akkaHttpVersion,
  "com.typesafe.akka" %% "akka-http-core" % akkaHttpVersion,
  "com.typesafe.akka" %% "akka-slf4j" % akkaVersion,
  "com.typesafe.akka" %% "akka-stream-testkit" % akkaVersion % Test,
  "com.typesafe.akka" %% "akka-http-testkit" % akkaHttpVersion % Test,
)

val networkDependencies = Seq(
  "org.bitlet" % "weupnp" % "0.1.4",
  "commons-net" % "commons-net" % "3.6"
)

val apiDependencies = Seq(
  "io.circe" %% "circe-core" % circeVersion,
  "io.circe" %% "circe-generic" % circeVersion,
  "io.circe" %% "circe-parser" % circeVersion,
  "io.circe" %% "circe-literal" % circeVersion
)

val loggingDependencies = Seq(
  "com.typesafe.scala-logging" %% "scala-logging" % "3.9.2",
  "ch.qos.logback" % "logback-classic" % "1.2.3",
  "ch.qos.logback" % "logback-core" % "1.2.3",
  "org.slf4j" % "slf4j-api" % "1.7.30"
)

val testingDependencies = Seq(
<<<<<<< HEAD
  "org.scalactic" %% "scalactic" % "3.2.0" % Test,
  "org.scalatest" %% "scalatest" % "3.0.+" % Test,
  "org.scalacheck" %% "scalacheck" % "1.14.3" % Test,
=======
  "org.scalactic" %% "scalactic" % "3.0.+" % Test,
  "org.scalatest" %% "scalatest" % "3.2.0" % Test,
  "org.scalacheck" %% "scalacheck" % "1.13.+" % Test,
>>>>>>> 02114fa5
)

libraryDependencies ++= Seq(
  "com.chuusai" %% "shapeless" % "2.3.3",
  "org.scorexfoundation" %% "scrypto" % "1.3.3",
  "com.google.guava" % "guava" % "29.0-jre"
) ++ akkaDependencies ++ networkDependencies ++ apiDependencies ++ loggingDependencies ++ testingDependencies

libraryDependencies ++= Seq(
  "org.scorexfoundation" %% "iodb" % "0.3.2",
  "org.bouncycastle" % "bcprov-jdk15on" % "1.66",
  "org.whispersystems" % "curve25519-java" % "0.5.0",
)

// monitoring dependencies
libraryDependencies ++= Seq(
  "io.kamon" %% "kamon-bundle" % "2.0.6",
  "io.kamon" %% "kamon-core" % "2.1.4",
  "io.kamon" %% "kamon-influxdb" % "2.1.4",
  "io.kamon" %% "kamon-zipkin" % "2.1.4",
  //"io.kamon" %% "kamon-apm-reporter" % "2.1.0",
  //"de.aktey.akka.visualmailbox" %% "collector" % "1.1.0"
)

// https://mvnrepository.com/artifact/org.graalvm.sdk/graal-sdk
libraryDependencies += "org.graalvm.sdk" % "graal-sdk" % "19.2.1"

// https://mvnrepository.com/artifact/org.graalvm.js/js
libraryDependencies += "org.graalvm.js" % "js" % "19.2.1"

// https://mvnrepository.com/artifact/org.graalvm.truffle/truffle-api
libraryDependencies += "org.graalvm.truffle" % "truffle-api" % "19.2.1"


libraryDependencies  ++= Seq(
  "org.scalanlp" %% "breeze" % "1.0",
  "com.google.protobuf" % "protobuf-java" % "3.12.4",
  "com.thesamet.scalapb" %% "lenses" % "0.10.7",
  "com.typesafe" % "config" % "1.3.4",
)

scalacOptions ++= Seq(
  "-deprecation",
  "-feature",
  "-unchecked",
  "-Xfatal-warnings",
  "-Xlint"
)

javaOptions ++= Seq(
  "-Xbootclasspath/a:ValkyrieInstrument-1.0.jar",
  // from https://groups.google.com/d/msg/akka-user/9s4Yl7aEz3E/zfxmdc0cGQAJ
  "-XX:+UseG1GC",
  "-XX:+UseNUMA",
  "-XX:+AlwaysPreTouch",
  "-XX:+PerfDisableSharedMem",
  "-XX:+ParallelRefProcEnabled",
  "-XX:+UseStringDeduplication",
  "-XX:+ExitOnOutOfMemoryError",
  "-Xss64m"
)

testOptions in Test += Tests.Argument("-oD", "-u", "target/test-reports")
testOptions in Test += Tests.Argument(TestFrameworks.ScalaCheck, "-verbosity", "2")

//publishing settings

publishMavenStyle := true

publishArtifact in Test := false

parallelExecution in Test := false

logBuffered in Test := false

testOptions in Test += Tests.Argument(TestFrameworks.ScalaTest, "-f", "sbttest.log", "-oDG")

classLoaderLayeringStrategy := ClassLoaderLayeringStrategy.Flat

Test / fork := false

Compile / run / fork := true

pomIncludeRepository := { _ => false }

homepage := Some(url("https://github.com/Topl/Bifrost"))

assemblyMergeStrategy in assembly ~= { old: ((String) => MergeStrategy) => {
    case ps if ps.endsWith(".SF")      => MergeStrategy.discard
    case ps if ps.endsWith(".DSA")     => MergeStrategy.discard
    case ps if ps.endsWith(".RSA")     => MergeStrategy.discard
    case ps if ps.endsWith(".xml")     => MergeStrategy.first
    // https://github.com/sbt/sbt-assembly/issues/370
    case PathList("module-info.class") => MergeStrategy.discard
    case PathList("module-info.java")  => MergeStrategy.discard
    case "META-INF/truffle/instrument" => MergeStrategy.concat
    case "META-INF/truffle/language"   => MergeStrategy.rename
    case x => old(x)
  }
}

connectInput in run := true
outputStrategy := Some(StdoutOutput)

PB.targets in Compile := Seq(
  scalapb.gen() -> (sourceManaged in Compile).value
)

PB.pythonExe := "C:\\Python27\\python.exe"

connectInput in run := true
outputStrategy := Some(StdoutOutput)

lazy val bifrost = Project(id = "bifrost", base = file("."))
  .settings(commonSettings: _*)

lazy val benchmarking = Project(id = "benchmark", base = file("benchmark"))
  .settings(commonSettings: _*)
  .dependsOn(bifrost % "compile->compile;test->test")
  .enablePlugins(JmhPlugin)
  .disablePlugins(sbtassembly.AssemblyPlugin)<|MERGE_RESOLUTION|>--- conflicted
+++ resolved
@@ -56,15 +56,10 @@
 )
 
 val testingDependencies = Seq(
-<<<<<<< HEAD
   "org.scalactic" %% "scalactic" % "3.2.0" % Test,
-  "org.scalatest" %% "scalatest" % "3.0.+" % Test,
+  "org.scalatest" %% "scalatest" % "3.2.0" % Test,
   "org.scalacheck" %% "scalacheck" % "1.14.3" % Test,
-=======
-  "org.scalactic" %% "scalactic" % "3.0.+" % Test,
-  "org.scalatest" %% "scalatest" % "3.2.0" % Test,
-  "org.scalacheck" %% "scalacheck" % "1.13.+" % Test,
->>>>>>> 02114fa5
+  "org.scalatestplus" %% "scalacheck-1-14" % "3.2.0.0" % Test
 )
 
 libraryDependencies ++= Seq(
