--- conflicted
+++ resolved
@@ -283,7 +283,16 @@
     libraryDependencies ++= akkaDependencies ++ loggingDependencies ++ jsonDependencies ++ cryptoDependencies
   )
 
-<<<<<<< HEAD
+lazy val chainProgram = project.in(file("chain-program"))
+  .settings(
+    name := "chain-program",
+    commonSettings,
+    publish / skip := true,
+    libraryDependencies ++= jsonDependencies ++ testingDependenciesTest ++ graalDependencies
+  )
+  .dependsOn(common)
+  .disablePlugins(sbtassembly.AssemblyPlugin)
+
 lazy val brambl = project.in(file("brambl"))
   .enablePlugins(BuildInfoPlugin)
   .settings(
@@ -295,17 +304,6 @@
     buildInfoPackage := "co.topl.buildinfo.brambl",
   )
   .dependsOn(toplRpc, common)
-=======
-lazy val chainProgram = project.in(file("chain-program"))
-  .settings(
-    name := "chain-program",
-    commonSettings,
-    publish / skip := true,
-    libraryDependencies ++= jsonDependencies ++ testingDependenciesTest ++ graalDependencies
-  )
-  .dependsOn(common)
-  .disablePlugins(sbtassembly.AssemblyPlugin)
->>>>>>> 2a240933
 
 lazy val akkaHttpRpc = project.in(file("akka-http-rpc"))
   .enablePlugins(BuildInfoPlugin)
