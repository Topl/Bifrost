import sbt.Keys.organization
import sbtassembly.MergeStrategy

name := "bifrost"

lazy val commonSettings = Seq(
  scalaVersion := "2.12.12",
  semanticdbEnabled := true, // enable SemanticDB for Scalafix
  semanticdbVersion := scalafixSemanticdb.revision, // use Scalafix compatible version
  organization := "co.topl",
  version := "1.1.0",
//  wartremoverErrors := Warts.unsafe // settings for wartremover
)

scalaVersion := "2.12.12"
organization := "co.topl"
version := "1.1.0"

mainClass in assembly := Some("co.topl.BifrostApp")
test in assembly := {}

// The Typesafe repository
resolvers += "Typesafe repository" at "https://repo.typesafe.com/typesafe/releases/"

val akkaVersion = "2.6.10"
val akkaHttpVersion = "10.2.1"
val circeVersion = "0.13.0"

val akkaDependencies = Seq(
  "com.typesafe.akka" %% "akka-actor" % akkaVersion,
  "com.typesafe.akka" %% "akka-stream" % akkaVersion,
  "com.typesafe.akka" %% "akka-http" % akkaHttpVersion,
  "com.typesafe.akka" %% "akka-http-core" % akkaHttpVersion,
  "com.typesafe.akka" %% "akka-slf4j" % akkaVersion,
  "com.typesafe.akka" %% "akka-stream-testkit" % akkaVersion % Test,
  "com.typesafe.akka" %% "akka-http-testkit" % akkaHttpVersion % Test,
)

val networkDependencies = Seq(
  "org.bitlet" % "weupnp" % "0.1.4",
  "commons-net" % "commons-net" % "3.7.2"
)

val apiDependencies = Seq(
  "io.circe" %% "circe-core" % circeVersion,
  "io.circe" %% "circe-generic" % circeVersion,
  "io.circe" %% "circe-parser" % circeVersion,
  "io.circe" %% "circe-literal" % circeVersion
)

val loggingDependencies = Seq(
  "com.typesafe.scala-logging" %% "scala-logging" % "3.9.2",
  "ch.qos.logback" % "logback-classic" % "1.2.3",
  "ch.qos.logback" % "logback-core" % "1.2.3",
  "org.slf4j" % "slf4j-api" % "1.7.30"
)

val testingDependencies = Seq(
  "org.scalactic" %% "scalactic" % "3.2.2" % Test,
  "org.scalatest" %% "scalatest" % "3.2.2" % Test,
  "org.scalacheck" %% "scalacheck" % "1.15.0" % Test,
  "org.scalatestplus" %% "scalacheck-1-14" % "3.2.2.0" % Test,
  "com.spotify" % "docker-client" % "8.16.0" % Test,
  "org.asynchttpclient" % "async-http-client" % "2.12.1" % Test
)

val cryptoDependencies = Seq(
  "org.scorexfoundation" %% "scrypto" % "2.1.9",
  "org.bouncycastle" % "bcprov-jdk15on" % "1.67",
  "org.whispersystems" % "curve25519-java" % "0.5.0"
)

val miscDependencies = Seq(
  "org.scorexfoundation" %% "iodb" % "0.3.2",
  "com.chuusai" %% "shapeless" % "2.3.3",
  "com.google.guava" % "guava" % "30.0-jre",
  "com.iheart" %% "ficus" % "1.5.0",
  "org.rudogma" %% "supertagged" % "1.5",
  "com.joefkelley" %% "argyle" % "1.0.0"
) ++ akkaDependencies ++ networkDependencies ++ apiDependencies ++ loggingDependencies ++ testingDependencies


libraryDependencies ++= akkaDependencies ++ networkDependencies ++ apiDependencies ++ loggingDependencies ++ testingDependencies ++ cryptoDependencies ++ miscDependencies

// monitoring dependencies
libraryDependencies ++= Seq(
  "io.kamon" %% "kamon-bundle" % "2.1.8",
  "io.kamon" %% "kamon-core" % "2.1.8",
  "io.kamon" %% "kamon-influxdb" % "2.1.8",
  "io.kamon" %% "kamon-zipkin" % "2.1.8"
)

// https://mvnrepository.com/artifact/org.graalvm.sdk/graal-sdk
libraryDependencies += "org.graalvm.sdk" % "graal-sdk" % "19.3.4"

// https://mvnrepository.com/artifact/org.graalvm.js/js
libraryDependencies += "org.graalvm.js" % "js" % "19.3.4"

// https://mvnrepository.com/artifact/org.graalvm.truffle/truffle-api
<<<<<<< HEAD
libraryDependencies += "org.graalvm.truffle" % "truffle-api" % "19.3.4"
=======
libraryDependencies += "org.graalvm.truffle" % "truffle-api" % "19.3.3"
>>>>>>> d3949fe5


libraryDependencies  ++= Seq(
  "org.scalanlp" %% "breeze" % "1.1",
  "com.google.protobuf" % "protobuf-java" % "3.13.0",
  "com.thesamet.scalapb" %% "lenses" % "0.10.8",
  "com.typesafe" % "config" % "1.4.1"
)

scalacOptions ++= Seq(
  "-deprecation",
  "-feature",
  "-language:higherKinds",
  "-language:postfixOps",
  "-unchecked",
  "-Xfatal-warnings",
  "-Xlint:",
  "-Ywarn-unused:-implicits,-privates"
)

javaOptions ++= Seq(
  "-Xbootclasspath/a:ValkyrieInstrument-1.0.jar",
  // from https://groups.google.com/d/msg/akka-user/9s4Yl7aEz3E/zfxmdc0cGQAJ
  "-XX:+UseG1GC",
  "-XX:+UseNUMA",
  "-XX:+AlwaysPreTouch",
  "-XX:+PerfDisableSharedMem",
  "-XX:+ParallelRefProcEnabled",
  "-XX:+UseStringDeduplication",
  "-XX:+ExitOnOutOfMemoryError",
  "-Xss64m"
)

testOptions in Test += Tests.Argument("-oD", "-u", "target/test-reports")
testOptions in Test += Tests.Argument(TestFrameworks.ScalaCheck, "-verbosity", "2")

//publishing settings

publishMavenStyle := true

publishArtifact in Test := false

parallelExecution in Test := false

logBuffered in Test := false

testOptions in Test += Tests.Argument(TestFrameworks.ScalaTest, "-f", "sbttest.log", "-oDG")

classLoaderLayeringStrategy := ClassLoaderLayeringStrategy.Flat

Test / fork := false

Compile / run / fork := true

pomIncludeRepository := { _ => false }

homepage := Some(url("https://github.com/Topl/Bifrost"))

assemblyJarName := s"bifrost-${version.value}.jar"

assemblyMergeStrategy in assembly ~= { old: ((String) => MergeStrategy) => {
    case ps if ps.endsWith(".SF")      => MergeStrategy.discard
    case ps if ps.endsWith(".DSA")     => MergeStrategy.discard
    case ps if ps.endsWith(".RSA")     => MergeStrategy.discard
    case ps if ps.endsWith(".xml")     => MergeStrategy.first
    // https://github.com/sbt/sbt-assembly/issues/370
    case PathList("module-info.class") => MergeStrategy.discard
    case PathList("module-info.java")  => MergeStrategy.discard
    case "META-INF/truffle/instrument" => MergeStrategy.concat
    case "META-INF/truffle/language"   => MergeStrategy.rename
    case x => old(x)
  }
}

assemblyExcludedJars in assembly := {
  val cp = (fullClasspath in assembly).value
  cp filter { el ⇒
    (el.data.getName == "ValkyrieInstrument-1.0.jar")
  }
}

connectInput in run := true
outputStrategy := Some(StdoutOutput)

PB.targets in Compile := Seq(
  scalapb.gen() -> (sourceManaged in Compile).value
)

PB.pythonExe := "C:\\Python27\\python.exe"

connectInput in run := true
outputStrategy := Some(StdoutOutput)

lazy val bifrost = Project(id = "bifrost", base = file("."))
  .settings(commonSettings: _*)

lazy val benchmarking = Project(id = "benchmark", base = file("benchmark"))
  .settings(commonSettings: _*)
  .dependsOn(bifrost % "compile->compile;test->test")
  .enablePlugins(JmhPlugin)
  .disablePlugins(sbtassembly.AssemblyPlugin)

lazy val gjallarhorn = Project(id = "gjallarhorn", base = file("gjallarhorn"))
  .settings(
    commonSettings,
    libraryDependencies ++=akkaDependencies ++ testingDependencies ++ cryptoDependencies ++ apiDependencies ++ loggingDependencies ++ miscDependencies
  )
  .disablePlugins(sbtassembly.AssemblyPlugin)

lazy val it = Project(id = "it", base = file("it"))
  .settings(commonSettings: _*)
  .dependsOn(bifrost % "compile->compile;test->test")
  .disablePlugins(sbtassembly.AssemblyPlugin)<|MERGE_RESOLUTION|>--- conflicted
+++ resolved
@@ -97,12 +97,7 @@
 libraryDependencies += "org.graalvm.js" % "js" % "19.3.4"
 
 // https://mvnrepository.com/artifact/org.graalvm.truffle/truffle-api
-<<<<<<< HEAD
 libraryDependencies += "org.graalvm.truffle" % "truffle-api" % "19.3.4"
-=======
-libraryDependencies += "org.graalvm.truffle" % "truffle-api" % "19.3.3"
->>>>>>> d3949fe5
-
 
 libraryDependencies  ++= Seq(
   "org.scalanlp" %% "breeze" % "1.1",
