import sbt.Keys.organization
import sbtassembly.MergeStrategy

name := "bifrost"
scalaVersion := "2.12.13"
organization := "co.topl"
version := "1.3.4"

lazy val commonSettings = Seq(
  scalaVersion := "2.12.13",
  semanticdbEnabled := true, // enable SemanticDB for Scalafix
  semanticdbVersion := scalafixSemanticdb.revision, // use Scalafix compatible version
  organization := "co.topl",
  version := "1.3.4"
  // wartremoverErrors := Warts.unsafe // settings for wartremover
)

mainClass in assembly := Some("co.topl.BifrostApp")
test in assembly := {}

// The Typesafe repository
resolvers += "Typesafe repository" at "https://repo.typesafe.com/typesafe/releases/"

val akkaVersion = "2.6.13"
val akkaHttpVersion = "10.2.4"
val circeVersion = "0.13.0"
<<<<<<< HEAD
val kamonVersion = "2.1.14"
val graalVersion = "21.0.0"
=======
val kamonVersion = "2.1.13"
val graalVersion = "21.0.0.2"
>>>>>>> 37dc872f

val akkaDependencies = Seq(
  "com.typesafe.akka" %% "akka-actor"          % akkaVersion,
  "com.typesafe.akka" %% "akka-cluster"        % akkaVersion,
  "com.typesafe.akka" %% "akka-stream"         % akkaVersion,
  "com.typesafe.akka" %% "akka-http"           % akkaHttpVersion,
  "com.typesafe.akka" %% "akka-http-core"      % akkaHttpVersion,
  "com.typesafe.akka" %% "akka-remote"         % akkaVersion,
  "com.typesafe.akka" %% "akka-slf4j"          % akkaVersion,
  "com.typesafe.akka" %% "akka-stream-testkit" % akkaVersion     % Test,
  "com.typesafe.akka" %% "akka-http-testkit"   % akkaHttpVersion % Test
)

val networkDependencies = Seq(
  "org.bitlet"  % "weupnp"      % "0.1.4",
  "commons-net" % "commons-net" % "3.8.0"
)

val apiDependencies = Seq(
  "io.circe" %% "circe-core"    % circeVersion,
  "io.circe" %% "circe-generic" % circeVersion,
  "io.circe" %% "circe-parser"  % circeVersion,
  "io.circe" %% "circe-literal" % circeVersion
)

val loggingDependencies = Seq(
  "com.typesafe.scala-logging" %% "scala-logging"   % "3.9.3",
  "ch.qos.logback"              % "logback-classic" % "1.2.3",
  "ch.qos.logback"              % "logback-core"    % "1.2.3",
  "org.slf4j"                   % "slf4j-api"       % "1.7.30"
)

val testingDependencies = Seq(
  "org.scalactic"      %% "scalactic"         % "3.2.6"   % Test,
  "org.scalatest"      %% "scalatest"         % "3.2.6"   % Test,
  "org.scalacheck"     %% "scalacheck"        % "1.15.3"  % Test,
  "org.scalatestplus"  %% "scalacheck-1-14"   % "3.2.2.0" % Test,
  "com.spotify"         % "docker-client"     % "8.16.0"  % Test,
  "org.asynchttpclient" % "async-http-client" % "2.12.3"  % Test
)

val cryptoDependencies = Seq(
  "org.scorexfoundation" %% "scrypto"         % "2.1.10",
  "org.bouncycastle"      % "bcprov-jdk15on"  % "1.68",
  "org.whispersystems"    % "curve25519-java" % "0.5.0"
)

val miscDependencies = Seq(
  "org.scorexfoundation"  %% "iodb"        % "0.3.2",
  "com.chuusai"           %% "shapeless"   % "2.3.3",
  "com.iheart"            %% "ficus"       % "1.5.0",
  "org.rudogma"           %% "supertagged" % "1.5",
  "com.joefkelley"        %% "argyle"      % "1.0.0",
  "org.scalanlp"          %% "breeze"      % "1.1",
  "io.netty"               % "netty"       % "3.10.6.Final",
  "com.google.guava"       % "guava"       % "30.1.1-jre",
  "com.typesafe"           % "config"      % "1.4.1",
  "com.github.pureconfig" %% "pureconfig"  % "0.14.1"
)

val monitoringDependencies = Seq(
  "io.kamon" %% "kamon-bundle"   % kamonVersion,
  "io.kamon" %% "kamon-core"     % kamonVersion,
  "io.kamon" %% "kamon-influxdb" % kamonVersion,
  "io.kamon" %% "kamon-zipkin"   % kamonVersion
)

val graalDependencies = Seq(
  // https://mvnrepository.com/artifact/org.graalvm.sdk/graal-sdk
  // https://mvnrepository.com/artifact/org.graalvm.js/js
  // https://mvnrepository.com/artifact/org.graalvm.truffle/truffle-api
  "org.graalvm.sdk"     % "graal-sdk"   % graalVersion,
  "org.graalvm.js"      % "js"          % graalVersion,
  "org.graalvm.truffle" % "truffle-api" % graalVersion
)

libraryDependencies ++= (akkaDependencies ++ networkDependencies ++ apiDependencies ++ loggingDependencies
++ testingDependencies ++ cryptoDependencies ++ miscDependencies ++ monitoringDependencies ++ graalDependencies)

scalacOptions ++= Seq(
  "-deprecation",
  "-feature",
  "-language:higherKinds",
  "-language:postfixOps",
  "-unchecked",
  "-Xfatal-warnings",
  "-Xlint:",
  "-Ywarn-unused:-implicits,-privates"
)

javaOptions ++= Seq(
  "-Xbootclasspath/a:ValkyrieInstrument-1.0.jar",
  // from https://groups.google.com/d/msg/akka-user/9s4Yl7aEz3E/zfxmdc0cGQAJ
  "-XX:+UseG1GC",
  "-XX:+UseNUMA",
  "-XX:+AlwaysPreTouch",
  "-XX:+PerfDisableSharedMem",
  "-XX:+ParallelRefProcEnabled",
  "-XX:+UseStringDeduplication",
  "-XX:+ExitOnOutOfMemoryError",
  "-Xss64m"
)

testOptions in Test += Tests.Argument("-oD", "-u", "target/test-reports")
testOptions in Test += Tests.Argument(TestFrameworks.ScalaCheck, "-verbosity", "2")

//publishing settings

publishMavenStyle := true

publishArtifact in Test := false

parallelExecution in Test := false

logBuffered in Test := false

testOptions in Test += Tests.Argument(TestFrameworks.ScalaTest, "-f", "sbttest.log", "-oDG")

classLoaderLayeringStrategy := ClassLoaderLayeringStrategy.Flat

Test / fork := false

Compile / run / fork := true

pomIncludeRepository := { _ => false }

homepage := Some(url("https://github.com/Topl/Bifrost"))

assemblyJarName := s"bifrost-${version.value}.jar"

assemblyMergeStrategy in assembly ~= { old: ((String) => MergeStrategy) =>
  {
    case ps if ps.endsWith(".SF")  => MergeStrategy.discard
    case ps if ps.endsWith(".DSA") => MergeStrategy.discard
    case ps if ps.endsWith(".RSA") => MergeStrategy.discard
    case ps if ps.endsWith(".xml") => MergeStrategy.first
    case PathList(ps @ _*) if ps.last endsWith "module-info.class" =>
      MergeStrategy.discard // https://github.com/sbt/sbt-assembly/issues/370
    case PathList("module-info.java")  => MergeStrategy.discard
    case PathList("local.conf")        => MergeStrategy.discard
    case "META-INF/truffle/instrument" => MergeStrategy.concat
    case "META-INF/truffle/language"   => MergeStrategy.rename
    case x                             => old(x)
  }
}

assemblyExcludedJars in assembly := {
  val cp = (fullClasspath in assembly).value
  cp filter { el => el.data.getName == "ValkyrieInstrument-1.0.jar" }
}

connectInput in run := true
outputStrategy := Some(StdoutOutput)

connectInput in run := true
outputStrategy := Some(StdoutOutput)

lazy val bifrost = Project(id = "bifrost", base = file("."))
  .settings(commonSettings: _*)
  .enablePlugins(BuildInfoPlugin, JavaAppPackaging, DockerPlugin)
  .settings(
    buildInfoKeys := Seq[BuildInfoKey](name, version, scalaVersion, sbtVersion),
    buildInfoPackage := "co.topl.buildinfo.bifrost",
    dockerBaseImage := "ghcr.io/graalvm/graalvm-ce:java8-21.0.0",
    dockerExposedPorts := Seq(9084, 9085),
    dockerExposedVolumes += "/opt/docker/.bifrost",
    dockerLabels ++= Map(
      "bifrost.version" -> version.value
    )
  )

lazy val benchmarking = Project(id = "benchmark", base = file("benchmark"))
  .settings(commonSettings: _*)
  .dependsOn(bifrost % "compile->compile;test->test")
  .enablePlugins(JmhPlugin)
  .disablePlugins(sbtassembly.AssemblyPlugin)

lazy val gjallarhorn = Project(id = "gjallarhorn", base = file("gjallarhorn"))
  .settings(
    commonSettings,
    libraryDependencies ++= akkaDependencies ++ testingDependencies ++ cryptoDependencies ++ apiDependencies
    ++ loggingDependencies ++ miscDependencies
  )
  .disablePlugins(sbtassembly.AssemblyPlugin)

lazy val it = Project(id = "it", base = file("it"))
  .settings(commonSettings: _*)
  .dependsOn(bifrost % "compile->compile;test->test")
  .disablePlugins(sbtassembly.AssemblyPlugin)<|MERGE_RESOLUTION|>--- conflicted
+++ resolved
@@ -24,13 +24,8 @@
 val akkaVersion = "2.6.13"
 val akkaHttpVersion = "10.2.4"
 val circeVersion = "0.13.0"
-<<<<<<< HEAD
 val kamonVersion = "2.1.14"
-val graalVersion = "21.0.0"
-=======
-val kamonVersion = "2.1.13"
 val graalVersion = "21.0.0.2"
->>>>>>> 37dc872f
 
 val akkaDependencies = Seq(
   "com.typesafe.akka" %% "akka-actor"          % akkaVersion,
