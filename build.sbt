import sbt.Keys.organization
import sbtassembly.MergeStrategy

name := "bifrost"

lazy val commonSettings = Seq(
  scalaVersion := "2.12.11",
  semanticdbEnabled := true, // enable SemanticDB for Scalafix
  semanticdbVersion := scalafixSemanticdb.revision, // use Scalafix compatible version
  organization := "co.topl",
  version := "1.1.0",
//  wartremoverErrors := Warts.unsafe // settings for wartremover
)

scalaVersion := "2.12.11"
organization := "co.topl"
version := "1.1.0"

mainClass in assembly := Some("bifrost.BifrostApp")
test in assembly := {}

// The Typesafe repository
resolvers += "Typesafe repository" at "https://repo.typesafe.com/typesafe/releases/"

val akkaVersion = "2.5.31"
val akkaHttpVersion = "10.1.12"
val circeVersion = "0.13.0"

val akkaDependencies = Seq(
  "com.typesafe.akka" %% "akka-actor" % akkaVersion,
  "com.typesafe.akka" %% "akka-stream" % akkaVersion,
  "com.typesafe.akka" %% "akka-http" % akkaHttpVersion,
  "com.typesafe.akka" %% "akka-http-core" % akkaHttpVersion,
  "com.typesafe.akka" %% "akka-slf4j" % akkaVersion,
  "com.typesafe.akka" %% "akka-stream-testkit" % akkaVersion % Test,
  "com.typesafe.akka" %% "akka-http-testkit" % akkaHttpVersion % Test,
)

val networkDependencies = Seq(
  "org.bitlet" % "weupnp" % "0.1.4",
  "commons-net" % "commons-net" % "3.6"
)

val apiDependencies = Seq(
  "io.circe" %% "circe-core" % circeVersion,
  "io.circe" %% "circe-generic" % circeVersion,
  "io.circe" %% "circe-parser" % circeVersion,
  "io.circe" %% "circe-literal" % circeVersion
)

val loggingDependencies = Seq(
  "com.typesafe.scala-logging" %% "scala-logging" % "3.9.2",
  "ch.qos.logback" % "logback-classic" % "1.2.3",
  "ch.qos.logback" % "logback-core" % "1.2.3",
  "org.slf4j" % "slf4j-api" % "1.7.30"
)

val testingDependencies = Seq(
  "org.scalactic" %% "scalactic" % "3.0.+" % Test,
  "org.scalatest" %% "scalatest" % "3.0.+" % Test,
  "org.scalacheck" %% "scalacheck" % "1.13.+" % Test,
)

libraryDependencies ++= Seq(
  "com.chuusai" %% "shapeless" % "2.3.3",
  "org.scorexfoundation" %% "scrypto" % "1.3.3",
  "com.google.guava" % "guava" % "23.0"
) ++ akkaDependencies ++ networkDependencies ++ apiDependencies ++ loggingDependencies ++ testingDependencies

libraryDependencies ++= Seq(
  "org.scorexfoundation" %% "iodb" % "0.3.2",
  "org.bouncycastle" % "bcprov-jdk15on" % "1.66",
  "org.whispersystems" % "curve25519-java" % "0.5.0",
)

// monitoring dependencies
libraryDependencies ++= Seq(
<<<<<<< HEAD
  "io.kamon" %% "kamon-bundle" % "2.0.5",
  "io.kamon" %% "kamon-core" % "2.1.4",
  "io.kamon" %% "kamon-influxdb" % "2.1.4",
  "io.kamon" %% "kamon-zipkin" % "2.1.4",
=======
  "io.kamon" %% "kamon-bundle" % "2.0.6",
  "io.kamon" %% "kamon-core" % "2.1.3",
  "io.kamon" %% "kamon-influxdb" % "2.1.3",
  "io.kamon" %% "kamon-zipkin" % "2.1.3",
>>>>>>> acb5458d
  //"io.kamon" %% "kamon-apm-reporter" % "2.1.0",
  //"de.aktey.akka.visualmailbox" %% "collector" % "1.1.0"
)

// https://mvnrepository.com/artifact/org.graalvm.sdk/graal-sdk
libraryDependencies += "org.graalvm.sdk" % "graal-sdk" % "19.2.0.1"

// https://mvnrepository.com/artifact/org.graalvm.js/js
libraryDependencies += "org.graalvm.js" % "js" % "19.2.0.1"

// https://mvnrepository.com/artifact/org.graalvm.truffle/truffle-api
libraryDependencies += "org.graalvm.truffle" % "truffle-api" % "19.2.0.1"


libraryDependencies  ++= Seq(
  "org.scalanlp" %% "breeze" % "1.0",
  "com.google.protobuf" % "protobuf-java" % "3.12.2",
  "com.thesamet.scalapb" %% "lenses" % "0.10.7",
  "com.typesafe" % "config" % "1.3.4",
)

scalacOptions ++= Seq(
  "-deprecation",
  "-feature",
  "-unchecked",
  "-Xfatal-warnings",
  "-Xlint"
)

javaOptions ++= Seq(
  "-Xbootclasspath/a:ValkyrieInstrument-1.0.jar",
  // from https://groups.google.com/d/msg/akka-user/9s4Yl7aEz3E/zfxmdc0cGQAJ
  "-XX:+UseG1GC",
  "-XX:+UseNUMA",
  "-XX:+AlwaysPreTouch",
  "-XX:+PerfDisableSharedMem",
  "-XX:+ParallelRefProcEnabled",
  "-XX:+UseStringDeduplication",
  "-XX:+ExitOnOutOfMemoryError",
  "-Xss64m"
)

testOptions in Test += Tests.Argument("-oD", "-u", "target/test-reports")
testOptions in Test += Tests.Argument(TestFrameworks.ScalaCheck, "-verbosity", "2")

//publishing settings

publishMavenStyle := true

publishArtifact in Test := false

parallelExecution in Test := false

logBuffered in Test := false

testOptions in Test += Tests.Argument(TestFrameworks.ScalaTest, "-f", "sbttest.log", "-oDG")

classLoaderLayeringStrategy := ClassLoaderLayeringStrategy.Flat

Test / fork := false

Compile / run / fork := true

pomIncludeRepository := { _ => false }

homepage := Some(url("https://github.com/Topl/Bifrost"))

assemblyMergeStrategy in assembly ~= { old: ((String) => MergeStrategy) => {
    case ps if ps.endsWith(".SF")      => MergeStrategy.discard
    case ps if ps.endsWith(".DSA")     => MergeStrategy.discard
    case ps if ps.endsWith(".RSA")     => MergeStrategy.discard
    case ps if ps.endsWith(".xml")     => MergeStrategy.first
    // https://github.com/sbt/sbt-assembly/issues/370
    case PathList("module-info.class") => MergeStrategy.discard
    case PathList("module-info.java")  => MergeStrategy.discard
    case "META-INF/truffle/instrument" => MergeStrategy.concat
    case "META-INF/truffle/language"   => MergeStrategy.rename
    case x => old(x)
  }
}

connectInput in run := true
outputStrategy := Some(StdoutOutput)

PB.targets in Compile := Seq(
  scalapb.gen() -> (sourceManaged in Compile).value
)

PB.pythonExe := "C:\\Python27\\python.exe"

connectInput in run := true
outputStrategy := Some(StdoutOutput)

lazy val bifrost = Project(id = "bifrost", base = file("."))
  .settings(commonSettings: _*)

lazy val benchmarking = Project(id = "benchmark", base = file("benchmark"))
  .settings(commonSettings: _*)
  .dependsOn(bifrost % "compile->compile;test->test")
  .enablePlugins(JmhPlugin)
  .disablePlugins(sbtassembly.AssemblyPlugin)<|MERGE_RESOLUTION|>--- conflicted
+++ resolved
@@ -75,17 +75,10 @@
 
 // monitoring dependencies
 libraryDependencies ++= Seq(
-<<<<<<< HEAD
-  "io.kamon" %% "kamon-bundle" % "2.0.5",
+  "io.kamon" %% "kamon-bundle" % "2.0.6",
   "io.kamon" %% "kamon-core" % "2.1.4",
   "io.kamon" %% "kamon-influxdb" % "2.1.4",
   "io.kamon" %% "kamon-zipkin" % "2.1.4",
-=======
-  "io.kamon" %% "kamon-bundle" % "2.0.6",
-  "io.kamon" %% "kamon-core" % "2.1.3",
-  "io.kamon" %% "kamon-influxdb" % "2.1.3",
-  "io.kamon" %% "kamon-zipkin" % "2.1.3",
->>>>>>> acb5458d
   //"io.kamon" %% "kamon-apm-reporter" % "2.1.0",
   //"de.aktey.akka.visualmailbox" %% "collector" % "1.1.0"
 )
