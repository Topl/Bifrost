import sbt.Keys.{homepage, organization, test}
import sbtassembly.MergeStrategy
import Dependencies._

<<<<<<< HEAD
val scala212 = "2.12.14"
val scala213 = "2.13.5"
=======
val scala212 = "2.12.13"
val scala213 = "2.13.6"
>>>>>>> 3c7fe4fd

inThisBuild(List(
  organization := "co.topl",
  scalaVersion := scala213,
  crossScalaVersions := Seq(scala212, scala213),
  versionScheme := Some("early-semver"),
  dynverSeparator := "-",
  version := dynverGitDescribeOutput.value.mkVersion(versionFmt, fallbackVersion(dynverCurrentDate.value)),
  dynver := {
    val d = new java.util.Date
    sbtdynver.DynVer.getGitDescribeOutput(d).mkVersion(versionFmt, fallbackVersion(d))
  },
  parallelExecution := false
))

lazy val commonSettings = Seq(
  sonatypeCredentialHost := "s01.oss.sonatype.org",
  scalacOptions ++= commonScalacOptions,
  semanticdbEnabled := true, // enable SemanticDB for Scalafix
  semanticdbVersion := scalafixSemanticdb.revision, // use Scalafix compatible version
  // wartremoverErrors := Warts.unsafe // settings for wartremover
  Compile / unmanagedSourceDirectories += {
    val sourceDir = (Compile / sourceDirectory).value
    CrossVersion.partialVersion(scalaVersion.value) match {
      case Some((2, n)) if n >= 13 => sourceDir / "scala-2.13+"
      case _ => sourceDir / "scala-2.12-"
    }
  },
  Test / testOptions ++= Seq(
    Tests.Argument("-oD", "-u", "target/test-reports"),
    Tests.Argument(TestFrameworks.ScalaCheck, "-verbosity", "2"),
    Tests.Argument(TestFrameworks.ScalaTest, "-f", "sbttest.log", "-oDG")
  ),
  Test / parallelExecution := false,
  Test / logBuffered := false,
  classLoaderLayeringStrategy := ClassLoaderLayeringStrategy.Flat,
  Test / fork := false,
  Compile / run / fork := true,
  resolvers ++= Seq(
    "Typesafe Repository" at "https://repo.typesafe.com/typesafe/releases/",
    "Sonatype Staging" at "https://s01.oss.sonatype.org/content/repositories/staging",
    "Sonatype Snapshots" at "https://s01.oss.sonatype.org/content/repositories/snapshots/"
  )
)

lazy val publishSettings = Seq(
  homepage := Some(url("https://github.com/Topl/Bifrost")),
  licenses := Seq("MPL2.0" -> url("https://www.mozilla.org/en-US/MPL/2.0/")),
  Test / publishArtifact := false,
  pomIncludeRepository := { _ => false },
  usePgpKeyHex("CEE1DC9E7C8E9AF4441D5EB9E35E84257DCF8DCB"),
  pomExtra :=
    <developers>
      <developer>
        <id>scasplte2</id>
        <name>James Aman</name>
      </developer>
      <developer>
        <id>tuxman</id>
        <name>Nicholas Edmonds</name>
      </developer>
    </developers>
)

lazy val assemblySettings = Seq(
  assembly / mainClass := Some("co.topl.BifrostApp"),
  assembly / test := {},
  assemblyJarName := s"bifrost-${version.value}.jar",
  assembly / assemblyMergeStrategy ~= { old: ((String) => MergeStrategy) => {
    case ps if ps.endsWith(".SF")  => MergeStrategy.discard
    case ps if ps.endsWith(".DSA") => MergeStrategy.discard
    case ps if ps.endsWith(".RSA") => MergeStrategy.discard
    case ps if ps.endsWith(".xml") => MergeStrategy.first
    case PathList(ps @ _*) if ps.last endsWith "module-info.class" =>
      MergeStrategy.discard // https://github.com/sbt/sbt-assembly/issues/370
    case PathList("module-info.java")  => MergeStrategy.discard
    case PathList("local.conf")        => MergeStrategy.discard
    case "META-INF/truffle/instrument" => MergeStrategy.concat
    case "META-INF/truffle/language"   => MergeStrategy.rename
    case x                             => old(x)
  }
  },
  assembly / assemblyExcludedJars := {
    val cp = (assembly / fullClasspath).value
    cp filter { el => el.data.getName == "ValkyrieInstrument-1.0.jar" }
  }
)

lazy val scalamacrosParadiseSettings =
  Seq(
    libraryDependencies ++= {
      CrossVersion.partialVersion(scalaVersion.value) match {
        case Some((2, v)) if v <= 12 =>
          Seq(
            compilerPlugin("org.scalamacros" % "paradise" % "2.1.1" cross CrossVersion.full)
          )
        case _ =>
          Nil
      }
    },
    scalacOptions ++= {
      CrossVersion.partialVersion(scalaVersion.value) match {
        case Some((2, v)) if v >= 13 =>
          Seq(
            "-Ymacro-annotations"
          )
        case _ =>
          Nil
      }
    }
  )

lazy val commonScalacOptions = Seq(
  "-deprecation",
  "-feature",
  "-language:higherKinds",
  "-language:postfixOps",
  "-unchecked",
  "-Xlint:",
  "-Ywarn-unused:-implicits,-privates"
)

javaOptions ++= Seq(
  "-Xbootclasspath/a:ValkyrieInstrument-1.0.jar",
  // from https://groups.google.com/d/msg/akka-user/9s4Yl7aEz3E/zfxmdc0cGQAJ
  "-XX:+UseG1GC",
  "-XX:+UseNUMA",
  "-XX:+AlwaysPreTouch",
  "-XX:+PerfDisableSharedMem",
  "-XX:+ParallelRefProcEnabled",
  "-XX:+UseStringDeduplication",
  "-XX:+ExitOnOutOfMemoryError",
  "-Xss64m"
)

connectInput / run := true
outputStrategy := Some(StdoutOutput)

connectInput / run := true
outputStrategy := Some(StdoutOutput)

def versionFmt(out: sbtdynver.GitDescribeOutput): String = {
  val dirtySuffix = out.dirtySuffix.dropPlus.mkString("-", "")
  if (out.isCleanAfterTag) out.ref.dropPrefix + dirtySuffix // no commit info if clean after tag
  else out.ref.dropPrefix + out.commitSuffix.mkString("-", "-", "") + dirtySuffix
}

def fallbackVersion(d: java.util.Date): String = s"HEAD-${sbtdynver.DynVer timestamp d}"

lazy val bifrost = project.in(file("."))
  .settings(
    moduleName := "bifrost",
    commonSettings,
    publish / skip := true,
    crossScalaVersions := Nil,
  )
  .configs(IntegrationTest)
  .aggregate(
    node,
    common,
    akkaHttpRpc,
    toplRpc,
    gjallarhorn,
    benchmarking,
    brambl
  )
  .dependsOn(
    node,
    common,
    gjallarhorn,
    benchmarking
  )

lazy val node = project.in(file("node"))
  .settings(
    name := "node",
    commonSettings,
    assemblySettings,
    Defaults.itSettings,
    publish / skip := true,
    buildInfoKeys := Seq[BuildInfoKey](name, version, scalaVersion, sbtVersion),
    buildInfoPackage := "co.topl.buildinfo.bifrost",
    Docker / packageName := "bifrost-node",
    dockerBaseImage := "ghcr.io/graalvm/graalvm-ce:java11-21.1.0",
    dockerExposedPorts := Seq(9084, 9085),
    dockerExposedVolumes += "/opt/docker/.bifrost",
    dockerLabels ++= Map(
      "bifrost.version" -> version.value
    ),
    libraryDependencies ++= Dependencies.node,
  )
  .configs(IntegrationTest)
  .settings(
    IntegrationTest / parallelExecution := false
  )
  .dependsOn(common % "compile->compile;test->test", toplRpc)
  .enablePlugins(BuildInfoPlugin, JavaAppPackaging, DockerPlugin)

lazy val common = project.in(file("common"))
  .settings(
    name := "common",
    commonSettings,
    publishSettings,
    libraryDependencies ++= Dependencies.common
  )
  .settings(scalamacrosParadiseSettings)

lazy val chainProgram = project.in(file("chain-program"))
  .settings(
    name := "chain-program",
    commonSettings,
    publish / skip := true,
    libraryDependencies ++= Dependencies.chainProgram
  )
  .dependsOn(common)
  .disablePlugins(sbtassembly.AssemblyPlugin)

lazy val brambl = project.in(file("brambl"))
  .enablePlugins(BuildInfoPlugin)
  .settings(
    name := "brambl",
    commonSettings,
    publishSettings,
    libraryDependencies ++= Dependencies.brambl,
    buildInfoKeys := Seq[BuildInfoKey](name, version, scalaVersion, sbtVersion),
    buildInfoPackage := "co.topl.buildinfo.brambl",
  )
  .dependsOn(toplRpc, common)

lazy val akkaHttpRpc = project.in(file("akka-http-rpc"))
  .enablePlugins(BuildInfoPlugin)
  .settings(
    name := "akka-http-rpc",
    commonSettings,
    publishSettings,
    libraryDependencies ++= Dependencies.akkaHttpRpc,
    buildInfoKeys := Seq[BuildInfoKey](name, version, scalaVersion, sbtVersion),
    buildInfoPackage := "co.topl.buildinfo.akkahttprpc",
  )

lazy val toplRpc = project.in(file("topl-rpc"))
  .enablePlugins(BuildInfoPlugin)
  .settings(
    name := "topl-rpc",
    commonSettings,
    publishSettings,
    libraryDependencies ++= Dependencies.toplRpc,
    buildInfoKeys := Seq[BuildInfoKey](name, version, scalaVersion, sbtVersion),
    buildInfoPackage := "co.topl.buildinfo.toplrpc",
  )
  .dependsOn(akkaHttpRpc, common)

lazy val gjallarhorn = project.in(file("gjallarhorn"))
  .settings(
    name := "gjallarhorn",
    commonSettings,
    publish / skip := true,
    Defaults.itSettings,
    libraryDependencies ++= Dependencies.gjallarhorn
  )
  .configs(IntegrationTest)
  .disablePlugins(sbtassembly.AssemblyPlugin)

lazy val benchmarking = project.in(file("benchmark"))
  .settings(
    name := "benchmark",
    commonSettings,
    publish / skip := true,
    libraryDependencies ++= Dependencies.benchmarking
  )
  .dependsOn(node % "compile->compile;test->test")
  .enablePlugins(JmhPlugin)
  .disablePlugins(sbtassembly.AssemblyPlugin)


addCommandAlias("checkPR", "; scalafixAll --check; scalafmtCheckAll; test")
addCommandAlias("preparePR", "; scalafixAll; scalafmtAll; test")<|MERGE_RESOLUTION|>--- conflicted
+++ resolved
@@ -2,13 +2,8 @@
 import sbtassembly.MergeStrategy
 import Dependencies._
 
-<<<<<<< HEAD
-val scala212 = "2.12.14"
-val scala213 = "2.13.5"
-=======
 val scala212 = "2.12.13"
 val scala213 = "2.13.6"
->>>>>>> 3c7fe4fd
 
 inThisBuild(List(
   organization := "co.topl",
