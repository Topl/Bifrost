import sbt.Keys.organization
import sbtassembly.MergeStrategy

name := "bifrost"

lazy val commonSettings = Seq(
  scalaVersion := "2.12.12",
  semanticdbEnabled := true, // enable SemanticDB for Scalafix
  semanticdbVersion := scalafixSemanticdb.revision, // use Scalafix compatible version
  organization := "co.topl",
  version := "1.1.0",
//  wartremoverErrors := Warts.unsafe // settings for wartremover
)

scalaVersion := "2.12.12"
organization := "co.topl"
version := "1.1.0"

mainClass in assembly := Some("co.topl.BifrostApp")
test in assembly := {}

// The Typesafe repository
resolvers += "Typesafe repository" at "https://repo.typesafe.com/typesafe/releases/"

val akkaVersion = "2.6.10"
val akkaHttpVersion = "10.2.1"
val circeVersion = "0.13.0"

val akkaDependencies = Seq(
  "com.typesafe.akka" %% "akka-actor" % akkaVersion,
  "com.typesafe.akka" %% "akka-stream" % akkaVersion,
  "com.typesafe.akka" %% "akka-http" % akkaHttpVersion,
  "com.typesafe.akka" %% "akka-http-core" % akkaHttpVersion,
  "com.typesafe.akka" %% "akka-remote" % akkaVersion,
  "com.typesafe.akka" %% "akka-slf4j" % akkaVersion,
  "com.typesafe.akka" %% "akka-stream-testkit" % akkaVersion % Test,
  "com.typesafe.akka" %% "akka-http-testkit" % akkaHttpVersion % Test,
)

val networkDependencies = Seq(
  "org.bitlet" % "weupnp" % "0.1.4",
  "commons-net" % "commons-net" % "3.7.2"
)

val apiDependencies = Seq(
  "io.circe" %% "circe-core" % circeVersion,
  "io.circe" %% "circe-generic" % circeVersion,
  "io.circe" %% "circe-parser" % circeVersion,
  "io.circe" %% "circe-literal" % circeVersion
)

val loggingDependencies = Seq(
  "com.typesafe.scala-logging" %% "scala-logging" % "3.9.2",
  "ch.qos.logback" % "logback-classic" % "1.2.3",
  "ch.qos.logback" % "logback-core" % "1.2.3",
  "org.slf4j" % "slf4j-api" % "1.7.30"
)

val testingDependencies = Seq(
  "org.scalactic" %% "scalactic" % "3.2.3" % Test,
  "org.scalatest" %% "scalatest" % "3.2.3" % Test,
  "org.scalacheck" %% "scalacheck" % "1.15.1" % Test,
  "org.scalatestplus" %% "scalacheck-1-14" % "3.2.2.0" % Test,
  "com.spotify" % "docker-client" % "8.16.0" % Test,
  "org.asynchttpclient" % "async-http-client" % "2.12.1" % Test
)

val cryptoDependencies = Seq(
  "org.scorexfoundation" %% "scrypto" % "2.1.10",
  "org.bouncycastle" % "bcprov-jdk15on" % "1.67",
  "org.whispersystems" % "curve25519-java" % "0.5.0"
)

val miscDependencies = Seq(
  "org.scorexfoundation" %% "iodb" % "0.3.2",
  "com.chuusai" %% "shapeless" % "2.3.3",
  "com.google.guava" % "guava" % "30.0-jre",
  "com.iheart" %% "ficus" % "1.5.0",
  "org.rudogma" %% "supertagged" % "1.5",
  "com.joefkelley" %% "argyle" % "1.0.0",
  "io.netty" % "netty" % "3.10.6.Final"
) ++ akkaDependencies ++ networkDependencies ++ apiDependencies ++ loggingDependencies ++ testingDependencies

libraryDependencies ++= akkaDependencies ++ networkDependencies ++ apiDependencies ++ loggingDependencies ++ testingDependencies ++ cryptoDependencies ++ miscDependencies

// monitoring dependencies
libraryDependencies ++= Seq(
  "io.kamon" %% "kamon-bundle" % "2.1.8",
  "io.kamon" %% "kamon-core" % "2.1.8",
  "io.kamon" %% "kamon-influxdb" % "2.1.8",
  "io.kamon" %% "kamon-zipkin" % "2.1.8"
)

// https://mvnrepository.com/artifact/org.graalvm.sdk/graal-sdk
libraryDependencies += "org.graalvm.sdk" % "graal-sdk" % "19.3.4"

// https://mvnrepository.com/artifact/org.graalvm.js/js
libraryDependencies += "org.graalvm.js" % "js" % "19.3.4"

// https://mvnrepository.com/artifact/org.graalvm.truffle/truffle-api
libraryDependencies += "org.graalvm.truffle" % "truffle-api" % "19.3.4"

libraryDependencies  ++= Seq(
  "org.scalanlp" %% "breeze" % "1.1",
<<<<<<< HEAD
  "com.google.protobuf" % "protobuf-java" % "3.13.0",
  "com.thesamet.scalapb" %% "lenses" % "0.10.9",
  "com.typesafe" % "config" % "1.4.1",
=======
  "com.typesafe" % "config" % "1.4.1"
>>>>>>> 37a2d36e
)

scalacOptions ++= Seq(
  "-deprecation",
  "-feature",
  "-language:higherKinds",
  "-language:postfixOps",
  "-unchecked",
  "-Xfatal-warnings",
  "-Xlint:",
  "-Ywarn-unused:-implicits,-privates"
)

javaOptions ++= Seq(
  "-Xbootclasspath/a:ValkyrieInstrument-1.0.jar",
  // from https://groups.google.com/d/msg/akka-user/9s4Yl7aEz3E/zfxmdc0cGQAJ
  "-XX:+UseG1GC",
  "-XX:+UseNUMA",
  "-XX:+AlwaysPreTouch",
  "-XX:+PerfDisableSharedMem",
  "-XX:+ParallelRefProcEnabled",
  "-XX:+UseStringDeduplication",
  "-XX:+ExitOnOutOfMemoryError",
  "-Xss64m"
)

testOptions in Test += Tests.Argument("-oD", "-u", "target/test-reports")
testOptions in Test += Tests.Argument(TestFrameworks.ScalaCheck, "-verbosity", "2")

//publishing settings

publishMavenStyle := true

publishArtifact in Test := false

parallelExecution in Test := false

logBuffered in Test := false

testOptions in Test += Tests.Argument(TestFrameworks.ScalaTest, "-f", "sbttest.log", "-oDG")

classLoaderLayeringStrategy := ClassLoaderLayeringStrategy.Flat

Test / fork := false

Compile / run / fork := true

pomIncludeRepository := { _ => false }

homepage := Some(url("https://github.com/Topl/Bifrost"))

assemblyJarName := s"bifrost-${version.value}.jar"

assemblyMergeStrategy in assembly ~= { old: ((String) => MergeStrategy) => {
    case ps if ps.endsWith(".SF")      => MergeStrategy.discard
    case ps if ps.endsWith(".DSA")     => MergeStrategy.discard
    case ps if ps.endsWith(".RSA")     => MergeStrategy.discard
    case ps if ps.endsWith(".xml")     => MergeStrategy.first
    // https://github.com/sbt/sbt-assembly/issues/370
    case PathList("module-info.class") => MergeStrategy.discard
    case PathList("module-info.java")  => MergeStrategy.discard
    case "META-INF/truffle/instrument" => MergeStrategy.concat
    case "META-INF/truffle/language"   => MergeStrategy.rename
    case x => old(x)
  }
}

assemblyExcludedJars in assembly := {
  val cp = (fullClasspath in assembly).value
  cp filter { el ⇒
    (el.data.getName == "ValkyrieInstrument-1.0.jar")
  }
}

connectInput in run := true
outputStrategy := Some(StdoutOutput)

connectInput in run := true
outputStrategy := Some(StdoutOutput)

lazy val bifrost = Project(id = "bifrost", base = file("."))
  .settings(commonSettings: _*)

lazy val benchmarking = Project(id = "benchmark", base = file("benchmark"))
  .settings(commonSettings: _*)
  .dependsOn(bifrost % "compile->compile;test->test")
  .enablePlugins(JmhPlugin)
  .disablePlugins(sbtassembly.AssemblyPlugin)

lazy val gjallarhorn = Project(id = "gjallarhorn", base = file("gjallarhorn"))
  .settings(
    commonSettings,
    libraryDependencies ++=akkaDependencies ++ testingDependencies ++ cryptoDependencies ++ apiDependencies ++ loggingDependencies ++ miscDependencies
  )
  .disablePlugins(sbtassembly.AssemblyPlugin)

lazy val it = Project(id = "it", base = file("it"))
  .settings(commonSettings: _*)
  .dependsOn(bifrost % "compile->compile;test->test")
  .disablePlugins(sbtassembly.AssemblyPlugin)<|MERGE_RESOLUTION|>--- conflicted
+++ resolved
@@ -102,13 +102,7 @@
 
 libraryDependencies  ++= Seq(
   "org.scalanlp" %% "breeze" % "1.1",
-<<<<<<< HEAD
-  "com.google.protobuf" % "protobuf-java" % "3.13.0",
-  "com.thesamet.scalapb" %% "lenses" % "0.10.9",
-  "com.typesafe" % "config" % "1.4.1",
-=======
   "com.typesafe" % "config" % "1.4.1"
->>>>>>> 37a2d36e
 )
 
 scalacOptions ++= Seq(
