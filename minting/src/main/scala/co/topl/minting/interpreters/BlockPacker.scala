--- conflicted
+++ resolved
@@ -284,14 +284,6 @@
                 .spenders(transaction.id)
                 .toList
                 .map(_._2)
-<<<<<<< HEAD
-                .foldMapM(spenders =>
-                  /**
-                   * TODO FIX: java.lang.UnsupportedOperationException: empty.max https://topl.atlassian.net/browse/BN-1124
-                   */
-                  spenders.toList.map(_._1).map(graph.transactions).traverse(subgraphScore(graph)).map(_.max)
-                )
-=======
                 .foldMapM {
                   case spenders if spenders.isEmpty =>
                     BigInt(0).pure[F]
@@ -302,7 +294,6 @@
                       .traverse(subgraphScore(graph))
                       .map(_.max)
                 }
->>>>>>> 4387adf0
             ).mapN(_ + _)
 
           /**
