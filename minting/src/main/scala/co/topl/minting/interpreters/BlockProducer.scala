--- conflicted
+++ resolved
@@ -48,13 +48,8 @@
     blockPacker:   BlockPackerAlgebra[F]
   ) extends BlockProducerAlgebra[F] {
 
-<<<<<<< HEAD
-    implicit val logger: SelfAwareStructuredLogger[F] =
+    implicit private val logger: SelfAwareStructuredLogger[F] =
       Slf4jLogger.getLoggerFromName[F]("Bifrost.BlockProducer")
-=======
-    implicit private val logger: SelfAwareStructuredLogger[F] =
-      Slf4jLogger.getLoggerFromClass[F](BlockProducer.getClass)
->>>>>>> 650b7c3c
 
     val blocks: F[Stream[F, Block]] =
       Sync[F].delay(
