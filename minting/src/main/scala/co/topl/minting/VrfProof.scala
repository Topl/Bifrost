package co.topl.minting

<<<<<<< HEAD
import cats.MonadError
import cats.data.OptionT
import cats.effect.{Ref, Sync}
=======
import cats.Monad
import cats.effect.Sync
>>>>>>> 0c5caa3d
import cats.implicits._
import co.topl.algebras.ClockAlgebra
import co.topl.algebras.ClockAlgebra.implicits._
import co.topl.consensus.LeaderElectionValidation
import co.topl.consensus.vrf.ProofToHash
import co.topl.crypto.signing.Ed25519VRF
import co.topl.minting.algebras.VrfProofAlgebra
import co.topl.models.Proofs.Signature
import co.topl.models._
<<<<<<< HEAD
import co.topl.models.utility.HasLength.instances._
import co.topl.models.utility.Lengths._
import co.topl.models.utility.Sized
import co.topl.typeclasses.implicits._
import scalacache.caffeine.CaffeineCache
import scalacache.{CacheConfig, CacheKeyBuilder}
=======
import co.topl.typeclasses.implicits._
>>>>>>> 0c5caa3d

import scala.collection.immutable.LongMap

object VrfProof {

  object Eval {

<<<<<<< HEAD
    def make[F[_]: MonadError[*[_], Throwable]: Sync](
      skVrf: SecretKeys.Vrf,
      clock: ClockAlgebra[F]
    ): F[VrfProofAlgebra[F]] = {
      implicit val cacheConfig: CacheConfig = CacheConfig(cacheKeyBuilder = new CacheKeyBuilder {
        def toCacheKey(parts: Seq[Any]): String =
          parts.map {
            case eta: Eta => eta.data.show
            case _        => throw new MatchError()
          }.mkString
=======
    def make[F[_]: Monad: Sync](skVrf: SecretKeys.VrfEd25519, clock: ClockAlgebra[F]): VrfProofAlgebra[F] =
      new VrfProofAlgebra[F] {
>>>>>>> 0c5caa3d

        def stringToCacheKey(key: String): String = key
      })

      CaffeineCache[F, LongMap[Signature.VrfEd25519]].flatMap { implicit testProofs =>
        CaffeineCache[F, LongMap[Rho]].flatMap { implicit rhos =>
          Ref
            .of[F, Ed25519VRF](Ed25519VRF.precomputed())
            .map(ed25519VRFRef =>
              new VrfProofAlgebra[F] {

                def precomputeForEpoch(epoch: Epoch, eta: Eta): F[Unit] =
                  clock
                    .epochRange(epoch)
                    .flatMap(boundary =>
                      ed25519VRFRef.modify { implicit ed =>
                        val testProofs = LongMap.from(
                          boundary.map { slot =>
                            slot -> compute(
                              LeaderElectionValidation
                                .VrfArgument(eta, slot, LeaderElectionValidation.Tokens.Test),
                              ed
                            )
                          }
                        )
                        val rhoValues = LongMap.from(testProofs.view.mapValues(ProofToHash.digest))
                        ed -> (testProofs -> rhoValues)
                      }
                    )
                    .flatTap { case (testProofsForEta, rhosForEta) =>
                      (testProofs.put(eta)(testProofsForEta), rhos.put(eta)(rhosForEta)).tupled
                    }
                    .void

                def testProofForSlot(slot: Slot, eta: Eta): F[Signature.VrfEd25519] =
                  OptionT(testProofs.get(eta))
                    .subflatMap(_.get(slot))
                    .getOrElseF(
                      new IllegalStateException(show"testProof was not precomputed for slot=$slot eta=$eta")
                        .raiseError[F, Signature.VrfEd25519]
                    )

                def nonceProofForSlot(slot: Slot, eta: Eta): F[Signature.VrfEd25519] =
                  ed25519VRFRef.modify(ed =>
                    ed -> compute(
                      LeaderElectionValidation.VrfArgument(eta, slot, LeaderElectionValidation.Tokens.Nonce),
                      ed
                    )
                  )

                def rhoForSlot(slot: Slot, eta: Eta): F[Rho] =
                  OptionT(rhos.get(eta))
                    .subflatMap(_.get(slot))
                    .getOrElseF(
                      new IllegalStateException(show"rho was not precomputed for slot=$slot eta=$eta")
                        .raiseError[F, Rho]
                    )

                private def compute(
                  arg:        LeaderElectionValidation.VrfArgument,
                  ed25519VRF: Ed25519VRF
                ): Proofs.Signature.VrfEd25519 =
                  Proofs.Signature.VrfEd25519(
                    Sized.strictUnsafe(
                      Bytes(
                        ed25519VRF.vrfProof(
                          skVrf.ed25519.bytes.data.toArray,
                          arg.signableBytes.toArray
                        )
                      )
                    )
                  )
              }
            )
        }
      }
    }
  }
<<<<<<< HEAD
=======

  private def compute(
    skVrf: SecretKeys.VrfEd25519,
    arg:   LeaderElectionValidation.VrfArgument
  ): Proofs.Signature.VrfEd25519 = Ed25519VRF.instance.sign(skVrf, arg.signableBytes)

>>>>>>> 0c5caa3d
}<|MERGE_RESOLUTION|>--- conflicted
+++ resolved
@@ -1,32 +1,19 @@
 package co.topl.minting
 
-<<<<<<< HEAD
 import cats.MonadError
 import cats.data.OptionT
 import cats.effect.{Ref, Sync}
-=======
-import cats.Monad
-import cats.effect.Sync
->>>>>>> 0c5caa3d
 import cats.implicits._
 import co.topl.algebras.ClockAlgebra
 import co.topl.algebras.ClockAlgebra.implicits._
 import co.topl.consensus.LeaderElectionValidation
-import co.topl.consensus.vrf.ProofToHash
 import co.topl.crypto.signing.Ed25519VRF
 import co.topl.minting.algebras.VrfProofAlgebra
 import co.topl.models.Proofs.Signature
 import co.topl.models._
-<<<<<<< HEAD
-import co.topl.models.utility.HasLength.instances._
-import co.topl.models.utility.Lengths._
-import co.topl.models.utility.Sized
 import co.topl.typeclasses.implicits._
 import scalacache.caffeine.CaffeineCache
 import scalacache.{CacheConfig, CacheKeyBuilder}
-=======
-import co.topl.typeclasses.implicits._
->>>>>>> 0c5caa3d
 
 import scala.collection.immutable.LongMap
 
@@ -34,9 +21,8 @@
 
   object Eval {
 
-<<<<<<< HEAD
     def make[F[_]: MonadError[*[_], Throwable]: Sync](
-      skVrf: SecretKeys.Vrf,
+      skVrf: SecretKeys.VrfEd25519,
       clock: ClockAlgebra[F]
     ): F[VrfProofAlgebra[F]] = {
       implicit val cacheConfig: CacheConfig = CacheConfig(cacheKeyBuilder = new CacheKeyBuilder {
@@ -45,10 +31,6 @@
             case eta: Eta => eta.data.show
             case _        => throw new MatchError()
           }.mkString
-=======
-    def make[F[_]: Monad: Sync](skVrf: SecretKeys.VrfEd25519, clock: ClockAlgebra[F]): VrfProofAlgebra[F] =
-      new VrfProofAlgebra[F] {
->>>>>>> 0c5caa3d
 
         def stringToCacheKey(key: String): String = key
       })
@@ -74,7 +56,7 @@
                             )
                           }
                         )
-                        val rhoValues = LongMap.from(testProofs.view.mapValues(ProofToHash.digest))
+                        val rhoValues = LongMap.from(testProofs.view.mapValues(ed.proofToHash))
                         ed -> (testProofs -> rhoValues)
                       }
                     )
@@ -111,15 +93,9 @@
                   arg:        LeaderElectionValidation.VrfArgument,
                   ed25519VRF: Ed25519VRF
                 ): Proofs.Signature.VrfEd25519 =
-                  Proofs.Signature.VrfEd25519(
-                    Sized.strictUnsafe(
-                      Bytes(
-                        ed25519VRF.vrfProof(
-                          skVrf.ed25519.bytes.data.toArray,
-                          arg.signableBytes.toArray
-                        )
-                      )
-                    )
+                  ed25519VRF.sign(
+                    skVrf,
+                    arg.signableBytes
                   )
               }
             )
@@ -127,13 +103,4 @@
       }
     }
   }
-<<<<<<< HEAD
-=======
-
-  private def compute(
-    skVrf: SecretKeys.VrfEd25519,
-    arg:   LeaderElectionValidation.VrfArgument
-  ): Proofs.Signature.VrfEd25519 = Ed25519VRF.instance.sign(skVrf, arg.signableBytes)
-
->>>>>>> 0c5caa3d
 }