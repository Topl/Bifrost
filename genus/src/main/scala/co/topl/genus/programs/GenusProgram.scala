package co.topl.genus.programs

import akka.actor.ActorSystem
import akka.grpc.scaladsl.{ServerReflection, ServiceHandler}
import akka.http.scaladsl.Http
import akka.http.scaladsl.model.{HttpRequest, HttpResponse}
import akka.http.scaladsl.server.Directive0
import akka.http.scaladsl.server.Directives.{handle, optionalHeaderValueByName, pass, reject}
import cats.effect.kernel.Async
import cats.implicits._
import cats.{~>, Monad}
import co.topl.crypto.hash.blake2b256
import co.topl.genus.algebras._
import co.topl.genus.interpreters.requesthandlers._
import co.topl.genus.services.blocks_query.{BlocksQuery, BlocksQueryHandler}
import co.topl.genus.services.blocks_subscription.{BlocksSubscription, BlocksSubscriptionHandler}
import co.topl.genus.services.transactions_query.{TransactionsQuery, TransactionsQueryHandler}
import co.topl.genus.services.transactions_subscription.{TransactionsSubscription, TransactionsSubscriptionHandler}
<<<<<<< HEAD
import co.topl.utils.StringDataTypes.Base58Data
import co.topl.utils.implicits._
=======
import co.topl.genus.types.{Block, Transaction}
>>>>>>> d234cfd8

import scala.concurrent.Future

object GenusProgram {

  def useAuth(apiKeyHash: Option[Base58Data]): Directive0 =
    optionalHeaderValueByName("x-api-key").flatMap { keyOpt =>
      (keyOpt, apiKeyHash) match {
        case (Some(provided), Some(needed)) =>
          // check that the provided key hashes to the expected value
          val hashedKey = Base58Data.fromData(blake2b256.hash(provided.getBytes("UTF-8")).value)

          if (hashedKey === needed) pass
          else reject

        case (None, Some(_)) => reject
        case _               => pass
      }
    }

  def make[F[_]: Async: Monad: *[_] ~> Future](
<<<<<<< HEAD
    txQuery:         TransactionsQueryService[F],
    txSub:           TransactionsSubscriptionService[F],
    blocksQuery:     BlocksQueryService[F],
    blocksSub:       BlocksSubscriptionService[F],
    ip:              String,
    port:            Int,
    apiKeyHash:      Option[Base58Data]
  )(implicit system: ActorSystem): F[Unit] =
=======
    txQueryHandler:     TransactionsQuery,
    txSubHandler:       TransactionsSubscription,
    blocksQueryHandler: BlocksQuery,
    blocksSubHandler:   BlocksSubscription,
    ip:                 String,
    port:               Int
  )(implicit system:    ActorSystem): F[Unit] =
>>>>>>> d234cfd8
    for {
      handlers <-
        ServiceHandler
          .concatOrNotFound(
            TransactionsQueryHandler.partial(txQueryHandler),
            TransactionsSubscriptionHandler.partial(txSubHandler),
            BlocksQueryHandler.partial(blocksQueryHandler),
            BlocksSubscriptionHandler.partial(blocksSubHandler),
            ServerReflection.partial(
              List(TransactionsQuery, BlocksQuery, TransactionsSubscription, BlocksSubscription)
            )
          )
          .pure[F]
      binding <-
        Async[F].fromFuture(
          Async[F].delay(
            Http(system).newServerAt(ip, port).bind(useAuth(apiKeyHash)(handle(handlers)))
          )
        )
      _ <- Async[F].delay(println(s"Genus server running: $binding"))
      // run indefinitely
      _ <- Async[F].never[Unit]
    } yield ()
}<|MERGE_RESOLUTION|>--- conflicted
+++ resolved
@@ -3,25 +3,18 @@
 import akka.actor.ActorSystem
 import akka.grpc.scaladsl.{ServerReflection, ServiceHandler}
 import akka.http.scaladsl.Http
-import akka.http.scaladsl.model.{HttpRequest, HttpResponse}
 import akka.http.scaladsl.server.Directive0
 import akka.http.scaladsl.server.Directives.{handle, optionalHeaderValueByName, pass, reject}
 import cats.effect.kernel.Async
 import cats.implicits._
 import cats.{~>, Monad}
 import co.topl.crypto.hash.blake2b256
-import co.topl.genus.algebras._
-import co.topl.genus.interpreters.requesthandlers._
 import co.topl.genus.services.blocks_query.{BlocksQuery, BlocksQueryHandler}
 import co.topl.genus.services.blocks_subscription.{BlocksSubscription, BlocksSubscriptionHandler}
 import co.topl.genus.services.transactions_query.{TransactionsQuery, TransactionsQueryHandler}
 import co.topl.genus.services.transactions_subscription.{TransactionsSubscription, TransactionsSubscriptionHandler}
-<<<<<<< HEAD
 import co.topl.utils.StringDataTypes.Base58Data
 import co.topl.utils.implicits._
-=======
-import co.topl.genus.types.{Block, Transaction}
->>>>>>> d234cfd8
 
 import scala.concurrent.Future
 
@@ -43,24 +36,14 @@
     }
 
   def make[F[_]: Async: Monad: *[_] ~> Future](
-<<<<<<< HEAD
-    txQuery:         TransactionsQueryService[F],
-    txSub:           TransactionsSubscriptionService[F],
-    blocksQuery:     BlocksQueryService[F],
-    blocksSub:       BlocksSubscriptionService[F],
-    ip:              String,
-    port:            Int,
-    apiKeyHash:      Option[Base58Data]
-  )(implicit system: ActorSystem): F[Unit] =
-=======
     txQueryHandler:     TransactionsQuery,
     txSubHandler:       TransactionsSubscription,
     blocksQueryHandler: BlocksQuery,
     blocksSubHandler:   BlocksSubscription,
     ip:                 String,
-    port:               Int
+    port:               Int,
+    apiKeyHash:         Option[Base58Data]
   )(implicit system:    ActorSystem): F[Unit] =
->>>>>>> d234cfd8
     for {
       handlers <-
         ServiceHandler
