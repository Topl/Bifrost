--- conflicted
+++ resolved
@@ -14,33 +14,6 @@
 object BlocksQueryService {
   import QueryService._
 
-<<<<<<< HEAD
-  def make[F[_]: Async](store: MongoStore[F], chainHeight: ChainHeight[F]): QueryService[F, Block] =
-    new Impl[F](store, chainHeight)
-
-  private class Impl[F[_]: Async](store: MongoStore[F], chainHeight: ChainHeight[F]) extends QueryService[F, Block] {
-
-    override def query[Filter: MongoFilter, Sort: MongoSort](
-      request: QueryService.QueryRequest[Filter, Sort]
-    ): EitherT[F, QueryService.QueryFailure, Source[Block, NotUsed]] =
-      for {
-        currentHeight <- EitherT.right[QueryFailure](chainHeight.get)
-        blocksDocsSource <-
-          EitherT.right[QueryFailure](
-            store.getDocumentsWithPaging(
-              request.filter.toBsonFilter.some,
-              request.sort.toBsonSorting.some,
-              request.paging
-            )
-          )
-        blocksSource =
-          blocksDocsSource
-            .mapConcat(documentToBlock(_).toSeq)
-            .filter(block => block.height <= (currentHeight.value - request.confirmationDepth))
-      } yield blocksSource
-
-  }
-=======
   def make[F[_]: Async: ChainHeight](store: MongoStore[F]): QueryService[F, Block] =
     new QueryService[F, Block] {
 
@@ -60,5 +33,4 @@
           } yield blocks
         )
     }
->>>>>>> 3307a17b
 }