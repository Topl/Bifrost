--- conflicted
+++ resolved
@@ -15,37 +15,8 @@
 
   import QueryService._
 
-<<<<<<< HEAD
-  def make[F[_]: Async](
-    store:       MongoStore[F],
-    chainHeight: ChainHeight[F]
-  ): QueryService[F, Transaction] = new Impl[F](store, chainHeight)
-
-  private class Impl[F[_]: Async](store: MongoStore[F], chainHeight: ChainHeight[F])
-      extends QueryService[F, Transaction] {
-
-    override def query[Filter: MongoFilter, Sort: MongoSort](
-      request: QueryService.QueryRequest[Filter, Sort]
-    ): EitherT[F, QueryService.QueryFailure, Source[Transaction, NotUsed]] =
-      for {
-        currentHeight <- EitherT.right[QueryFailure](chainHeight.get)
-        transactionDocsSource <-
-          EitherT.right[QueryFailure](
-            store.getDocumentsWithPaging(
-              request.filter.toBsonFilter.some,
-              request.sort.toBsonSorting.some,
-              request.paging
-            )
-          )
-        transactionsSource =
-          transactionDocsSource
-            .mapConcat(documentToTransaction(_).toSeq)
-            .filter(tx => tx.blockHeight <= (currentHeight.value - request.confirmationDepth))
-      } yield transactionsSource
-=======
   def make[F[_]: Async: ChainHeight](store: MongoStore[F]): QueryService[F, Transaction] =
     new QueryService[F, Transaction] {
->>>>>>> 3307a17b
 
       override def query[Filter: MongoFilter: WithMaxBlockHeight, Sort: MongoSort](
         request: QueryRequest[Filter, Sort]
