package co.topl.genus.settings

import mainargs._

/**
 * Startup options that can be passed to the application as arguments.
 * @param mongoConnectionString the connection string to the MongoDB database
 * @param mongoDatabaseName the name of the MongoDB database
 * @param transactionsCollectionName the name of the MongoDB collection that stores the transactions
 * @param blocksCollectionName the name of the MongoDB collection that stores the blocks
 * @param ip the IP address for the server
 * @param port the port for the server
 * @param localDatabaseName the name of the MongoDB local database
 * @param oplogCollectionName the name of the MongoDB oplog collection
 * @param queryTimeout the query timeout in milliseconds
 * @param configurationPath the path to the configuration file
 */
@main
final case class StartupOptions(
  @arg(short = 'm', name = "mongo")
  mongoConnectionString: Option[String] = None,
  @arg(short = 'd', name = "database")
  mongoDatabaseName: Option[String] = None,
  @arg(short = 't', name = "tx-collection")
  transactionsCollectionName: Option[String] = None,
  @arg(short = 'b', name = "block-collection")
  blocksCollectionName: Option[String] = None,
  @arg(short = 'i')
  ip: Option[String] = None,
  @arg(short = 'p')
<<<<<<< HEAD
  port:        Option[Int] = None,
  disableAuth: Option[Boolean] = None,
  apiKeyHash:  Option[String] = None,
  @arg
  localDatabaseName: Option[String] = None,
  @arg
  oplogCollectionName: Option[String] = None,
=======
  port: Option[Int] = None,
>>>>>>> d234cfd8
  @arg(short = 't', name = "query-timeout")
  queryTimeout: Option[Int] = None,
  @arg(short = 'c', name = "config")
  configurationPath: Option[String] = None,
  @arg
  subBatchSize: Option[Int] = None,
  @arg
  subBatchSleepDuration: Option[Int] = None
)<|MERGE_RESOLUTION|>--- conflicted
+++ resolved
@@ -28,17 +28,11 @@
   @arg(short = 'i')
   ip: Option[String] = None,
   @arg(short = 'p')
-<<<<<<< HEAD
-  port:        Option[Int] = None,
+  port: Option[Int] = None,
+  @arg
   disableAuth: Option[Boolean] = None,
-  apiKeyHash:  Option[String] = None,
   @arg
-  localDatabaseName: Option[String] = None,
-  @arg
-  oplogCollectionName: Option[String] = None,
-=======
-  port: Option[Int] = None,
->>>>>>> d234cfd8
+  apiKeyHash: Option[String] = None,
   @arg(short = 't', name = "query-timeout")
   queryTimeout: Option[Int] = None,
   @arg(short = 'c', name = "config")
