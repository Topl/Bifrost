package co.topl.grpc

import akka.NotUsed
import akka.actor.ClassicActorSystemProvider
import akka.grpc.GrpcClientSettings
import akka.http.scaladsl.Http
import akka.stream.scaladsl.Source
import cats.MonadThrow
import cats.data.ValidatedNec
import cats.effect.kernel.{Async, Resource}
import cats.implicits._
import co.topl.algebras.ToplRpc
import co.topl.catsakka._
import co.topl.codecs.bytes.tetra.instances._
import co.topl.codecs.bytes.typeclasses.implicits._
<<<<<<< HEAD
import co.topl.grpc.services.{BlockAdoptionsReq, BlockAdoptionsRes, FetchBlockHeaderReq, FetchBlockHeaderRes}
=======
import co.topl.grpc.services.{CurrentMempoolReq, CurrentMempoolRes}
>>>>>>> 83f5c4e9
import co.topl.models._
import co.topl.models.utility.HasLength.instances.{bytesLength, latin1DataLength}
import co.topl.models.utility.Sized
import co.topl.models.utility.StringDataTypes.Latin1Data
import com.google.protobuf.ByteString
import scodec.bits.ByteVector

import scala.concurrent.Future
import scala.language.implicitConversions

object ToplGrpc {

  object Client {

    /**
     * Creates a Topl RPC Client for interacting with a Bifrost node
     * @param host Bifrost node host/IP
     * @param port Bifrost node port
     * @param tls Should the connection use TLS?
     */
    def make[F[_]: Async](host: String, port: Int, tls: Boolean)(implicit
      systemProvider:           ClassicActorSystemProvider
    ): F[ToplRpc[F, Source[*, NotUsed]]] =
      Async[F].delay {
<<<<<<< HEAD
        val client = services.ToplGrpcClient(GrpcClientSettings.connectToServiceAt(host, port).withTls(false))
        new ToplRpc[F, Source[*, NotUsed]] {
          def broadcastTx(transaction: Transaction): F[Unit] =
=======
        val client = services.ToplGrpcClient(GrpcClientSettings.connectToServiceAt(host, port).withTls(tls))
        new ToplRpc[F] {
          def broadcastTransaction(transaction: Transaction): F[Unit] =
>>>>>>> 83f5c4e9
            Async[F]
              .fromFuture(
                Async[F].delay(
                  client.broadcastTransaction(
                    services.BroadcastTransactionReq(transaction.immutableBytes)
                  )
                )
              )
              .void

<<<<<<< HEAD
          def blockAdoptions(): F[Source[TypedIdentifier, NotUsed]] =
            Async[F].delay(
              client
                .blockAdoptions(services.BlockAdoptionsReq())
                .map(_.blockId.asReadOnlyByteBuffer())
                .map(ByteVector(_))
                .map(TypedBytes(_))
            )

          def fetchHeader(id: TypedIdentifier): F[Option[BlockHeaderV2]] =
            Async[F]
              .fromFuture(
                Async[F].delay(
                  client.fetchBlockHeader(
                    services.FetchBlockHeaderReq(id.allBytes)
                  )
                )
              )
              .map(res =>
                res.header.map(h =>
                  BlockHeaderV2(
                    TypedBytes(h.parentHeaderIdBytes),
                    h.parentSlot,
                    Sized.strictUnsafe(h.txRootBytes: Bytes),
                    Sized.strictUnsafe(h.bloomFilterBytes: Bytes),
                    h.timestamp,
                    h.height,
                    h.slot,
                    (h.eligibilityCertificateBytes: Bytes).decodeImmutable[EligibilityCertificate].getOrElse(???),
                    (h.operationalCertificateBytes: Bytes).decodeImmutable[OperationalCertificate].getOrElse(???),
                    h.metadataBytes.some
                      .filter(_.nonEmpty)
                      .map(b => Latin1Data.fromData(b.toByteArray))
                      .map(Sized.maxUnsafe(_)),
                    (h.addressBytes: Bytes).decodeImmutable[StakingAddresses.Operator].getOrElse(???)
                  )
                )
              )
=======
          def currentMempool(): F[Set[TypedIdentifier]] =
            Async[F]
              .fromFuture(
                Async[F].delay(client.currentMempool(services.CurrentMempoolReq()))
              )
              .map(
                _.transactionIds.toList
                  .traverse[ValidatedNec[String, *], TypedIdentifier](data =>
                    (data: Bytes).decodeTransmitted[TypedIdentifier].toValidatedNec
                  )
                  .map(_.toSet)
                  .leftMap(errors => new IllegalArgumentException(show"Invalid Transaction bytes. reason=$errors"))
                  .toEither
              )
              .rethrow
>>>>>>> 83f5c4e9
        }
      }
  }

  object Server {

<<<<<<< HEAD
    def serve[F[_]: Async: FToFuture](host: String, port: Int, interpreter: ToplRpc[F, Source[*, NotUsed]])(implicit
=======
    /**
     * Serves the given ToplRpc interpreter over gRPC
     * @param host The host to bind
     * @param port The port to bind
     * @param interpreter The interpreter which fulfills the data requests
     */
    def serve[F[_]: Async: FToFuture](host: String, port: Int, interpreter: ToplRpc[F])(implicit
>>>>>>> 83f5c4e9
      systemProvider:                       ClassicActorSystemProvider
    ): Resource[F, Http.ServerBinding] =
      Resource.make(
        Async[F].fromFuture(
          Async[F].delay(
            Http()
              .newServerAt(host, port)
              .bind(services.ToplGrpcHandler(new GrpcServerImpl[F](interpreter)))
          )
        )
      )(binding => Async[F].fromFuture(Async[F].delay(binding.unbind())).void)

<<<<<<< HEAD
    private def grpcServerImpl[F[_]: MonadThrow: FToFuture](
      interpreter: ToplRpc[F, Source[*, NotUsed]]
    ): services.ToplGrpc =
      new services.ToplGrpc {

        def broadcastTx(in: services.BroadcastTxReq): Future[services.BroadcastTxRes] =
          implicitly[FToFuture[F]].apply(
            Bytes(in.transmittableBytes.asReadOnlyByteBuffer())
              .decodeTransmitted[Transaction]
              .leftMap(err => new IllegalArgumentException(s"Invalid Transaction bytes. reason=$err"))
              .liftTo[F]
              .flatMap(interpreter.broadcastTx)
              .as(services.BroadcastTxRes())
          )

        def blockAdoptions(in: BlockAdoptionsReq): Source[BlockAdoptionsRes, NotUsed] =
          Source
            .futureSource(implicitly[FToFuture[F]].apply(interpreter.blockAdoptions()))
            .map(_.allBytes.toByteBuffer)
            .map(ByteString.copyFrom)
            .map(BlockAdoptionsRes(_))
            .mapMaterializedValue(_ => NotUsed)

        def fetchBlockHeader(in: FetchBlockHeaderReq): Future[FetchBlockHeaderRes] =
          implicitly[FToFuture[F]].apply(
            interpreter
              .fetchHeader(TypedBytes(in.blockId))
              .map(opt =>
                services.FetchBlockHeaderRes(
                  opt.map(h =>
                    services.BlockHeader(
                      h.parentHeaderId.allBytes,
                      h.parentSlot,
                      h.txRoot.data,
                      h.bloomFilter.data,
                      h.timestamp,
                      h.height,
                      h.slot,
                      h.eligibilityCertificate.immutableBytes,
                      h.operationalCertificate.immutableBytes,
                      h.metadata.fold(Bytes.empty)(v => Bytes(v.data.bytes)),
                      h.address.immutableBytes
                    )
                  )
                )
              )
          )
      }
=======
    private[grpc] class GrpcServerImpl[F[_]: MonadThrow: FToFuture](interpreter: ToplRpc[F]) extends services.ToplGrpc {

      def broadcastTransaction(in: services.BroadcastTransactionReq): Future[services.BroadcastTransactionRes] =
        implicitly[FToFuture[F]].apply(
          (in.transmittableBytes: Bytes)
            .decodeTransmitted[Transaction]
            .leftMap(err => new IllegalArgumentException(s"Invalid Transaction bytes. reason=$err"))
            .liftTo[F]
            .flatMap(interpreter.broadcastTransaction)
            .as(services.BroadcastTransactionRes())
        )

      def currentMempool(in: CurrentMempoolReq): Future[CurrentMempoolRes] =
        implicitly[FToFuture[F]].apply(
          interpreter
            .currentMempool()
            .map(ids => CurrentMempoolRes(ids.toList.map(_.transmittableBytes: ByteString)))
        )
    }
>>>>>>> 83f5c4e9
  }

  implicit def byteVectorToByteString(byteVector: ByteVector): ByteString =
    ByteString.copyFrom(byteVector.toByteBuffer)

  implicit def byteStringToByteVector(byteString: ByteString): Bytes =
    ByteVector(byteString.asReadOnlyByteBuffer())
}<|MERGE_RESOLUTION|>--- conflicted
+++ resolved
@@ -13,11 +13,6 @@
 import co.topl.catsakka._
 import co.topl.codecs.bytes.tetra.instances._
 import co.topl.codecs.bytes.typeclasses.implicits._
-<<<<<<< HEAD
-import co.topl.grpc.services.{BlockAdoptionsReq, BlockAdoptionsRes, FetchBlockHeaderReq, FetchBlockHeaderRes}
-=======
-import co.topl.grpc.services.{CurrentMempoolReq, CurrentMempoolRes}
->>>>>>> 83f5c4e9
 import co.topl.models._
 import co.topl.models.utility.HasLength.instances.{bytesLength, latin1DataLength}
 import co.topl.models.utility.Sized
@@ -42,15 +37,9 @@
       systemProvider:           ClassicActorSystemProvider
     ): F[ToplRpc[F, Source[*, NotUsed]]] =
       Async[F].delay {
-<<<<<<< HEAD
-        val client = services.ToplGrpcClient(GrpcClientSettings.connectToServiceAt(host, port).withTls(false))
+        val client = services.ToplGrpcClient(GrpcClientSettings.connectToServiceAt(host, port).withTls(tls))
         new ToplRpc[F, Source[*, NotUsed]] {
-          def broadcastTx(transaction: Transaction): F[Unit] =
-=======
-        val client = services.ToplGrpcClient(GrpcClientSettings.connectToServiceAt(host, port).withTls(tls))
-        new ToplRpc[F] {
           def broadcastTransaction(transaction: Transaction): F[Unit] =
->>>>>>> 83f5c4e9
             Async[F]
               .fromFuture(
                 Async[F].delay(
@@ -61,7 +50,6 @@
               )
               .void
 
-<<<<<<< HEAD
           def blockAdoptions(): F[Source[TypedIdentifier, NotUsed]] =
             Async[F].delay(
               client
@@ -100,7 +88,6 @@
                   )
                 )
               )
-=======
           def currentMempool(): F[Set[TypedIdentifier]] =
             Async[F]
               .fromFuture(
@@ -116,24 +103,19 @@
                   .toEither
               )
               .rethrow
->>>>>>> 83f5c4e9
         }
       }
   }
 
   object Server {
 
-<<<<<<< HEAD
-    def serve[F[_]: Async: FToFuture](host: String, port: Int, interpreter: ToplRpc[F, Source[*, NotUsed]])(implicit
-=======
     /**
      * Serves the given ToplRpc interpreter over gRPC
      * @param host The host to bind
      * @param port The port to bind
      * @param interpreter The interpreter which fulfills the data requests
      */
-    def serve[F[_]: Async: FToFuture](host: String, port: Int, interpreter: ToplRpc[F])(implicit
->>>>>>> 83f5c4e9
+    def serve[F[_]: Async: FToFuture](host: String, port: Int, interpreter: ToplRpc[F, Source[*, NotUsed]])(implicit
       systemProvider:                       ClassicActorSystemProvider
     ): Resource[F, Http.ServerBinding] =
       Resource.make(
@@ -146,57 +128,8 @@
         )
       )(binding => Async[F].fromFuture(Async[F].delay(binding.unbind())).void)
 
-<<<<<<< HEAD
-    private def grpcServerImpl[F[_]: MonadThrow: FToFuture](
-      interpreter: ToplRpc[F, Source[*, NotUsed]]
-    ): services.ToplGrpc =
-      new services.ToplGrpc {
-
-        def broadcastTx(in: services.BroadcastTxReq): Future[services.BroadcastTxRes] =
-          implicitly[FToFuture[F]].apply(
-            Bytes(in.transmittableBytes.asReadOnlyByteBuffer())
-              .decodeTransmitted[Transaction]
-              .leftMap(err => new IllegalArgumentException(s"Invalid Transaction bytes. reason=$err"))
-              .liftTo[F]
-              .flatMap(interpreter.broadcastTx)
-              .as(services.BroadcastTxRes())
-          )
-
-        def blockAdoptions(in: BlockAdoptionsReq): Source[BlockAdoptionsRes, NotUsed] =
-          Source
-            .futureSource(implicitly[FToFuture[F]].apply(interpreter.blockAdoptions()))
-            .map(_.allBytes.toByteBuffer)
-            .map(ByteString.copyFrom)
-            .map(BlockAdoptionsRes(_))
-            .mapMaterializedValue(_ => NotUsed)
-
-        def fetchBlockHeader(in: FetchBlockHeaderReq): Future[FetchBlockHeaderRes] =
-          implicitly[FToFuture[F]].apply(
-            interpreter
-              .fetchHeader(TypedBytes(in.blockId))
-              .map(opt =>
-                services.FetchBlockHeaderRes(
-                  opt.map(h =>
-                    services.BlockHeader(
-                      h.parentHeaderId.allBytes,
-                      h.parentSlot,
-                      h.txRoot.data,
-                      h.bloomFilter.data,
-                      h.timestamp,
-                      h.height,
-                      h.slot,
-                      h.eligibilityCertificate.immutableBytes,
-                      h.operationalCertificate.immutableBytes,
-                      h.metadata.fold(Bytes.empty)(v => Bytes(v.data.bytes)),
-                      h.address.immutableBytes
-                    )
-                  )
-                )
-              )
-          )
-      }
-=======
-    private[grpc] class GrpcServerImpl[F[_]: MonadThrow: FToFuture](interpreter: ToplRpc[F]) extends services.ToplGrpc {
+    private[grpc] class GrpcServerImpl[F[_]: MonadThrow: FToFuture](interpreter: ToplRpc[F, Source[*, NotUsed]])
+        extends services.ToplGrpc {
 
       def broadcastTransaction(in: services.BroadcastTransactionReq): Future[services.BroadcastTransactionRes] =
         implicitly[FToFuture[F]].apply(
@@ -208,14 +141,46 @@
             .as(services.BroadcastTransactionRes())
         )
 
-      def currentMempool(in: CurrentMempoolReq): Future[CurrentMempoolRes] =
+      def currentMempool(in: services.CurrentMempoolReq): Future[services.CurrentMempoolRes] =
         implicitly[FToFuture[F]].apply(
           interpreter
             .currentMempool()
-            .map(ids => CurrentMempoolRes(ids.toList.map(_.transmittableBytes: ByteString)))
+            .map(ids => services.CurrentMempoolRes(ids.toList.map(_.transmittableBytes: ByteString)))
+        )
+
+      def blockAdoptions(in: services.BlockAdoptionsReq): Source[services.BlockAdoptionsRes, NotUsed] =
+        Source
+          .futureSource(implicitly[FToFuture[F]].apply(interpreter.blockAdoptions()))
+          .map(_.allBytes.toByteBuffer)
+          .map(ByteString.copyFrom)
+          .map(services.BlockAdoptionsRes(_))
+          .mapMaterializedValue(_ => NotUsed)
+
+      def fetchBlockHeader(in: services.FetchBlockHeaderReq): Future[services.FetchBlockHeaderRes] =
+        implicitly[FToFuture[F]].apply(
+          interpreter
+            .fetchHeader(TypedBytes(in.blockId))
+            .map(opt =>
+              services.FetchBlockHeaderRes(
+                opt.map(h =>
+                  services.BlockHeader(
+                    h.parentHeaderId.allBytes,
+                    h.parentSlot,
+                    h.txRoot.data,
+                    h.bloomFilter.data,
+                    h.timestamp,
+                    h.height,
+                    h.slot,
+                    h.eligibilityCertificate.immutableBytes,
+                    h.operationalCertificate.immutableBytes,
+                    h.metadata.fold(Bytes.empty)(v => Bytes(v.data.bytes)),
+                    h.address.immutableBytes
+                  )
+                )
+              )
+            )
         )
     }
->>>>>>> 83f5c4e9
   }
 
   implicit def byteVectorToByteString(byteVector: ByteVector): ByteString =
