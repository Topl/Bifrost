syntax = "proto3";

package co.topl.grpc.services;

service ToplGrpc {
<<<<<<< HEAD
  rpc BroadcastTx (BroadcastTxReq) returns (BroadcastTxRes);
  rpc BlockAdoptions (BlockAdoptionsReq) returns (stream BlockAdoptionsRes);
  rpc FetchBlockHeader (FetchBlockHeaderReq) returns (FetchBlockHeaderRes);
=======
  rpc BroadcastTransaction (BroadcastTransactionReq) returns (BroadcastTransactionRes);
  rpc CurrentMempool (CurrentMempoolReq) returns (CurrentMempoolRes);
>>>>>>> 83f5c4e9
}

message BroadcastTransactionReq {
  // TODO: Use a Transaction structure instead of just its transmittableBytes
  // But for now, just encode/decode the byte representation.  Re-implementing the full
  // structure requires re-implementing the full Proposition/Proof structure.
  bytes transmittableBytes = 1;
}
message BroadcastTxRes {}

<<<<<<< HEAD
message BlockAdoptionsReq {}
message BlockAdoptionsRes {
  bytes blockId = 1;
}

message FetchBlockHeaderReq {
  bytes blockId = 1;
}

message FetchBlockHeaderRes {
  BlockHeader header = 1;
}


message BlockHeader {
  bytes parentHeaderIdBytes = 1;
  int64 parentSlot = 2;
  bytes txRootBytes = 3;
  bytes bloomFilterBytes = 4;
  int64 timestamp = 5;
  int64 height = 6;
  int64 slot = 7;
  bytes eligibilityCertificateBytes = 8;
  bytes operationalCertificateBytes = 9;
  bytes metadataBytes = 10;
  bytes addressBytes = 11;
=======
message BroadcastTransactionRes {}

message CurrentMempoolReq {}

message CurrentMempoolRes {
  repeated bytes transactionIds = 1;
>>>>>>> 83f5c4e9
}<|MERGE_RESOLUTION|>--- conflicted
+++ resolved
@@ -3,14 +3,10 @@
 package co.topl.grpc.services;
 
 service ToplGrpc {
-<<<<<<< HEAD
-  rpc BroadcastTx (BroadcastTxReq) returns (BroadcastTxRes);
+  rpc BroadcastTransaction (BroadcastTransactionReq) returns (BroadcastTransactionRes);
   rpc BlockAdoptions (BlockAdoptionsReq) returns (stream BlockAdoptionsRes);
   rpc FetchBlockHeader (FetchBlockHeaderReq) returns (FetchBlockHeaderRes);
-=======
-  rpc BroadcastTransaction (BroadcastTransactionReq) returns (BroadcastTransactionRes);
   rpc CurrentMempool (CurrentMempoolReq) returns (CurrentMempoolRes);
->>>>>>> 83f5c4e9
 }
 
 message BroadcastTransactionReq {
@@ -19,9 +15,9 @@
   // structure requires re-implementing the full Proposition/Proof structure.
   bytes transmittableBytes = 1;
 }
-message BroadcastTxRes {}
 
-<<<<<<< HEAD
+message BroadcastTransactionRes {}
+
 message BlockAdoptionsReq {}
 message BlockAdoptionsRes {
   bytes blockId = 1;
@@ -35,7 +31,6 @@
   BlockHeader header = 1;
 }
 
-
 message BlockHeader {
   bytes parentHeaderIdBytes = 1;
   int64 parentSlot = 2;
@@ -48,12 +43,9 @@
   bytes operationalCertificateBytes = 9;
   bytes metadataBytes = 10;
   bytes addressBytes = 11;
-=======
-message BroadcastTransactionRes {}
-
+}
 message CurrentMempoolReq {}
 
 message CurrentMempoolRes {
   repeated bytes transactionIds = 1;
->>>>>>> 83f5c4e9
 }