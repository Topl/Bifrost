package co.topl.consensus

import cats.MonadError
import cats.data.NonEmptyChain
import cats.effect.{Clock, Sync}
import cats.implicits._
import co.topl.algebras.ClockAlgebra.implicits._
import co.topl.algebras.{ClockAlgebra, UnsafeResource}
import co.topl.consensus.algebras.EtaCalculationAlgebra
import co.topl.crypto.hash.{Blake2b256, Blake2b512}
import co.topl.crypto.signing.Ed25519VRF
import co.topl.models._
import co.topl.typeclasses.implicits._
import org.typelevel.log4cats.Logger
import scalacache.caffeine.CaffeineCache

object EtaCalculation {

  object Eval {

<<<<<<< HEAD
    implicit private val cacheConfig: CacheConfig = CacheConfig(cacheKeyBuilder[TypedIdentifier])

    def make[F[_]: Clock: Sync: MonadError[*[_], Throwable]: Logger](
      fetchSlotData:      TypedIdentifier => F[SlotData],
=======
    def make[F[_]: Clock: Sync: Logger](
      slotDataCache:      SlotDataCache[F],
>>>>>>> 299e2910
      clock:              ClockAlgebra[F],
      genesisEta:         Eta,
      blake2b256Resource: UnsafeResource[F, Blake2b256],
      blake2b512Resource: UnsafeResource[F, Blake2b512]
    ): F[EtaCalculationAlgebra[F]] =
      for {
<<<<<<< HEAD
        implicit0(cache: CaffeineCache[F, Eta]) <- CaffeineCache[F, Eta]
        slotsPerEpoch                           <- clock.slotsPerEpoch
        impl = new Impl[F](fetchSlotData, clock, genesisEta, slotsPerEpoch, blake2b256Resource, blake2b512Resource)
      } yield impl

    private class Impl[F[_]: Clock: Sync: MonadError[*[_], Throwable]: Logger](
      fetchSlotData:      TypedIdentifier => F[SlotData],
=======
        implicit0(cache: CaffeineCache[F, Bytes, Eta]) <- CaffeineCache[F, Bytes, Eta]
        slotsPerEpoch                                  <- clock.slotsPerEpoch
        impl = new Impl[F](slotDataCache, clock, genesisEta, slotsPerEpoch, blake2b256Resource, blake2b512Resource)
      } yield impl

    private class Impl[F[_]: Clock: Sync: Logger](
      slotDataCache:      SlotDataCache[F],
>>>>>>> 299e2910
      clock:              ClockAlgebra[F],
      genesisEta:         Eta,
      slotsPerEpoch:      Long,
      blake2b256Resource: UnsafeResource[F, Blake2b256],
      blake2b512Resource: UnsafeResource[F, Blake2b512]
    )(implicit cache:     CaffeineCache[F, Bytes, Eta])
        extends EtaCalculationAlgebra[F] {

      private val twoThirdsLength = slotsPerEpoch * 2 / 3

      override def etaToBe(parentSlotId: SlotId, childSlot: Slot): F[Eta] =
        if (childSlot < slotsPerEpoch) genesisEta.pure[F]
        else
          (
            clock.epochOf(parentSlotId.slot),
            clock.epochOf(childSlot),
            fetchSlotData(parentSlotId.blockId)
          ).tupled
            .flatMap {
              case (parentEpoch, childEpoch, parentSlotData) if parentEpoch === childEpoch =>
                parentSlotData.eta.pure[F]
              // TODO: If childEpoch - parentEpoch > 1, destroy the node
              // OR: childSlot - parentSlot > slotsPerEpoch
              case (_, _, parentSlotData) =>
                cache.cachingF(parentSlotId.blockId.allBytes)(ttl = None)(
                  locateTwoThirdsBest(parentSlotData)
                    .flatMap(calculate)
                    .flatTap(nextEta =>
                      Logger[F]
                        .info(show"Caching child epoch's eta for parent id=${parentSlotId.blockId} nextEta=$nextEta")
                    )
                )
            }

      /**
       * Given some header near the end of an epoch, traverse the chain (toward genesis) until reaching a block
       * that is inside of the 2/3 window of the epoch
       */
      private def locateTwoThirdsBest(from: SlotData): F[SlotData] =
        if (isWithinTwoThirds(from)) from.pure[F]
        else
          from
            .iterateUntilM(data => fetchSlotData(data.parentSlotId.blockId))(isWithinTwoThirds)
            .flatTap(twoThirdsBest =>
              Logger[F].info(show"Located twoThirdsBest=${twoThirdsBest.slotId.blockId} from=${from.slotId.blockId}")
            )

      private def isWithinTwoThirds(from: SlotData): Boolean =
        from.slotId.slot % slotsPerEpoch <= twoThirdsLength

      /**
       * Compute the Eta value for the epoch containing the given header
       * @param twoThirdsBest The latest block header in some tine, but within the first 2/3 of the epoch
       */
      private def calculate(twoThirdsBest: SlotData): F[Eta] =
        cache.cachingF(twoThirdsBest.slotId.blockId.allBytes)(ttl = None)(
          for {
            epoch      <- clock.epochOf(twoThirdsBest.slotId.slot)
            epochRange <- clock.epochRange(epoch)
            epochData <- NonEmptyChain(twoThirdsBest).iterateUntilM(items =>
              fetchSlotData(items.head.parentSlotId.blockId).map(items.prepend)
            )(items => items.head.parentSlotId.slot < epochRange.start)
            rhoValues = epochData.map(_.rho)
            nextEta <- calculate(previousEta = twoThirdsBest.eta, epoch + 1, rhoValues)
          } yield nextEta
        )

      /**
       * Calculate a new Eta value once all the necessary pre-requisites have been gathered
       */
      private def calculate(
        previousEta: Eta,
        epoch:       Epoch,
        rhoValues:   NonEmptyChain[Rho]
      ): F[Eta] =
        (Logger[F].info(
          show"Calculating new eta.  previousEta=$previousEta epoch=$epoch rhoValues=[${rhoValues.length}]{${rhoValues.head}..${rhoValues.last}}"
        ) >>
          blake2b512Resource
            .use(implicit blake2b512 => rhoValues.map(Ed25519VRF.rhoToRhoNonceHash).pure[F])
            .flatMap(calculateFromNonceHashValues(previousEta, epoch, _)))
          .flatTap(nextEta =>
            Logger[F].info(
              show"Finished calculating new eta.  previousEta=$previousEta epoch=$epoch rhoValues=[${rhoValues.length}]{${rhoValues.head}..${rhoValues.last}} nextEta=$nextEta"
            )
          )

      /**
       * Calculate a new Eta value once all the necessary pre-requisites have been gathered
       */
      private def calculateFromNonceHashValues(
        previousEta:        Eta,
        epoch:              Epoch,
        rhoNonceHashValues: NonEmptyChain[RhoNonceHash]
      ): F[Eta] =
        blake2b256Resource.use(
          _.hash(
            Bytes
              .concat(EtaCalculationArgs(previousEta, epoch, rhoNonceHashValues.toIterable).digestMessages)
          ).pure[F]
        )
    }

  }
}

private case class EtaCalculationArgs(previousEta: Eta, epoch: Epoch, rhoNonceHashValues: Iterable[RhoNonceHash]) {

  def digestMessages: List[Bytes] =
    List(previousEta.data) ++
    List(Bytes(BigInt(epoch).toByteArray)) ++
    rhoNonceHashValues.map(_.sizedBytes.data)
}<|MERGE_RESOLUTION|>--- conflicted
+++ resolved
@@ -1,6 +1,5 @@
 package co.topl.consensus
 
-import cats.MonadError
 import cats.data.NonEmptyChain
 import cats.effect.{Clock, Sync}
 import cats.implicits._
@@ -18,38 +17,21 @@
 
   object Eval {
 
-<<<<<<< HEAD
-    implicit private val cacheConfig: CacheConfig = CacheConfig(cacheKeyBuilder[TypedIdentifier])
-
-    def make[F[_]: Clock: Sync: MonadError[*[_], Throwable]: Logger](
+    def make[F[_]: Clock: Sync: Logger](
       fetchSlotData:      TypedIdentifier => F[SlotData],
-=======
-    def make[F[_]: Clock: Sync: Logger](
-      slotDataCache:      SlotDataCache[F],
->>>>>>> 299e2910
       clock:              ClockAlgebra[F],
       genesisEta:         Eta,
       blake2b256Resource: UnsafeResource[F, Blake2b256],
       blake2b512Resource: UnsafeResource[F, Blake2b512]
     ): F[EtaCalculationAlgebra[F]] =
       for {
-<<<<<<< HEAD
-        implicit0(cache: CaffeineCache[F, Eta]) <- CaffeineCache[F, Eta]
-        slotsPerEpoch                           <- clock.slotsPerEpoch
+        implicit0(cache: CaffeineCache[F, Bytes, Eta]) <- CaffeineCache[F, Bytes, Eta]
+        slotsPerEpoch                                  <- clock.slotsPerEpoch
         impl = new Impl[F](fetchSlotData, clock, genesisEta, slotsPerEpoch, blake2b256Resource, blake2b512Resource)
       } yield impl
 
-    private class Impl[F[_]: Clock: Sync: MonadError[*[_], Throwable]: Logger](
+    private class Impl[F[_]: Clock: Sync: Logger](
       fetchSlotData:      TypedIdentifier => F[SlotData],
-=======
-        implicit0(cache: CaffeineCache[F, Bytes, Eta]) <- CaffeineCache[F, Bytes, Eta]
-        slotsPerEpoch                                  <- clock.slotsPerEpoch
-        impl = new Impl[F](slotDataCache, clock, genesisEta, slotsPerEpoch, blake2b256Resource, blake2b512Resource)
-      } yield impl
-
-    private class Impl[F[_]: Clock: Sync: Logger](
-      slotDataCache:      SlotDataCache[F],
->>>>>>> 299e2910
       clock:              ClockAlgebra[F],
       genesisEta:         Eta,
       slotsPerEpoch:      Long,
