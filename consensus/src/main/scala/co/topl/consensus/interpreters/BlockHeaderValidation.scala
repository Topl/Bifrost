--- conflicted
+++ resolved
@@ -126,7 +126,6 @@
               header.eligibilityCertificate.pure[F],
               BlockHeaderValidationFailures.EmptyEligibilityCertificate
             )
-<<<<<<< HEAD
             .flatMap { eligibilityCertificate =>
               val eta = Sized.strictUnsafe[ByteVector, Eta.Length](
                 ByteVector(eligibilityCertificate.eta.toByteArray)
@@ -145,7 +144,7 @@
                         ed25519vrf
                           .verify(
                             ByteVector(eligibilityCertificate.getVrfSig.toByteArray),
-                            LeaderElectionValidation.VrfArgument(expectedEta, header.slot).signableBytes,
+                            VrfArgument(expectedEta, header.slot).signableBytes,
                             ByteVector(eligibilityCertificate.getVrfVK.toByteArray)
                           )
                           .pure[F]
@@ -157,17 +156,6 @@
                           BlockHeaderValidationFailures
                             .InvalidEligibilityCertificateProof(eligibilityCertificate.getVrfSig)
                         )
-=======
-            .flatMap(_ =>
-              EitherT(
-                ed25519VRFResource
-                  .use { implicit ed25519vrf =>
-                    ed25519vrf
-                      .verify(
-                        header.eligibilityCertificate.vrfSig.bytes.data,
-                        VrfArgument(expectedEta, header.slot).signableBytes,
-                        header.eligibilityCertificate.vkVRF.bytes.data
->>>>>>> 50c8ede7
                       )
                   )
                 )
@@ -215,7 +203,7 @@
                     // Use the ed25519 instance to verify the childSignature against the header's bytes
                     ed25519
                       .verify(
-                        Bytes(operationalCertificate.getChildSignature.value.toByteArray),
+                        Bytes(operationalCertificate.getChildSignature.toByteArray),
                         header.signableBytes,
                         Bytes(operationalCertificate.getChildVK.toByteArray)
                       )
@@ -287,7 +275,7 @@
                 .use { implicit ed25519Vrf =>
                   ed25519Vrf
                     .proofToHash(
-                      Bytes(eligibilityCertificate.vrfSig.map(_.value.toByteArray).getOrElse(Array.empty))
+                      Bytes(eligibilityCertificate.getVrfSig.toByteArray)
                     )
                     .pure[F]
                 }
