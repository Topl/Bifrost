package co.topl.consensus.tine

import com.google.common.cache.{CacheBuilder, CacheLoader, LoadingCache}
import co.topl.models._
import co.topl.consensus.vrf.ProofToHash
import co.topl.consensus.TetraParameters
import co.topl.crypto.signatures.Ed25519VRF

import scala.collection.mutable
import scala.util.{Failure, Success, Try}

case class Tine(
  var best:        mutable.SortedMap[BigInt, SlotId] = mutable.SortedMap(),
  var maxSlot:     Option[Slot] = None,
  var minSlot:     Option[Slot] = None
)(implicit blocks: BlockStorage) {
  import Tine._

  val tineCacheSize = 12

  implicit private val ed25519Vrf: Ed25519VRF = Ed25519VRF.precomputed()

  /**
   * LoadingCache for restoring segments of tine from the block database,
   * Max size is 12 to accommodate 2 epochs total,
   * best keeps track of the block Id with the highest block number in each block database
   */

  private lazy val tineCache: LoadingCache[BigInt, TineCache] = CacheBuilder
    .newBuilder()
    .maximumSize(tineCacheSize)
    .build[BigInt, TineCache](
      new CacheLoader[BigInt, TineCache] {

        def load(epoch3rd: BigInt): TineCache =
          if (best.keySet.contains(epoch3rd)) {
            val bestBlockId = best(epoch3rd)
            var out: TineCache = emptyTineCache
            var buildTine = true
            var testId = bestBlockId
            while (buildTine)
              blocks.restoreHeader(testId) match {
                case Some(header) =>
                  out = prepend(
                    out,
<<<<<<< HEAD
                    (header.slot, testId.blockId, ProofToHash.digest(header.eligibibilityCertificate.vrfNonceSig))
=======
                    (header.slot, testId._2, ProofToHash.digest(header.eligibilityCertificate.vrfNonceSig))
>>>>>>> 0c5caa3d
                  )
                  if (header.parentSlot < minSlot.get || BigInt(header.parentSlot / databaseInterval) != epoch3rd) {
                    buildTine = false
                  } else {
                    testId = SlotId(header.parentSlot, header.parentHeaderId)
                  }
                case None => buildTine = false
              }
            out
          } else {
            emptyTineCache
          }
      }
    )

  /**
   * Either a single Array database or a LoadingCache of Array databases,
   * loading cache can restore a segment of tine from the block database,
   * Initializing tineCache is resource intensive so the database is handled with Either Left Right logic,
   * The database is started Left with a single cache for all slots,
   * Once the Left database expands the update method will turn it Right and load the tineCache
   */

  private var tineDB: Either[TineCache, LoadingCache[BigInt, TineCache]] = Left(emptyTineCache)

  /**
   * Set up the database to use the loading cache
   */

  def loadCache(): Unit =
    tineDB match {
      case Left(cache) if cache.nonEmpty =>
        tineDB = Right(tineCache)
        minSlot = None
        maxSlot = None
        best = mutable.SortedMap()
        cache.foreach(entry => this.update(SlotId(entry._1, entry._2), entry._3))
      case _ =>
        tineDB = Right(tineCache)
    }

  /**
   * Loads data into the tine during initialization, and populates the blocks database cache with latest blocks
   */

  def populateCache(): Unit =
    tineDB match {
      case Left(_) => assert(false)
      case Right(loadingCache) =>
        assert(best.nonEmpty)
        val indexBest = best.keySet.max
        for (i <- BigInt(Array(0, indexBest.toInt - tineCacheSize).max) to indexBest)
          loadingCache.refresh(i)
        blocks.populateCache(best(indexBest))
    }

  /**
   * Primary means of adding slotIds to the tine
   * @param slotId new id to add
   * @param nonce nonce data
   */

  def update(slotId: SlotId, nonce: Rho): Unit = Try {
    val newEntry = (slotId.slot, slotId.blockId, nonce)
    tineDB match {
      case Left(cache) =>
        if (cache.isEmpty) {
          maxSlot = Some(slotId.slot)
          minSlot = Some(slotId.slot)
          tineDB = Left(append(cache, newEntry))
        } else {
          maxSlot match {
            case Some(slot) if slotId.slot > slot =>
              assert(toSlotId(cache.last) == blocks.getHeader(slotId).get.parentSlotId)
              tineDB = Left(append(cache, newEntry))
              maxSlot = Some(slotId.slot)
            case _ =>
          }
          minSlot match {
            case Some(slot) if slotId.slot < slot =>
              assert(slotId == blocks.getHeader(toSlotId(cache.head)).get.parentSlotId)
              tineDB = Left(prepend(cache, newEntry))
              minSlot = Some(slotId.slot)
            case _ =>
          }
        }
      case Right(loadingCache) =>
        val index = slotId.slot / databaseInterval
        val cacheKey = BigInt(index)
        val cache: TineCache = loadingCache.get(cacheKey)
        var wasUpdated = false
        maxSlot match {
          case Some(slot) if slotId.slot > slot =>
            if (cache.isEmpty) {
              if (index > 0) assert(best(BigInt(index - 1)) == blocks.getHeader(slotId).get.parentSlotId)
            } else {
              assert(toSlotId(cache.last) == blocks.getHeader(slotId).get.parentSlotId)
            }
            loadingCache.invalidate(cacheKey)
            loadingCache.put(cacheKey, append(cache, newEntry))
            maxSlot = Some(slotId.slot)
            wasUpdated = true
          case Some(slot) if slotId.slot <= slot =>
          case None =>
            loadingCache.invalidate(cacheKey)
            assert(cache.isEmpty)
            loadingCache.put(cacheKey, append(cache, newEntry))
            maxSlot = Some(slotId.slot)
            wasUpdated = true
          case _ => assert(false)
        }
        minSlot match {
          case Some(slot) if slotId.slot < slot =>
            if (cache.nonEmpty) {
              assert(slotId == blocks.getHeader(toSlotId(cache.head)).get.parentSlotId)
            } else {
              assert(slotId == blocks.getHeader(toSlotId(loadingCache.get(BigInt(index + 1)).head)).get.parentSlotId)
            }
            loadingCache.invalidate(cacheKey)
            loadingCache.put(cacheKey, prepend(cache, newEntry))
            minSlot = Some(slotId.slot)
            wasUpdated = true
          case Some(slot) if slotId.slot >= slot =>
          case None =>
            assert(cache.isEmpty)
            assert(wasUpdated)
            minSlot = Some(slotId.slot)
          case _ => assert(false)
        }
        best.get(cacheKey) match {
          case Some(bestId) if slotId.slot >= bestId.slot =>
            best -= cacheKey
            best += (cacheKey -> slotId)
          case Some(bestId) if slotId.slot < bestId.slot =>
          case None =>
            assert(cache.isEmpty)
            best += (cacheKey -> slotId)
          case _ => assert(false)
        }
        assert(wasUpdated)
    }
  } match {
    case Failure(e) => e.printStackTrace()
    case _          =>
  }

  /**
   * Primary means of updating a tine during chain selection,
   * cleans the database of any slotIds to be removed,
   * updates this with the slotIds from tine
   * @param prefix common prefix slot of this and tine
   * @param tine tine containing slotIds to add to this
   */

  def reorg(prefix: Slot, tine: Tine): Unit = Try {
    if (maxSlot.get == prefix && prefix < tine.minSlot.get) {
      assert(this.head == blocks.getHeader(tine.oldest).get.parentSlotId)
      for (id <- tine.ordered)
        this.update(id, tine.getNonce(id.slot).get)
    } else {
      tineDB match {
        case Left(cache) =>
          assert(best.isEmpty)
          assert(cache.nonEmpty)
          val newCache = cache.filter(data => data._1 <= prefix)
          tineDB = Left(newCache)
          val newMax = newCache.last._1
          maxSlot = Some(newMax)
          assert(this.head == blocks.getHeader(tine.oldest).get.parentSlotId)
          for (id <- tine.ordered)
            this.update(id, tine.getNonce(id.slot).get)
        case Right(cache) =>
          val prefixKey = BigInt(prefix / databaseInterval)
          val newCache = cache.get(prefixKey).filter(data => data._1 <= prefix)
          best.keySet.filter(key => key >= prefixKey).foreach(key => cache.invalidate(key))
          best = best.filter(data => data._1 < prefixKey)
          cache.put(prefixKey, newCache)
          val newMax = newCache.last._1
          maxSlot = Some(newMax)
          val newBest: SlotId = toSlotId(newCache.last)
          best += (prefixKey -> newBest)
          assert(this.head == blocks.getHeader(tine.oldest).get.parentSlotId)
          for (id <- tine.ordered)
            this.update(id, tine.getNonce(id.slot).get)
      }
    }
  } match {
    case Failure(exception) => exception.printStackTrace()
    case _                  =>
  }

  /**
   * Checks if there is an active slot past prefix within the slotWindow,
   * tine is invalid if there are gaps longer than slotWindow
   * @param prefix starting slot to begin search
   * @return true if tine dense, false otherwise
   */

  def notSparsePast(prefix: Slot): Boolean = {
    var foundSlot = false
    tineDB match {
      case Left(cache) =>
        cache.find(data => data._1 > prefix && data._1 < prefix + slotWindow) match {
          case None =>
          case _    => foundSlot = true
        }
      case Right(cache) =>
        for (index <- (prefix + 1) / databaseInterval to (prefix + slotWindow) / databaseInterval)
          if (!foundSlot) {
            val cacheKey = BigInt(index)
            cache.get(cacheKey).find(data => data._1 > prefix && data._1 < prefix + slotWindow) match {
              case None =>
              case _    => foundSlot = true
            }
          }
    }
    foundSlot
  }

  /**
   * Primary means of calculating epoch nonce data,
   * Includes optional tine in case a reorg is happening across epochs
   * @param min minimum slot to collect nonces
   * @param max maximum slot to collect nonces
   * @param tine tine to load nonces from if window of min and max requires nonces from this and tine
   * @return serial nonces for epoch nonce calculation
   */

  def orderedNonceData(min: Slot, max: Slot, tine: Option[Tine]): Bytes =
    if (min < max) {
      tine match {
        case Some(t) if t.minSlot.get <= min =>
          t.orderedNonceData(min, max, None)
        case Some(t) if t.minSlot.get <= max =>
          tineDB match {
            case Left(cache) =>
              val filtered = cache.filter(data => data._1 < t.minSlot.get && data._1 >= min).toSeq
              Bytes.concat(
                Bytes.concat(filtered.map(entry => entry._3.data): _*),
                t.orderedNonceData(t.minSlot.get, max, None)
              )
            case Right(cache) =>
              var out: Bytes = Bytes.empty
              for (index <- min / databaseInterval to (t.minSlot.get - 1) / databaseInterval) {
                val cacheKey = BigInt(index)
                val newCache = cache.get(cacheKey).filter(data => data._1 < t.minSlot.get && data._1 >= min)
                out = Bytes.concat(out, Bytes.concat(newCache.map(entry => entry._3.data).toIndexedSeq: _*))
              }
              Bytes.concat(out, t.orderedNonceData(t.minSlot.get, max, tine))
          }
        case _ =>
          tineDB match {
            case Left(cache) =>
              val newCache = cache.filter(data => data._1 <= max && data._1 >= min)
              Bytes.concat(newCache.map(entry => entry._3.data).toIndexedSeq: _*)
            case Right(cache) =>
              var out: Bytes = Bytes.empty
              for (index <- min / databaseInterval to max / databaseInterval) {
                val cacheKey = BigInt(index)
                val newCache = cache.get(cacheKey).filter(data => data._1 <= max && data._1 >= min)
                out = Bytes.concat(out, Bytes.concat(newCache.map(entry => entry._3.data).toIndexedSeq: _*))
              }
              out
          }
      }
    } else if (min == max) {
      tine match {
        case Some(t) if t.minSlot.get <= max =>
          t.getNonce(max) match {
            case Some(nonce) => nonce.data
            case None        => Bytes.empty
          }
        case _ =>
          this.getNonce(max) match {
            case Some(nonce) => nonce.data
            case None        => Bytes.empty
          }
      }
    } else {
      Bytes.empty
    }

  /**
   * Get the slotId of a given slot
   * @param slot given slot
   * @return slotId or None if not found
   */

  def get(slot: Slot): Option[SlotId] =
    tineDB match {
      case Left(cache) =>
        cache.find(entry => entry._1 == slot) match {
          case Some(data) => Some(SlotId(slot, data._2))
          case None       => None
        }
      case Right(cache) =>
        val cacheKey = BigInt(slot / databaseInterval)
        cache.get(cacheKey).find(entry => entry._1 == slot) match {
          case Some(data) => Some(SlotId(slot, data._2))
          case None       => None
        }
    }

  /**
   * Get the nonce of a given slot
   * @param slot given slot
   * @return nonce of that slot or None if not found
   */

  def getNonce(slot: Slot): Option[Rho] =
    tineDB match {
      case Left(cache) =>
        cache.find(entry => entry._1 == slot) match {
          case Some(data) => Some(data._3)
          case None       => None
        }
      case Right(cache) =>
        val cacheKey = BigInt(slot / databaseInterval)
        cache.get(cacheKey).find(entry => entry._1 == slot) match {
          case Some(data) => Some(data._3)
          case None       => None
        }
    }

  /**
   * Return up to n blocks past the starting slot,
   * Starting slot is included in returned array
   * @param start starting slot to begin search
   * @param n number of ids to return
   * @return set of ids in ascending block number order
   */

  def getNext(start: Slot, n: Int): Array[SlotId] =
    tineDB match {
      case Left(cache) =>
        var out: Array[SlotId] = Array()
        val filtered = cache.filter(entry => entry._1 >= start)
        filtered.foreach(entry =>
          if (out.length < n) {
            out = out ++ Array(toSlotId(entry))
          }
        )
        out
      case Right(cache) =>
        var out: Array[SlotId] = Array()
        var index = start / databaseInterval
        var done = false
        while (!done) {
          val cacheKey = BigInt(index)
          if (best.keySet.contains(cacheKey)) {
            val filtered = cache.get(cacheKey).filter(entry => entry._1 >= start)
            filtered.foreach(entry =>
              if (out.length < n) {
                out = out ++ Array(toSlotId(entry))
              } else {
                done = true
              }
            )
            index += 1
          } else {
            done = true
          }
        }
        out
    }

  /**
   * Gets the slotId at or just below the given slot
   * @param slot test slot to start search
   * @return next lower slotId up to and including slot or None if not found
   */

  def getLastActiveSlot(slot: Slot): Option[SlotId] = get(lastActiveSlot(slot).get)

  /**
   * Gets the slot at or just below the given slot
   * @param slot test slot to start search
   * @return next lower slot up to and including slot or None if not found
   */

  def lastActiveSlot(slot: Slot): Option[Slot] =
    if (slot >= maxSlot.get) {
      maxSlot
    } else if (slot == minSlot.get) {
      minSlot
    } else if (slot < minSlot.get) {
      minSlot
    } else {
      tineDB match {
        case Left(cache) =>
          Try {
            cache.filter(data => data._1 <= slot).last._1
          }.toOption
        case Right(cache) =>
          var index = slot / databaseInterval
          var done = false
          var out: Option[Slot] = None
          while (!done) {
            val cacheKey = BigInt(index)
            cache.get(cacheKey).filter(data => data._1 <= slot) match {
              case filtered if filtered.isEmpty =>
                if (index > 0) {
                  index -= 1
                } else {
                  done = true
                }
              case filtered if filtered.nonEmpty =>
                out = Some(filtered.last._1)
                done = true
            }
          }
          out
      }
    }

  /**
   * Total number of active slots
   * @return
   */

  def numActive: Int =
    maxSlot match {
      case None => 0
      case Some(max) =>
        minSlot match {
          case None => 0
          case Some(min) =>
            if (min == max) {
              1
            } else {
              tineDB match {
                case Left(cache) => cache.length
                case Right(cache) =>
                  var out = 0
                  for (index <- best.keySet)
                    out += cache.get(index).length
                  out
              }
            }
        }
    }

  /**
   * head of the tine, highest slot
   * @return head slotId
   */

  def head: SlotId =
    get(maxSlot.get).get

  /**
   * beginning of the tine, lowest slot
   * @return oldest slotId
   */

  def oldest: SlotId =
    get(minSlot.get).get

  /**
   * Sub-Tine with slots in between and including min and max
   * @param min minimum slot
   * @param max maximum slot
   * @return tine with minSlot >= min and maxSlot <= max
   */

  def slice(min: Slot, max: Slot): Tine =
    if (min < max) {
      tineDB match {
        case Left(cache) =>
          val out = new Tine
          val newCache = cache.filter(data => data._1 <= max && data._1 >= min)
          out.tineDB = Left(newCache)
          out.minSlot = Try(newCache.head._1).toOption
          out.maxSlot = Try(newCache.last._1).toOption
          out
        case Right(cache) =>
          if (max - min > slotWindow) {
            var minOut: Option[Slot] = None
            var maxOut: Option[Slot] = None
            val out = new Tine
            for (index <- min / databaseInterval to max / databaseInterval) {
              val cacheKey = BigInt(index)
              val newCache = cache.get(cacheKey).filter(data => data._1 <= max && data._1 >= min)
              if (newCache.nonEmpty) {
                val cacheMin = newCache.head._1
                val cacheMax = newCache.last._1
                minOut = minOut match {
                  case None => Some(cacheMin)
                  case _    => Some(Array(cacheMin, minOut.get).min)
                }
                maxOut = maxOut match {
                  case None => Some(cacheMax)
                  case _    => Some(Array(cacheMax, maxOut.get).max)
                }
                val bestId: SlotId = toSlotId(newCache.last)
                out.best += (cacheKey -> bestId)
                out.loadCache()
                out.tineCache.put(cacheKey, newCache)
              }
            }
            out.minSlot = minOut
            out.maxSlot = maxOut
            out
          } else {
            var minOut: Option[Slot] = None
            var maxOut: Option[Slot] = None
            val out = new Tine
            var outCache: TineCache = emptyTineCache
            if (!this.isEmpty) for (index <- min / databaseInterval to max / databaseInterval) {
              val cacheKey = BigInt(index)
              val newCache = cache.get(cacheKey).filter(data => data._1 <= max && data._1 >= min)
              if (newCache.nonEmpty) {
                val cacheMin = newCache.head._1
                val cacheMax = newCache.last._1
                minOut = minOut match {
                  case None => Some(cacheMin)
                  case _    => Some(Array(cacheMin, minOut.get).min)
                }
                maxOut = maxOut match {
                  case None => Some(cacheMax)
                  case _    => Some(Array(cacheMax, maxOut.get).max)
                }
                outCache ++= newCache
              }
            }
            out.tineDB = Left(outCache)
            out.minSlot = minOut
            out.maxSlot = maxOut
            out
          }
      }
    } else if (min == max) {
      val out = new Tine
      this.get(max) match {
        case None =>
        case Some(id) =>
          this.getNonce(max) match {
            case None        =>
            case Some(nonce) => out.update(id, nonce)
          }
      }
      out
    } else {
      new Tine
    }

  private def toSlotId(data: (Slot, TypedIdentifier, Rho)): SlotId = SlotId(data._1, data._2)

  def ordered: Array[SlotId] = {
    var out: Array[SlotId] = Array()
    tineDB match {
      case Left(cache) =>
        cache.map(toSlotId)
      case Right(cache) =>
        for (index <- best.keySet)
          out = out ++ cache.get(index).map(toSlotId)
        out
    }
  }

  def isEmpty: Boolean =
    tineDB match {
      case Left(cache) =>
        cache.isEmpty
      case Right(_) =>
        best.isEmpty
    }

  def copy(): Tine = {
    val out: Tine = new Tine
    out.minSlot = minSlot
    out.maxSlot = maxSlot
    out.best = best
    tineDB match {
      case Left(cache) =>
        out.tineDB = Left(cache)
      case Right(cache) =>
        out.loadCache()
        cache.asMap
          .keySet()
          .forEach(key =>
            cache.getIfPresent(key) match {
              case value: TineCache => out.tineCache.put(key, value)
              case _                =>
            }
          )
    }
    out
  }

  def copy(tine: Tine): Unit =
    tineDB match {
      case Left(_) =>
        assert(false)
      case Right(_) =>
        this.minSlot = tine.minSlot
        this.maxSlot = tine.maxSlot
        this.best = tine.best
    }

  def verify: Boolean = Try {
    tineDB match {
      case Left(cache) =>
        assert(best.isEmpty)
        if (cache.nonEmpty) {
          assert(minSlot.get == cache.head._1)
          assert(maxSlot.get == cache.last._1)
          var id: SlotId = toSlotId(cache.last)
          var block: BlockHeaderV2 = blocks.getHeader(id).get
          var nonce: Rho = ProofToHash.digest(block.eligibilityCertificate.vrfNonceSig)
          assert(nonce == cache.last._3)
          for (entry <- cache.reverse.tail) {
            val pid = block.parentSlotId
            assert(toSlotId(entry) == pid)
            id = pid
            block = blocks.getHeader(id).get
            nonce = ProofToHash.digest(block.eligibilityCertificate.vrfNonceSig)
            assert(nonce == entry._3)
          }
        } else {
          assert(maxSlot.isEmpty)
          assert(minSlot.isEmpty)
        }
      case Right(loaderCache) =>
        if (best.isEmpty) {
          assert(maxSlot.isEmpty)
          assert(minSlot.isEmpty)
        } else {
          var id: SlotId = best(best.keySet.max)
          var cachePid: Option[SlotId] = None
          assert(id.slot == maxSlot.get)
          for (value <- best.toArray.reverse) {
            val cache = loaderCache.get(value._1)
            id = toSlotId(cache.last)
            assert(cachePid match {
              case None      => true
              case Some(cid) => cid == id
            })
            assert(id == best(value._1))
            var block: BlockHeaderV2 = blocks.getHeader(id).get
            var nonce: Rho = ProofToHash.digest(block.eligibilityCertificate.vrfNonceSig)
            assert(nonce == cache.last._3)
            for (entry <- cache.reverse.tail) {
              val pid = block.parentSlotId
              assert(toSlotId(entry) == pid)
              id = pid
              block = blocks.getHeader(id).get
              nonce = ProofToHash.digest(block.eligibilityCertificate.vrfNonceSig)
              assert(nonce == entry._3)
            }
            if (id.slot > 0) cachePid = Some(blocks.getHeader(id).get.parentSlotId)
          }
        }
    }
  } match {
    case Success(_) => true
    case Failure(exception) =>
      exception.printStackTrace()
      false
  }

  def slotIntervalDist: mutable.SortedMap[Int, Int] = {
    val out: mutable.SortedMap[Int, Int] = mutable.SortedMap()
    this.ordered.foreach { id =>
      val header = blocks.getHeader(id).get
      val interval = (header.slot - header.parentSlot).toInt
      if (header.slot > 0) {
        out.get(interval) match {
          case Some(i) => out.update(interval, i + 1)
          case None    => out.update(interval, 1)
        }
      }
    }
    out
  }

}

object Tine {

  type TineData = (mutable.SortedMap[BigInt, SlotId], Slot, Slot)

  val databaseInterval: Slot = TetraParameters.one_third_epoch
  val slotWindow: Slot = TetraParameters.slotWindow

  type SlotData = (Slot, TypedIdentifier, Rho)
  type TineCache = Array[SlotData]

  def emptyTineCache: TineCache = Array.empty

  def append(tineCache: TineCache, input: SlotData): TineCache =
    tineCache ++ Array(input)

  def prepend(tineCache: TineCache, input: SlotData): TineCache =
    Array(input) ++ tineCache

  def apply()(implicit blocks: BlockStorage): Tine = new Tine

  //for new heads in tinePool
  def apply(id: SlotId, nonce: Rho)(implicit blocks: BlockStorage): Tine = {
    val out = new Tine
    out.update(id, nonce)
    out
  }

  //for loading localChain data from disk
  def apply(data: TineData)(implicit blocks: BlockStorage): Tine = {
    val out = new Tine
    out.loadCache()
    out.best = data._1
    out.minSlot = Some(data._2)
    out.maxSlot = Some(data._3)
    out
  }

}<|MERGE_RESOLUTION|>--- conflicted
+++ resolved
@@ -2,9 +2,8 @@
 
 import com.google.common.cache.{CacheBuilder, CacheLoader, LoadingCache}
 import co.topl.models._
-import co.topl.consensus.vrf.ProofToHash
 import co.topl.consensus.TetraParameters
-import co.topl.crypto.signatures.Ed25519VRF
+import co.topl.crypto.signing.Ed25519VRF
 
 import scala.collection.mutable
 import scala.util.{Failure, Success, Try}
@@ -43,11 +42,7 @@
                 case Some(header) =>
                   out = prepend(
                     out,
-<<<<<<< HEAD
-                    (header.slot, testId.blockId, ProofToHash.digest(header.eligibibilityCertificate.vrfNonceSig))
-=======
-                    (header.slot, testId._2, ProofToHash.digest(header.eligibilityCertificate.vrfNonceSig))
->>>>>>> 0c5caa3d
+                    (header.slot, testId.blockId, ed25519Vrf.proofToHash(header.eligibilityCertificate.vrfNonceSig))
                   )
                   if (header.parentSlot < minSlot.get || BigInt(header.parentSlot / databaseInterval) != epoch3rd) {
                     buildTine = false
@@ -657,14 +652,14 @@
           assert(maxSlot.get == cache.last._1)
           var id: SlotId = toSlotId(cache.last)
           var block: BlockHeaderV2 = blocks.getHeader(id).get
-          var nonce: Rho = ProofToHash.digest(block.eligibilityCertificate.vrfNonceSig)
+          var nonce: Rho = ed25519Vrf.proofToHash(block.eligibilityCertificate.vrfNonceSig)
           assert(nonce == cache.last._3)
           for (entry <- cache.reverse.tail) {
             val pid = block.parentSlotId
             assert(toSlotId(entry) == pid)
             id = pid
             block = blocks.getHeader(id).get
-            nonce = ProofToHash.digest(block.eligibilityCertificate.vrfNonceSig)
+            nonce = ed25519Vrf.proofToHash(block.eligibilityCertificate.vrfNonceSig)
             assert(nonce == entry._3)
           }
         } else {
@@ -688,14 +683,14 @@
             })
             assert(id == best(value._1))
             var block: BlockHeaderV2 = blocks.getHeader(id).get
-            var nonce: Rho = ProofToHash.digest(block.eligibilityCertificate.vrfNonceSig)
+            var nonce: Rho = ed25519Vrf.proofToHash(block.eligibilityCertificate.vrfNonceSig)
             assert(nonce == cache.last._3)
             for (entry <- cache.reverse.tail) {
               val pid = block.parentSlotId
               assert(toSlotId(entry) == pid)
               id = pid
               block = blocks.getHeader(id).get
-              nonce = ProofToHash.digest(block.eligibilityCertificate.vrfNonceSig)
+              nonce = ed25519Vrf.proofToHash(block.eligibilityCertificate.vrfNonceSig)
               assert(nonce == entry._3)
             }
             if (id.slot > 0) cachePid = Some(blocks.getHeader(id).get.parentSlotId)
