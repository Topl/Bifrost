--- conflicted
+++ resolved
@@ -7,19 +7,11 @@
   "org.scoverage"      % "sbt-scoverage"             % "1.7.3",
   "com.github.gseitz"  % "sbt-release"               % "1.0.13",
   "net.virtual-void"   % "sbt-dependency-graph"      % "0.9.2",
-<<<<<<< HEAD
-  "io.kamon"           % "sbt-kanela-runner"         % "2.0.6",
-  "com.github.cb372"   % "sbt-explicit-dependencies" % "0.2.16",
-  "pl.project13.scala" % "sbt-jmh"                   % "0.3.7",
-  "org.scalameta"      % "sbt-scalafmt"              % "2.4.0",
-  "ch.epfl.scala"      % "sbt-scalafix"              % "0.9.26",
-=======
   "io.kamon"           % "sbt-kanela-runner"         % "2.0.10",
   "com.github.cb372"   % "sbt-explicit-dependencies" % "0.2.16",
   "pl.project13.scala" % "sbt-jmh"                   % "0.4.0",
   "org.scalameta"      % "sbt-scalafmt"              % "2.4.2",
   "ch.epfl.scala"      % "sbt-scalafix"              % "0.9.27",
->>>>>>> ed3261aa
   "org.wartremover"    % "sbt-wartremover"           % "2.4.13",
   "com.typesafe.sbt"   % "sbt-native-packager"       % "1.8.1",
   "com.eed3si9n"       % "sbt-buildinfo"             % "0.10.0",
