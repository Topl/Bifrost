// Comment to get more information during initialization
logLevel := Level.Error

addDependencyTreePlugin

Seq(
  "com.eed3si9n"       % "sbt-assembly"              % "1.1.0",
  "org.scalastyle"    %% "scalastyle-sbt-plugin"     % "1.0.0",
  "org.scoverage"      % "sbt-scoverage"             % "1.9.2",
  "com.github.sbt"     % "sbt-release"               % "1.1.0",
  "io.kamon"           % "sbt-kanela-runner"         % "2.0.10",
  "com.github.cb372"   % "sbt-explicit-dependencies" % "0.2.16",
  "pl.project13.scala" % "sbt-jmh"                   % "0.4.3",
<<<<<<< HEAD
  "org.scalameta"      % "sbt-scalafmt"              % "2.4.5",
  "ch.epfl.scala"      % "sbt-scalafix"              % "0.9.30",
=======
  "org.scalameta"      % "sbt-scalafmt"              % "2.4.4",
  "ch.epfl.scala"      % "sbt-scalafix"              % "0.9.33",
>>>>>>> 9127f5bb
  "org.wartremover"    % "sbt-wartremover"           % "2.4.16",
  "com.github.sbt"     % "sbt-native-packager"       % "1.9.0",
  "com.eed3si9n"       % "sbt-buildinfo"             % "0.10.0",
  "com.geirsson"       % "sbt-ci-release"            % "1.5.9",
  "net.bzzt"           % "sbt-reproducible-builds"   % "0.30"
).map(addSbtPlugin)<|MERGE_RESOLUTION|>--- conflicted
+++ resolved
@@ -11,13 +11,8 @@
   "io.kamon"           % "sbt-kanela-runner"         % "2.0.10",
   "com.github.cb372"   % "sbt-explicit-dependencies" % "0.2.16",
   "pl.project13.scala" % "sbt-jmh"                   % "0.4.3",
-<<<<<<< HEAD
   "org.scalameta"      % "sbt-scalafmt"              % "2.4.5",
-  "ch.epfl.scala"      % "sbt-scalafix"              % "0.9.30",
-=======
-  "org.scalameta"      % "sbt-scalafmt"              % "2.4.4",
   "ch.epfl.scala"      % "sbt-scalafix"              % "0.9.33",
->>>>>>> 9127f5bb
   "org.wartremover"    % "sbt-wartremover"           % "2.4.16",
   "com.github.sbt"     % "sbt-native-packager"       % "1.9.0",
   "com.eed3si9n"       % "sbt-buildinfo"             % "0.10.0",
