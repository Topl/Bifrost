--- conflicted
+++ resolved
@@ -11,11 +11,7 @@
   "com.github.cb372"   % "sbt-explicit-dependencies" % "0.2.16",
   "pl.project13.scala" % "sbt-jmh"                   % "0.4.3",
   "org.scalameta"      % "sbt-scalafmt"              % "2.4.3",
-<<<<<<< HEAD
   "ch.epfl.scala"      % "sbt-scalafix"              % "0.9.31",
-=======
-  "ch.epfl.scala"      % "sbt-scalafix"              % "0.9.30",
->>>>>>> 2dab78ea
   "org.wartremover"    % "sbt-wartremover"           % "2.4.16",
   "com.typesafe.sbt"   % "sbt-native-packager"       % "1.8.1",
   "com.eed3si9n"       % "sbt-buildinfo"             % "0.10.0",
