--- conflicted
+++ resolved
@@ -11,13 +11,8 @@
   "com.github.cb372"   % "sbt-explicit-dependencies" % "0.2.16",
   "pl.project13.scala" % "sbt-jmh"                   % "0.4.3",
   "org.scalameta"      % "sbt-scalafmt"              % "2.4.2",
-<<<<<<< HEAD
   "ch.epfl.scala"      % "sbt-scalafix"              % "0.9.29",
-  "org.wartremover"    % "sbt-wartremover"           % "2.4.13",
-=======
-  "ch.epfl.scala"      % "sbt-scalafix"              % "0.9.28",
   "org.wartremover"    % "sbt-wartremover"           % "2.4.15",
->>>>>>> 445c3255
   "com.typesafe.sbt"   % "sbt-native-packager"       % "1.8.1",
   "com.eed3si9n"       % "sbt-buildinfo"             % "0.10.0",
   "com.geirsson"       % "sbt-ci-release"            % "1.5.7"
