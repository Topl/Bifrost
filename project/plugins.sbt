// Comment to get more information during initialization
logLevel := Level.Error

addDependencyTreePlugin

Seq(
  "com.eed3si9n"       % "sbt-assembly"              % "1.1.0",
  "org.scalastyle"    %% "scalastyle-sbt-plugin"     % "1.0.0",
  "org.scoverage"      % "sbt-scoverage"             % "1.9.2",
  "com.github.sbt"     % "sbt-release"               % "1.1.0",
<<<<<<< HEAD
  "net.virtual-void"   % "sbt-dependency-graph"      % "0.9.2",
  "io.kamon"           % "sbt-kanela-runner"         % "2.0.12",
=======
  "io.kamon"           % "sbt-kanela-runner"         % "2.0.10",
>>>>>>> 1e4bd50a
  "com.github.cb372"   % "sbt-explicit-dependencies" % "0.2.16",
  "pl.project13.scala" % "sbt-jmh"                   % "0.4.3",
  "org.scalameta"      % "sbt-scalafmt"              % "2.4.3",
  "ch.epfl.scala"      % "sbt-scalafix"              % "0.9.31",
  "org.wartremover"    % "sbt-wartremover"           % "2.4.16",
  "com.github.sbt"     % "sbt-native-packager"       % "1.9.0",
  "com.eed3si9n"       % "sbt-buildinfo"             % "0.10.0",
  "com.geirsson"       % "sbt-ci-release"            % "1.5.9",
  "net.bzzt"           % "sbt-reproducible-builds"   % "0.30"
).map(addSbtPlugin)<|MERGE_RESOLUTION|>--- conflicted
+++ resolved
@@ -8,12 +8,7 @@
   "org.scalastyle"    %% "scalastyle-sbt-plugin"     % "1.0.0",
   "org.scoverage"      % "sbt-scoverage"             % "1.9.2",
   "com.github.sbt"     % "sbt-release"               % "1.1.0",
-<<<<<<< HEAD
-  "net.virtual-void"   % "sbt-dependency-graph"      % "0.9.2",
-  "io.kamon"           % "sbt-kanela-runner"         % "2.0.12",
-=======
   "io.kamon"           % "sbt-kanela-runner"         % "2.0.10",
->>>>>>> 1e4bd50a
   "com.github.cb372"   % "sbt-explicit-dependencies" % "0.2.16",
   "pl.project13.scala" % "sbt-jmh"                   % "0.4.3",
   "org.scalameta"      % "sbt-scalafmt"              % "2.4.3",
