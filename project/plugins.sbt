// Comment to get more information during initialization
logLevel := Level.Error

addDependencyTreePlugin

Seq(
  "com.eed3si9n"       % "sbt-assembly"              % "1.1.0",
  "org.scalastyle"    %% "scalastyle-sbt-plugin"     % "1.0.0",
<<<<<<< HEAD
  "org.scoverage"      % "sbt-scoverage"             % "1.9.3",
=======
  "org.scoverage"      % "sbt-scoverage"             % "1.9.2",
>>>>>>> d86479f0
  "com.github.sbt"     % "sbt-release"               % "1.1.0",
  "io.kamon"           % "sbt-kanela-runner"         % "2.0.12",
  "com.github.cb372"   % "sbt-explicit-dependencies" % "0.2.16",
  "pl.project13.scala" % "sbt-jmh"                   % "0.4.3",
  "org.scalameta"      % "sbt-scalafmt"              % "2.4.6",
  "ch.epfl.scala"      % "sbt-scalafix"              % "0.9.33",
  "org.wartremover"    % "sbt-wartremover"           % "2.4.16",
  "com.github.sbt"     % "sbt-native-packager"       % "1.9.0",
  "com.eed3si9n"       % "sbt-buildinfo"             % "0.10.0",
  "com.geirsson"       % "sbt-ci-release"            % "1.5.7",
  "net.bzzt"           % "sbt-reproducible-builds"   % "0.30"
).map(addSbtPlugin)<|MERGE_RESOLUTION|>--- conflicted
+++ resolved
@@ -6,11 +6,7 @@
 Seq(
   "com.eed3si9n"       % "sbt-assembly"              % "1.1.0",
   "org.scalastyle"    %% "scalastyle-sbt-plugin"     % "1.0.0",
-<<<<<<< HEAD
   "org.scoverage"      % "sbt-scoverage"             % "1.9.3",
-=======
-  "org.scoverage"      % "sbt-scoverage"             % "1.9.2",
->>>>>>> d86479f0
   "com.github.sbt"     % "sbt-release"               % "1.1.0",
   "io.kamon"           % "sbt-kanela-runner"         % "2.0.12",
   "com.github.cb372"   % "sbt-explicit-dependencies" % "0.2.16",
