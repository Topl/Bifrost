// Comment to get more information during initialization
logLevel := Level.Error

Seq(
  "com.eed3si9n"       % "sbt-assembly"              % "1.1.0",
  "org.scalastyle"    %% "scalastyle-sbt-plugin"     % "1.0.0",
  "org.scoverage"      % "sbt-scoverage"             % "1.9.0",
  "com.github.sbt"     % "sbt-release"               % "1.1.0",
  "net.virtual-void"   % "sbt-dependency-graph"      % "0.9.2",
  "io.kamon"           % "sbt-kanela-runner"         % "2.0.10",
  "com.github.cb372"   % "sbt-explicit-dependencies" % "0.2.16",
  "pl.project13.scala" % "sbt-jmh"                   % "0.4.3",
  "org.scalameta"      % "sbt-scalafmt"              % "2.4.3",
  "ch.epfl.scala"      % "sbt-scalafix"              % "0.9.31",
  "org.wartremover"    % "sbt-wartremover"           % "2.4.16",
  "com.typesafe.sbt"   % "sbt-native-packager"       % "1.8.1",
  "com.eed3si9n"       % "sbt-buildinfo"             % "0.10.0",
<<<<<<< HEAD
  "com.github.sbt"       % "sbt-ci-release"            % "1.5.9",
  "net.bzzt"           % "sbt-reproducible-builds"   % "0.25"
=======
  "com.geirsson"       % "sbt-ci-release"            % "1.5.7",
  "net.bzzt"           % "sbt-reproducible-builds"   % "0.30"
>>>>>>> 42ecc44d
).map(addSbtPlugin)<|MERGE_RESOLUTION|>--- conflicted
+++ resolved
@@ -15,11 +15,6 @@
   "org.wartremover"    % "sbt-wartremover"           % "2.4.16",
   "com.typesafe.sbt"   % "sbt-native-packager"       % "1.8.1",
   "com.eed3si9n"       % "sbt-buildinfo"             % "0.10.0",
-<<<<<<< HEAD
-  "com.github.sbt"       % "sbt-ci-release"            % "1.5.9",
-  "net.bzzt"           % "sbt-reproducible-builds"   % "0.25"
-=======
-  "com.geirsson"       % "sbt-ci-release"            % "1.5.7",
+  "com.geirsson"       % "sbt-ci-release"            % "1.5.9",
   "net.bzzt"           % "sbt-reproducible-builds"   % "0.30"
->>>>>>> 42ecc44d
 ).map(addSbtPlugin)