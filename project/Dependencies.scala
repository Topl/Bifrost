--- conflicted
+++ resolved
@@ -12,13 +12,8 @@
   val orientDbVersion = "3.2.22"
   val ioGrpcVersion = "1.58.0"
   val http4sVersion = "0.23.23"
-<<<<<<< HEAD
-  val protobufSpecsVersion = "2.0.0-alpha4+1-e3a9ec27-SNAPSHOT" // scala-steward:off // TODO requires protobuf release
-  val bramblScVersion = "2.0.0-alpha4+14-33dbf77d-SNAPSHOT" // scala-steward:off TODO requires bramblsc release
-=======
-  val protobufSpecsVersion = "2.0.0-alpha4+3-ee5641bf-SNAPSHOT" // scala-steward:off // requires release, commit on main
-  val bramblScVersion = "2.0.0-alpha4+8-1e327270-SNAPSHOT" // scala-steward:off // TODO requires release, commit on main
->>>>>>> 50414117
+  val protobufSpecsVersion = "2.0.0-alpha4+4-007e03f0-SNAPSHOT" // scala-steward:off // TODO requires protobuf release
+  val bramblScVersion = "2.0.0-alpha4+9-35127e53-SNAPSHOT" // scala-steward:off TODO requires bramblsc release
 
   val catsSlf4j =
     "org.typelevel" %% "log4cats-slf4j" % "2.6.0"
