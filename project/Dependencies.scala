--- conflicted
+++ resolved
@@ -127,11 +127,7 @@
 
   lazy val akkaHttpRpc: Seq[ModuleID] =
     Seq(
-<<<<<<< HEAD
       "de.heikoseeberger"      %% "akka-http-circe"         % "1.39.2",
-=======
-      "de.heikoseeberger"      %% "akka-http-circe"         % "1.38.2",
->>>>>>> 4e447594
       "io.circe"               %% "circe-optics"            % circeVersion,
       "io.circe"               %% "circe-generic"           % circeVersion,
       "org.scala-lang.modules" %% "scala-collection-compat" % "2.6.0"
