--- conflicted
+++ resolved
@@ -100,13 +100,8 @@
   lazy val common: Seq[ModuleID] = {
     Seq(
       "com.typesafe.akka"      %% "akka-actor"              % akkaVersion,
-<<<<<<< HEAD
-      "org.typelevel"          %% "simulacrum"              % "1.0.0",
+      "org.typelevel"          %% "simulacrum"              % "1.0.1",
       "org.scala-lang.modules" %% "scala-collection-compat" % "2.5.0"
-=======
-      "org.typelevel"          %% "simulacrum"              % "1.0.1",
-      "org.scala-lang.modules" %% "scala-collection-compat" % "2.4.4"
->>>>>>> 13cc995a
     ) ++
     logging ++
     circe ++
