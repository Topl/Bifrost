import sbt._

object Dependencies {

  val akkaVersion = "2.6.15"
  val akkaHttpVersion = "10.2.6"
  val circeVersion = "0.14.1"
  val kamonVersion = "2.1.21"
  val graalVersion = "21.1.0"

  val logging = Seq(
    "com.typesafe.scala-logging" %% "scala-logging"   % "3.9.4",
    "ch.qos.logback"              % "logback-classic" % "1.2.5",
    "ch.qos.logback"              % "logback-core"    % "1.2.5",
    "org.slf4j"                   % "slf4j-api"       % "1.7.32"
  )

  val test = Seq(
    "org.scalatest"      %% "scalatest"         % "3.2.9"   % "test",
    "org.scalactic"      %% "scalactic"         % "3.2.9"   % "test",
    "org.scalacheck"     %% "scalacheck"        % "1.15.4"  % "test",
    "org.scalatestplus"  %% "scalacheck-1-14"   % "3.2.2.0" % "test",
    "com.spotify"         % "docker-client"     % "8.16.0"  % "test",
    "org.asynchttpclient" % "async-http-client" % "2.12.3"  % "test",
    "org.scalamock"      %% "scalamock"         % "5.1.0"   % "test",
    "com.ironcorelabs"   %% "cats-scalatest"    % "3.0.8"   % "test"
  )

  val it = Seq(
    "org.scalatest"     %% "scalatest"           % "3.2.6"         % "it",
    "com.spotify"        % "docker-client"       % "8.16.0"        % "it",
    "com.typesafe.akka" %% "akka-stream-testkit" % akkaVersion     % "it",
    "com.typesafe.akka" %% "akka-http-testkit"   % akkaHttpVersion % "it"
  )

  val akka = Seq(
    "com.typesafe.akka" %% "akka-actor"          % akkaVersion,
    "com.typesafe.akka" %% "akka-stream"         % akkaVersion,
    "com.typesafe.akka" %% "akka-http"           % akkaHttpVersion,
    "com.typesafe.akka" %% "akka-http-core"      % akkaHttpVersion,
    "com.typesafe.akka" %% "akka-slf4j"          % akkaVersion,
    "com.typesafe.akka" %% "akka-stream-testkit" % akkaVersion     % Test,
    "com.typesafe.akka" %% "akka-http-testkit"   % akkaHttpVersion % Test
  )

  val network = Seq(
    "org.bitlet"  % "weupnp"      % "0.1.4",
    "commons-net" % "commons-net" % "3.8.0"
  )

  val circe = Seq(
    "io.circe" %% "circe-core"   % circeVersion,
    "io.circe" %% "circe-parser" % circeVersion
  )

  val misc = Seq(
    "com.chuusai"     %% "shapeless" % "2.3.7",
    "com.iheart"      %% "ficus"     % "1.5.0",
<<<<<<< HEAD
    "org.scalanlp"    %% "breeze"    % "1.3",
=======
    "org.scalanlp"    %% "breeze"    % "1.2",
>>>>>>> aaa92f13
    "io.netty"         % "netty"     % "3.10.6.Final",
    "com.google.guava" % "guava"     % "30.1.1-jre",
    "io.estatico"     %% "newtype"   % "0.4.4"
  )

  val monitoring = Seq(
    "io.kamon" %% "kamon-core"     % kamonVersion,
    "io.kamon" %% "kamon-bundle"   % kamonVersion % Runtime,
    "io.kamon" %% "kamon-influxdb" % kamonVersion % Runtime,
    "io.kamon" %% "kamon-zipkin"   % kamonVersion % Runtime
  )

  val graal = Seq(
    "org.graalvm.sdk"     % "graal-sdk"   % graalVersion,
    "org.graalvm.js"      % "js"          % graalVersion,
    "org.graalvm.truffle" % "truffle-api" % graalVersion
  )

  val node: Seq[ModuleID] = {
    Seq(
      "com.typesafe.akka"          %% "akka-cluster"   % akkaVersion,
      "com.typesafe.akka"          %% "akka-remote"    % akkaVersion,
      "com.typesafe"                % "config"         % "1.4.1",
      "com.lihaoyi"                %% "mainargs"       % "0.2.1",
      "net.jpountz.lz4"             % "lz4"            % "1.3.0",
      "com.github.julien-truffaut" %% "monocle-core"   % "3.0.0-M6",
      "com.github.julien-truffaut" %% "monocle-macro"  % "3.0.0-M6",
      "org.ethereum"                % "leveldbjni-all" % "1.18.3",
      "org.iq80.leveldb"            % "leveldb"        % "0.12"
    ) ++
    logging ++
    test ++
    it ++
    akka ++
    network ++
    circe ++
    misc ++
    monitoring
  }

  lazy val common: Seq[ModuleID] = {
    Seq(
      "com.typesafe.akka"      %% "akka-actor"              % akkaVersion,
      "org.typelevel"          %% "simulacrum"              % "1.0.1",
      "org.scala-lang.modules" %% "scala-collection-compat" % "2.5.0"
    ) ++
    logging ++
    circe ++
    test
  }

  lazy val chainProgram: Seq[ModuleID] =
    Seq(
      "io.circe"               %% "circe-core"              % circeVersion,
      "io.circe"               %% "circe-parser"            % circeVersion,
      "org.scala-lang.modules" %% "scala-collection-compat" % "2.5.0"
    ) ++
    test ++
    graal

  lazy val brambl: Seq[ModuleID] =
    test

  lazy val akkaHttpRpc: Seq[ModuleID] =
    Seq(
      "de.heikoseeberger"      %% "akka-http-circe"         % "1.37.0",
      "io.circe"               %% "circe-optics"            % circeVersion,
      "io.circe"               %% "circe-generic"           % circeVersion,
      "org.scala-lang.modules" %% "scala-collection-compat" % "2.5.0"
    ) ++
    circe ++
    akka ++
    test

  lazy val toplRpc: Seq[ModuleID] =
    Seq(
      "io.circe"               %% "circe-generic"           % circeVersion,
      "org.scala-lang.modules" %% "scala-collection-compat" % "2.5.0"
    ) ++
    circe ++
    test

  lazy val gjallarhorn: Seq[ModuleID] = {
    Seq(
      "com.typesafe.akka"     %% "akka-cluster" % akkaVersion,
      "com.typesafe.akka"     %% "akka-remote"  % akkaVersion,
      "com.github.pureconfig" %% "pureconfig"   % "0.16.0"
    ) ++
    akka ++
    test ++
    circe ++
    logging ++
    misc ++
    it
  }

  lazy val benchmarking: Seq[ModuleID] = Seq()

  lazy val crypto: Seq[ModuleID] =
    Seq(
      "org.typelevel"     %% "simulacrum"      % "1.0.0",
      "org.typelevel"     %% "cats-core"       % "2.3.1",
      "org.bouncycastle"   % "bcprov-jdk15on"  % "1.69",
      "org.whispersystems" % "curve25519-java" % "0.5.0"
    ) ++
    misc ++
    test
}<|MERGE_RESOLUTION|>--- conflicted
+++ resolved
@@ -56,11 +56,7 @@
   val misc = Seq(
     "com.chuusai"     %% "shapeless" % "2.3.7",
     "com.iheart"      %% "ficus"     % "1.5.0",
-<<<<<<< HEAD
     "org.scalanlp"    %% "breeze"    % "1.3",
-=======
-    "org.scalanlp"    %% "breeze"    % "1.2",
->>>>>>> aaa92f13
     "io.netty"         % "netty"     % "3.10.6.Final",
     "com.google.guava" % "guava"     % "30.1.1-jre",
     "io.estatico"     %% "newtype"   % "0.4.4"
