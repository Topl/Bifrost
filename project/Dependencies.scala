--- conflicted
+++ resolved
@@ -11,15 +11,9 @@
 
   val logging = Seq(
     "com.typesafe.scala-logging" %% "scala-logging"   % "3.9.4",
-<<<<<<< HEAD
     "ch.qos.logback"              % "logback-classic" % "1.2.11",
     "ch.qos.logback"              % "logback-core"    % "1.2.11",
-    "org.slf4j"                   % "slf4j-api"       % "1.7.32"
-=======
-    "ch.qos.logback"              % "logback-classic" % "1.2.10",
-    "ch.qos.logback"              % "logback-core"    % "1.2.10",
     "org.slf4j"                   % "slf4j-api"       % "1.7.36"
->>>>>>> b4dd4061
   )
 
   val test = Seq(
