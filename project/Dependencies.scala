--- conflicted
+++ resolved
@@ -9,13 +9,8 @@
   val catsEffectVersion = "3.4.11"
   val fs2Version = "3.7.0"
   val logback = "1.4.7"
-<<<<<<< HEAD
   val orientDbVersion = "3.2.19"
-  val protobufSpecsVersion = "17a28eb" // scala-steward:off
-=======
-  val orientDbVersion = "3.2.18"
   val protobufSpecsVersion = "ae3f01df" // scala-steward:off
->>>>>>> c86f9393
   val bramblScVersion = "c7ff17a" // scala-steward:off
   val quivr4sVersion = "1e48130" // scala-steward:off
 
