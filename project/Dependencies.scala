import sbt._

object Dependencies {

  val akkaVersion = "2.6.15"
  val akkaHttpVersion = "10.2.5"
  val circeVersion = "0.14.1"
  val kamonVersion = "2.1.17"
  val graalVersion = "21.1.0"

  val logging = Seq(
    "com.typesafe.scala-logging" %% "scala-logging"   % "3.9.4",
    "ch.qos.logback"              % "logback-classic" % "1.2.5",
    "ch.qos.logback"              % "logback-core"    % "1.2.5",
    "org.slf4j"                   % "slf4j-api"       % "1.7.32"
  )

  val test = Seq(
    "org.scalatest"      %% "scalatest"         % "3.2.9"   % "test",
    "org.scalactic"      %% "scalactic"         % "3.2.9"   % "test",
    "org.scalacheck"     %% "scalacheck"        % "1.15.4"  % "test",
    "org.scalatestplus"  %% "scalacheck-1-14"   % "3.2.2.0" % "test",
    "com.spotify"         % "docker-client"     % "8.16.0"  % "test",
    "org.asynchttpclient" % "async-http-client" % "2.12.3"  % "test",
    "org.scalamock"      %% "scalamock"         % "5.1.0"   % "test",
    "com.ironcorelabs"   %% "cats-scalatest"    % "3.0.8"   % "test"
  )

  val it = Seq(
    "org.scalatest"     %% "scalatest"           % "3.2.6"         % "it",
    "com.spotify"        % "docker-client"       % "8.16.0"        % "it",
    "com.typesafe.akka" %% "akka-stream-testkit" % akkaVersion     % "it",
    "com.typesafe.akka" %% "akka-http-testkit"   % akkaHttpVersion % "it"
  )

  val akka = Seq(
    "com.typesafe.akka" %% "akka-actor"          % akkaVersion,
    "com.typesafe.akka" %% "akka-stream"         % akkaVersion,
    "com.typesafe.akka" %% "akka-http"           % akkaHttpVersion,
    "com.typesafe.akka" %% "akka-http-core"      % akkaHttpVersion,
    "com.typesafe.akka" %% "akka-slf4j"          % akkaVersion,
    "com.typesafe.akka" %% "akka-stream-testkit" % akkaVersion     % Test,
    "com.typesafe.akka" %% "akka-http-testkit"   % akkaHttpVersion % Test
  )

  val network = Seq(
    "org.bitlet"  % "weupnp"      % "0.1.4",
    "commons-net" % "commons-net" % "3.8.0"
  )

  val circe = Seq(
    "io.circe" %% "circe-core"   % circeVersion,
    "io.circe" %% "circe-parser" % circeVersion
  )

  val misc = Seq(
    "com.chuusai"     %% "shapeless" % "2.3.7",
    "com.iheart"      %% "ficus"     % "1.5.0",
    "org.scalanlp"    %% "breeze"    % "1.2",
    "io.netty"         % "netty"     % "3.10.6.Final",
    "com.google.guava" % "guava"     % "30.1.1-jre",
    "io.estatico"     %% "newtype"   % "0.4.4"
  )

  val monitoring = Seq(
    "io.kamon" %% "kamon-core"     % kamonVersion,
    "io.kamon" %% "kamon-bundle"   % kamonVersion % Runtime,
    "io.kamon" %% "kamon-influxdb" % kamonVersion % Runtime,
    "io.kamon" %% "kamon-zipkin"   % kamonVersion % Runtime
  )

  val graal = Seq(
    "org.graalvm.sdk"     % "graal-sdk"   % graalVersion,
    "org.graalvm.js"      % "js"          % graalVersion,
    "org.graalvm.truffle" % "truffle-api" % graalVersion
  )

  val node: Seq[ModuleID] = {
    Seq(
      "com.typesafe.akka"          %% "akka-cluster"   % akkaVersion,
      "com.typesafe.akka"          %% "akka-remote"    % akkaVersion,
      "com.typesafe"                % "config"         % "1.4.1",
      "com.lihaoyi"                %% "mainargs"       % "0.2.1",
      "net.jpountz.lz4"             % "lz4"            % "1.3.0",
      "com.github.julien-truffaut" %% "monocle-core"   % "3.0.0-M5",
      "com.github.julien-truffaut" %% "monocle-macro"  % "3.0.0-M5",
      "org.ethereum"                % "leveldbjni-all" % "1.18.3",
      "org.iq80.leveldb"            % "leveldb"        % "0.12"
    ) ++
    logging ++
    test ++
    it ++
    akka ++
    network ++
    circe ++
    misc ++
    monitoring
  }

  lazy val common: Seq[ModuleID] = {
    Seq(
      "com.typesafe.akka"      %% "akka-actor"              % akkaVersion,
      "org.typelevel"          %% "simulacrum"              % "1.0.1",
      "org.scala-lang.modules" %% "scala-collection-compat" % "2.5.0"
    ) ++
    logging ++
    circe ++
    test
  }

  lazy val chainProgram: Seq[ModuleID] =
    Seq(
      "io.circe"               %% "circe-core"              % circeVersion,
      "io.circe"               %% "circe-parser"            % circeVersion,
      "org.scala-lang.modules" %% "scala-collection-compat" % "2.5.0"
    ) ++
    test ++
    graal

  lazy val brambl: Seq[ModuleID] =
    test

  lazy val akkaHttpRpc: Seq[ModuleID] =
    Seq(
      "de.heikoseeberger"      %% "akka-http-circe"         % "1.37.0",
      "io.circe"               %% "circe-optics"            % circeVersion,
      "io.circe"               %% "circe-generic"           % circeVersion,
      "org.scala-lang.modules" %% "scala-collection-compat" % "2.5.0"
    ) ++
    circe ++
    akka ++
    test

  lazy val toplRpc: Seq[ModuleID] =
    Seq(
      "io.circe"               %% "circe-generic"           % circeVersion,
      "org.scala-lang.modules" %% "scala-collection-compat" % "2.5.0"
    ) ++
    circe ++
    test

  lazy val gjallarhorn: Seq[ModuleID] = {
    Seq(
      "com.typesafe.akka"     %% "akka-cluster" % akkaVersion,
      "com.typesafe.akka"     %% "akka-remote"  % akkaVersion,
      "com.github.pureconfig" %% "pureconfig"   % "0.16.0"
    ) ++
    akka ++
    test ++
    circe ++
    logging ++
    misc ++
    it
  }

  lazy val benchmarking: Seq[ModuleID] = Seq()

  lazy val crypto: Seq[ModuleID] =
    Seq(
      "org.typelevel" %% "simulacrum" % "1.0.0",
<<<<<<< HEAD
      "org.typelevel" %% "cats-core"  % "2.3.0",
      "org.bouncycastle"   % "bcprov-jdk15on"  % "1.69",
=======
      "org.typelevel" %% "cats-core"  % "2.3.1",
      "org.bouncycastle"   % "bcprov-jdk15on"  % "1.68",
>>>>>>> a5e9e98c
      "org.whispersystems" % "curve25519-java" % "0.5.0"
    ) ++
    misc ++
    test
}<|MERGE_RESOLUTION|>--- conflicted
+++ resolved
@@ -158,13 +158,8 @@
   lazy val crypto: Seq[ModuleID] =
     Seq(
       "org.typelevel" %% "simulacrum" % "1.0.0",
-<<<<<<< HEAD
-      "org.typelevel" %% "cats-core"  % "2.3.0",
+      "org.typelevel" %% "cats-core"  % "2.3.1",
       "org.bouncycastle"   % "bcprov-jdk15on"  % "1.69",
-=======
-      "org.typelevel" %% "cats-core"  % "2.3.1",
-      "org.bouncycastle"   % "bcprov-jdk15on"  % "1.68",
->>>>>>> a5e9e98c
       "org.whispersystems" % "curve25519-java" % "0.5.0"
     ) ++
     misc ++
