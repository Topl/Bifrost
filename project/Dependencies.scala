--- conflicted
+++ resolved
@@ -10,15 +10,10 @@
   val catsEffectVersion = "3.4.8"
   val fs2Version = "3.6.1"
   val logback = "1.4.5"
-<<<<<<< HEAD
   val orientDbVersion = "3.2.17"
-  val protobufSpecsVersion = "c226e4c" // scala-steward:off
-=======
-  val orientDbVersion = "3.2.16"
   val protobufSpecsVersion = "76af295" // scala-steward:off
   val bramblScVersion = "7a4db31" // scala-steward:off
   val quivr4sVersion = "ad5d05e" // scala-steward:off
->>>>>>> 28d34c97
 
   val catsSlf4j =
     "org.typelevel" %% "log4cats-slf4j" % "2.5.0"
