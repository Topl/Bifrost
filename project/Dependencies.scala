--- conflicted
+++ resolved
@@ -148,16 +148,12 @@
 
   lazy val common: Seq[ModuleID] =
     Seq(
-<<<<<<< HEAD
-      "org.scala-lang.modules" %% "scala-collection-compat" % "2.6.0"
-=======
       "org.typelevel"          %% "simulacrum"              % simulacrumVersion,
       "org.scala-lang.modules" %% "scala-collection-compat" % "2.6.0",
       "org.mongodb.scala"      %% "mongo-scala-driver"      % "4.3.2",
       "io.circe"               %% "circe-generic"           % circeVersion,
       "org.scodec"             %% "scodec-core"             % "1.11.8",
       "org.scodec"             %% "scodec-bits"             % "1.1.30"
->>>>>>> 9085ad98
     ) ++
     logging ++
     scodecBits ++
