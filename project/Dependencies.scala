import sbt._

object Dependencies {

  val akkaVersion = "2.6.17"
  val akkaHttpVersion = "10.2.7"
  val circeVersion = "0.14.1"
  val kamonVersion = "2.4.2"
  val graalVersion = "21.1.0"
  val simulacrumVersion = "1.0.1"

  val logging = Seq(
    "com.typesafe.scala-logging" %% "scala-logging"   % "3.9.4",
    "ch.qos.logback"              % "logback-classic" % "1.2.7",
    "ch.qos.logback"              % "logback-core"    % "1.2.7",
    "org.slf4j"                   % "slf4j-api"       % "1.7.32"
  )

  val test = Seq(
    "org.scalatest"      %% "scalatest"         % "3.2.10"   % "test",
    "org.scalactic"      %% "scalactic"         % "3.2.10"   % "test",
    "org.scalacheck"     %% "scalacheck"        % "1.15.4"  % "test",
    "org.scalatestplus"  %% "scalacheck-1-14"   % "3.2.2.0" % "test",
    "com.spotify"         % "docker-client"     % "8.16.0"  % "test",
    "org.asynchttpclient" % "async-http-client" % "2.12.3"  % "test",
    "org.scalamock"      %% "scalamock"         % "5.1.0"   % "test",
    "com.ironcorelabs"   %% "cats-scalatest"    % "3.1.1"   % "test"
  )

  val it = Seq(
    "org.scalatest"     %% "scalatest"           % "3.2.6"         % "it",
    "com.spotify"        % "docker-client"       % "8.16.0"        % "it",
    "com.typesafe.akka" %% "akka-stream-testkit" % akkaVersion     % "it",
    "com.typesafe.akka" %% "akka-http-testkit"   % akkaHttpVersion % "it"
  )

  val akka = Seq(
    "com.typesafe.akka" %% "akka-actor"               % akkaVersion,
    "com.typesafe.akka" %% "akka-actor-typed"         % akkaVersion,
    "com.typesafe.akka" %% "akka-stream"              % akkaVersion,
    "com.typesafe.akka" %% "akka-stream-typed"        % akkaVersion,
    "com.typesafe.akka" %% "akka-http"                % akkaHttpVersion,
    "com.typesafe.akka" %% "akka-http-core"           % akkaHttpVersion,
    "com.typesafe.akka" %% "akka-slf4j"               % akkaVersion,
    "com.typesafe.akka" %% "akka-testkit"             % akkaVersion     % Test,
    "com.typesafe.akka" %% "akka-actor-testkit-typed" % akkaVersion     % Test,
    "com.typesafe.akka" %% "akka-stream-testkit"      % akkaVersion     % Test,
    "com.typesafe.akka" %% "akka-http-testkit"        % akkaHttpVersion % Test
  )

  val network = Seq(
    "org.bitlet"  % "weupnp"      % "0.1.4",
    "commons-net" % "commons-net" % "3.8.0"
  )

  val circe = Seq(
    "io.circe" %% "circe-core"   % circeVersion,
    "io.circe" %% "circe-parser" % circeVersion
  )

  val misc = Seq(
    "com.chuusai"     %% "shapeless" % "2.3.7",
    "com.iheart"      %% "ficus"     % "1.5.1",
    "com.google.guava" % "guava"     % "30.1.1-jre",
    "io.estatico"     %% "newtype"   % "0.4.4"
  )

  val monitoring = Seq(
    "io.kamon" %% "kamon-core"     % kamonVersion,
    "io.kamon" %% "kamon-bundle"   % kamonVersion % Runtime,
    "io.kamon" %% "kamon-influxdb" % kamonVersion % Runtime,
    "io.kamon" %% "kamon-zipkin"   % kamonVersion % Runtime
  )

  val graal = Seq(
    "org.graalvm.sdk"     % "graal-sdk"   % graalVersion,
    "org.graalvm.js"      % "js"          % graalVersion,
    "org.graalvm.truffle" % "truffle-api" % graalVersion
  )

  val node: Seq[ModuleID] = {
    Seq(
      "com.typesafe.akka"          %% "akka-cluster"       % akkaVersion,
      "com.typesafe.akka"          %% "akka-remote"        % akkaVersion,
      "com.typesafe"                % "config"             % "1.4.1",
      "com.lihaoyi"                %% "mainargs"           % "0.2.1",
      "net.jpountz.lz4"             % "lz4"                % "1.3.0",
      "com.github.julien-truffaut" %% "monocle-core"       % "3.0.0",
      "com.github.julien-truffaut" %% "monocle-macro"      % "3.0.0",
      "org.ethereum"                % "leveldbjni-all"     % "1.18.3",
      "org.iq80.leveldb"            % "leveldb"            % "0.12",
      "org.mongodb.scala"          %% "mongo-scala-driver" % "4.3.4"
    ) ++
    logging ++
    test ++
    it ++
    akka ++
    network ++
    circe ++
    misc ++
    monitoring
  }

  lazy val common: Seq[ModuleID] = {
    Seq(
      "org.typelevel"          %% "simulacrum"              % simulacrumVersion,
      "org.scala-lang.modules" %% "scala-collection-compat" % "2.6.0",
      "org.scodec"             %% "scodec-bits"             % "1.1.30"
    ) ++
    logging ++
    circe ++
    test ++
    akka
  }

  lazy val chainProgram: Seq[ModuleID] =
    Seq(
      "io.circe"               %% "circe-core"              % circeVersion,
      "io.circe"               %% "circe-parser"            % circeVersion,
      "org.scala-lang.modules" %% "scala-collection-compat" % "2.6.0"
    ) ++
    test ++
    graal

  lazy val brambl: Seq[ModuleID] =
    test

  lazy val akkaHttpRpc: Seq[ModuleID] =
    Seq(
      "de.heikoseeberger"      %% "akka-http-circe"         % "1.38.2",
      "io.circe"               %% "circe-optics"            % circeVersion,
      "io.circe"               %% "circe-generic"           % circeVersion,
      "org.scala-lang.modules" %% "scala-collection-compat" % "2.6.0"
    ) ++
    circe ++
    akka ++
    test

  lazy val toplRpc: Seq[ModuleID] =
    Seq(
      "io.circe"               %% "circe-generic"           % circeVersion,
      "org.scala-lang.modules" %% "scala-collection-compat" % "2.6.0"
    ) ++
    circe ++
    test

  lazy val gjallarhorn: Seq[ModuleID] =
    Seq(
      "com.typesafe.akka"     %% "akka-cluster" % akkaVersion,
      "com.typesafe.akka"     %% "akka-remote"  % akkaVersion,
      "com.github.pureconfig" %% "pureconfig"   % "0.16.0"
    ) ++
    akka ++
    test ++
    circe ++
    logging ++
    misc ++
    it

  lazy val benchmarking: Seq[ModuleID] = Seq()

  lazy val crypto: Seq[ModuleID] =
    Seq(
      "org.typelevel"     %% "simulacrum"      % simulacrumVersion,
      "org.typelevel"     %% "cats-core"       % "2.7.0",
<<<<<<< HEAD
      "org.bouncycastle"   % "bcprov-jdk15on"  % "1.69",
=======
      "org.bouncycastle"   % "bcprov-jdk15on"  % "1.70",
>>>>>>> 2245d927
      "org.whispersystems" % "curve25519-java" % "0.5.0"
    ) ++
    misc ++
    test

  lazy val tools: Seq[ModuleID] =
    Seq(
      "org.mongodb.scala" %% "mongo-scala-driver" % "4.3.4"
    )

  lazy val loadTesting: Seq[ModuleID] = {
    Seq(
      "com.lihaoyi"    %% "mainargs" % "0.2.1",
      "com.nike.fleam" %% "fleam"    % "7.0.0"
    ) ++
    akka ++
    circe
  }

}<|MERGE_RESOLUTION|>--- conflicted
+++ resolved
@@ -163,11 +163,7 @@
     Seq(
       "org.typelevel"     %% "simulacrum"      % simulacrumVersion,
       "org.typelevel"     %% "cats-core"       % "2.7.0",
-<<<<<<< HEAD
-      "org.bouncycastle"   % "bcprov-jdk15on"  % "1.69",
-=======
       "org.bouncycastle"   % "bcprov-jdk15on"  % "1.70",
->>>>>>> 2245d927
       "org.whispersystems" % "curve25519-java" % "0.5.0"
     ) ++
     misc ++
