import sbt._

object Dependencies {

<<<<<<< HEAD
  val akkaVersion = "2.6.19"
  val akkaHttpVersion = "10.2.9"
  val circeVersion = "0.14.2"
  val kamonVersion = "2.5.12"
  val graalVersion = "21.3.3"
  val simulacrumVersion = "1.0.1"
  val catsCoreVersion = "2.8.0"
  val catsEffectVersion = "3.3.14"
  val fs2Version = "3.2.12"

  val catsSlf4j: ModuleID =
    "org.typelevel" %% "log4cats-slf4j" % "2.4.0"
=======
  val akkaVersion = "2.6.20"
  val akkaHttpVersion = "10.2.10"
  val circeVersion = "0.14.3"
  val kamonVersion = "2.5.12"
  val graalVersion = "21.3.4"
  val simulacrumVersion = "1.0.1"
  val catsCoreVersion = "2.9.0"
  val catsEffectVersion = "3.4.1"
  val logback = "1.4.5"

  val catsSlf4j =
    "org.typelevel" %% "log4cats-slf4j" % "2.5.0"
>>>>>>> d240e905

  val logging: Seq[ModuleID] = Seq(
    "com.typesafe.scala-logging" %% "scala-logging"   % "3.9.5",
    "ch.qos.logback"              % "logback-classic" % logback,
    "ch.qos.logback"              % "logback-core"    % logback,
    "org.slf4j"                   % "slf4j-api"       % "2.0.4",
    catsSlf4j
  )

<<<<<<< HEAD
  val scalacheck: Seq[ModuleID] = Seq(
    "org.scalacheck"    %% "scalacheck"      % "1.16.0"  % "test",
    "org.scalatestplus" %% "scalacheck-1-14" % "3.2.2.0" % "test"
=======
  val test = Seq(
    "org.scalatest"      %% "scalatest"                     % "3.2.14"  % "test",
    "org.scalactic"      %% "scalactic"                     % "3.2.14"  % "test",
    "org.scalacheck"     %% "scalacheck"                    % "1.16.0"  % "test",
    "org.scalatestplus"  %% "scalacheck-1-14"               % "3.2.2.0" % "test",
    "com.spotify"         % "docker-client"                 % "8.16.0"  % "test",
    "org.asynchttpclient" % "async-http-client"             % "2.12.3"  % "test",
    "org.scalamock"      %% "scalamock"                     % "5.2.0"   % "test",
    "com.ironcorelabs"   %% "cats-scalatest"                % "3.1.1"   % "test",
    "org.typelevel"      %% "cats-effect-testing-scalatest" % "1.5.0"   % "test"
>>>>>>> d240e905
  )

  val scalamock: Seq[ModuleID] = Seq(
    "org.scalamock" %% "scalamock" % "5.2.0" % "test"
  )

  val test: Seq[ModuleID] = Seq(
    "org.scalatest"    %% "scalatest"                     % "3.2.13" % "test",
    "com.ironcorelabs" %% "cats-scalatest"                % "3.1.1"  % "test",
    "org.typelevel"    %% "cats-effect-testing-scalatest" % "1.4.0"  % "test"
  ) ++ scalacheck ++ scalamock

  val mUnitTest: Seq[ModuleID] = Seq(
    "org.scalameta" %% "munit"                   % "0.7.29" % Test,
    "org.scalameta" %% "munit-scalacheck"        % "0.7.29" % Test,
    "org.typelevel" %% "munit-cats-effect-3"     % "1.0.7"  % Test,
    "org.typelevel" %% "scalacheck-effect-munit" % "1.0.4"  % Test
  ) ++ scalamock

  val it: Seq[ModuleID] = Seq(
    "org.scalatest"     %% "scalatest"           % "3.2.12"        % "it",
    "com.spotify"        % "docker-client"       % "8.16.0"        % "it",
    "com.typesafe.akka" %% "akka-stream-testkit" % akkaVersion     % "it",
    "com.typesafe.akka" %% "akka-http-testkit"   % akkaHttpVersion % "it"
  )

  def akka(name: String): ModuleID =
    "com.typesafe.akka" %% s"akka-$name" % akkaVersion

  def akkaHttp(name: String): ModuleID =
    "com.typesafe.akka" %% s"akka-$name" % akkaHttpVersion

  val allAkka: Seq[ModuleID] = Seq(
    "com.typesafe.akka" %% "akka-actor"               % akkaVersion,
    "com.typesafe.akka" %% "akka-actor-typed"         % akkaVersion,
    "com.typesafe.akka" %% "akka-stream"              % akkaVersion,
    "com.typesafe.akka" %% "akka-stream-typed"        % akkaVersion,
    "com.typesafe.akka" %% "akka-http"                % akkaHttpVersion,
    "com.typesafe.akka" %% "akka-http-core"           % akkaHttpVersion,
    "com.typesafe.akka" %% "akka-discovery"           % akkaVersion,
    "com.typesafe.akka" %% "akka-slf4j"               % akkaVersion,
    "com.typesafe.akka" %% "akka-testkit"             % akkaVersion     % Test,
    "com.typesafe.akka" %% "akka-actor-testkit-typed" % akkaVersion     % Test,
    "com.typesafe.akka" %% "akka-stream-testkit"      % akkaVersion     % Test,
    "com.typesafe.akka" %% "akka-http-testkit"        % akkaHttpVersion % Test
  )

  val network: Seq[ModuleID] = Seq(
    "org.bitlet"  % "weupnp"      % "0.1.4",
    "commons-net" % "commons-net" % "3.8.0"
  )

  val scalaCollectionCompat: Seq[ModuleID] = Seq(
    "org.scala-lang.modules" %% "scala-collection-compat" % "2.8.1"
  )

  val circe: Seq[ModuleID] = Seq(
    "io.circe" %% "circe-core"    % circeVersion,
    "io.circe" %% "circe-parser"  % circeVersion,
    "io.circe" %% "circe-generic" % circeVersion
  )

  val newType: Seq[ModuleID] = Seq(
    "io.estatico" %% "newtype" % "0.4.4"
  )

  val guava: Seq[ModuleID] = Seq(
    "com.google.guava" % "guava" % "31.1-jre"
  )

  val ficus: Seq[ModuleID] = Seq(
    "com.iheart" %% "ficus" % "1.5.2"
  )

<<<<<<< HEAD
  val shapeless: Seq[ModuleID] = Seq(
    "com.chuusai" %% "shapeless" % "2.3.9"
=======
  val shapeless = Seq(
    "com.chuusai" %% "shapeless" % "2.3.10"
>>>>>>> d240e905
  )

  val monitoring: Seq[ModuleID] = Seq(
    "io.kamon" %% "kamon-core"      % kamonVersion,
    "io.kamon" %% "kamon-cats-io-3" % kamonVersion,
    "io.kamon" %% "kamon-bundle"    % kamonVersion % Runtime,
    "io.kamon" %% "kamon-influxdb"  % kamonVersion % Runtime,
    "io.kamon" %% "kamon-zipkin"    % kamonVersion % Runtime
  )

  val graal: Seq[ModuleID] = Seq(
    "org.graalvm.sdk"     % "graal-sdk"   % graalVersion,
    "org.graalvm.js"      % "js"          % graalVersion,
    "org.graalvm.truffle" % "truffle-api" % graalVersion
  )

  val cats: Seq[ModuleID] = Seq(
    "org.typelevel" %% "cats-core" % catsCoreVersion,
    "org.typelevel" %% "mouse"     % "1.2.1"
  )

  val catsEffect: Seq[ModuleID] = Seq(
    "org.typelevel" %% "cats-effect" % catsEffectVersion
  )

  val scalacache: Seq[ModuleID] = Seq(
    "com.github.cb372" %% "scalacache-caffeine" % "1.0.0-M6"
  )

  val simulacrum: Seq[ModuleID] = Seq(
    "org.typelevel" %% "simulacrum" % simulacrumVersion
  )

  val externalCrypto: Seq[ModuleID] = Seq(
    "org.whispersystems" % "curve25519-java" % "0.5.0",
    "org.bouncycastle"   % "bcprov-jdk18on"  % "1.72"
  )

  val mongoDb: Seq[ModuleID] =
    Seq(
      "org.mongodb.scala" %% "mongo-scala-driver" % "4.7.2"
    )

  val levelDb: Seq[ModuleID] = Seq(
    "org.ethereum"     % "leveldbjni-all" % "1.18.3",
    "org.iq80.leveldb" % "leveldb"        % "0.12"
  )

<<<<<<< HEAD
  val scodec: Seq[ModuleID] = Seq(
    "org.scodec" %% "scodec-core" % "1.11.9",
=======
  val scodec = Seq(
    "org.scodec" %% "scodec-core" % "1.11.10",
>>>>>>> d240e905
    "org.scodec" %% "scodec-bits" % "1.1.34",
    "org.scodec" %% "scodec-cats" % "1.2.0"
  )

  val scodecCats: Seq[ModuleID] = Seq(
    "org.scodec" %% "scodec-cats" % "1.1.0"
  )

  val fleam: Seq[ModuleID] = Seq(
    "com.nike.fleam" %% "fleam" % "7.0.0"
  )

<<<<<<< HEAD
  val mainargs: Seq[ModuleID] = Seq(
    "com.lihaoyi" %% "mainargs" % "0.2.3"
=======
  val mainargs = Seq(
    "com.lihaoyi" %% "mainargs" % "0.3.0"
>>>>>>> d240e905
  )

  val monocle: Seq[ModuleID] = Seq(
    "com.github.julien-truffaut" %% "monocle-core"  % "3.0.0-M6",
    "com.github.julien-truffaut" %% "monocle-macro" % "3.0.0-M6"
  )

  val fs2Core = "co.fs2"                   %% "fs2-core"             % fs2Version
  val fs2IO = "co.fs2"                     %% "fs2-io"               % fs2Version
  val fs2ReactiveStreams = "co.fs2"        %% "fs2-reactive-streams" % fs2Version
  val pureConfig = "com.github.pureconfig" %% "pureconfig"           % "0.17.1"
  val circeYaml = "io.circe"               %% "circe-yaml"           % "0.14.1"
  val kubernetes = "io.kubernetes"          % "client-java"          % "16.0.1"

  val nodeDion: Seq[ModuleID] =
    Seq(
      "com.typesafe.akka" %% "akka-cluster" % akkaVersion,
      "com.typesafe.akka" %% "akka-remote"  % akkaVersion,
      "com.typesafe"       % "config"       % "1.4.2",
      "net.jpountz.lz4"    % "lz4"          % "1.3.0"
    ) ++
    monocle ++
    levelDb ++
    logging ++
    test ++
    mongoDb ++
    it ++
    allAkka ++
    network ++
    circe ++
    guava ++
    ficus ++
    shapeless ++
    newType ++
    monitoring ++
    mainargs

  val nodeTetra: Seq[ModuleID] =
    Seq(
      catsSlf4j,
      akka("actor-typed"),
      fs2Core,
      fs2IO,
      pureConfig,
      circeYaml
    ) ++
    cats ++
    catsEffect ++
    mainargs ++
    logging ++
    monocle ++
    monitoring ++
    it

  val networkDelayer: Seq[ModuleID] =
    cats ++ catsEffect ++ mainargs ++ logging ++ Seq(
      catsSlf4j,
      fs2Core,
      fs2IO,
      pureConfig
    )

  val testnetSimulationOrchestator: Seq[ModuleID] =
    cats ++ catsEffect ++ mainargs ++ logging ++ Seq(
      catsSlf4j,
      fs2Core,
      fs2IO,
      pureConfig,
      kubernetes,
      "com.google.cloud" % "google-cloud-storage" % "2.14.0"
    )

  lazy val algebras: Seq[sbt.ModuleID] =
    test ++
    catsEffect.map(_ % Test) ++
    Seq(catsSlf4j % Test)

  lazy val common: Seq[ModuleID] =
    Seq(
      "org.typelevel" %% "simulacrum" % simulacrumVersion
    ) ++
    scalaCollectionCompat ++
    logging ++
    scodec ++
    circe ++
    simulacrum ++
    test ++
    mongoDb ++
    Seq(akka("actor-typed"))

  val commonApplication: Seq[ModuleID] =
    cats ++ catsEffect ++ mainargs ++ logging ++ monocle ++
    simulacrum ++ Seq(
      catsSlf4j,
      akka("actor-typed"),
      pureConfig,
      circeYaml
    )

  lazy val chainProgram: Seq[ModuleID] =
    scalaCollectionCompat ++
    circe ++
    test ++
    graal

  lazy val brambl: Seq[ModuleID] =
    test ++ scodec ++ simulacrum ++ Seq(akkaHttp("http2-support"))

  lazy val akkaHttpRpc: Seq[ModuleID] =
    Seq(
      "de.heikoseeberger" %% "akka-http-circe" % "1.39.2",
      "io.circe"          %% "circe-optics"    % "0.14.1"
    ) ++
    scalaCollectionCompat ++
    circe ++
    allAkka ++
    test

  lazy val toplRpc: Seq[ModuleID] =
    scalaCollectionCompat ++
    scodec ++
    circe ++
    test

  lazy val gjallarhorn: Seq[ModuleID] =
    Seq(
      "com.typesafe.akka" %% "akka-cluster" % akkaVersion,
      "com.typesafe.akka" %% "akka-remote"  % akkaVersion,
      pureConfig
    ) ++
    allAkka ++
    test ++
    circe ++
    logging ++
    guava ++
    ficus ++
    shapeless ++
    newType ++
    it

  lazy val benchmarking: Seq[ModuleID] = Seq()

  lazy val crypto: Seq[ModuleID] =
    scodec ++
    newType ++
    circe ++
    externalCrypto ++
    cats ++
    simulacrum ++
    cats ++
    test

  lazy val eventTree: Seq[ModuleID] =
    Dependencies.mUnitTest ++ Dependencies.catsEffect

  lazy val catsAkka: Seq[ModuleID] =
    cats ++ catsEffect ++ logging ++
    Seq(akka("actor"), akka("actor-typed"), akka("stream")) ++
    Seq(fs2Core, fs2IO, fs2ReactiveStreams)

  lazy val models: Seq[ModuleID] =
    cats ++ simulacrum ++ newType ++ scodec

  lazy val consensus: Seq[ModuleID] =
    Dependencies.mUnitTest ++ externalCrypto ++ Seq(akka("actor-typed")) ++ catsEffect ++ logging ++ scalacache

  lazy val minting: Seq[ModuleID] =
    Dependencies.mUnitTest ++ Dependencies.test ++ Dependencies.catsEffect ++
    Seq(
      Dependencies.akka("stream"),
      Dependencies.akka("stream-testkit") % Test
    )

  lazy val networking: Seq[ModuleID] =
    Dependencies.test ++ Dependencies.catsEffect ++ Seq(
      Dependencies.akka("stream"),
      Dependencies.akka("stream-testkit") % Test
    ) ++ fleam

  lazy val transactionGenerator: Seq[ModuleID] =
    Dependencies.mUnitTest ++ Dependencies.catsEffect ++ Seq(Dependencies.fs2Core)

  lazy val ledger: Seq[ModuleID] =
    Dependencies.mUnitTest ++ Dependencies.catsEffect

  lazy val blockchain: Seq[ModuleID] =
    Dependencies.mUnitTest ++ Dependencies.catsEffect ++ logging ++ Seq(
      akka("stream"),
      akka("stream-testkit") % Test
    ) ++ Seq(fs2Core)

  lazy val demo: Seq[ModuleID] =
    Seq(akka("actor"), akka("actor-typed"), akka("stream"), akkaHttp("http2-support")) ++ logging

  lazy val commonInterpreters: Seq[sbt.ModuleID] =
    mUnitTest ++
    Seq(
      catsSlf4j % "test"
    ) ++
    cats ++
    catsEffect ++
    scalacache

  lazy val byteCodecs: Seq[sbt.ModuleID] =
    test ++
    simulacrum ++
    scodec ++
    cats ++
    Seq(akka("actor"))

  lazy val loadTesting: Seq[ModuleID] =
    Seq(
      "com.lihaoyi"    %% "mainargs" % "0.2.3",
      "com.nike.fleam" %% "fleam"    % "7.0.0"
    ) ++
    fleam ++
    allAkka ++
    circe ++
    mainargs

  lazy val scalaPb =
    "com.thesamet.scalapb" %% "scalapb-runtime" % scalapb.compiler.Version.scalapbVersion % "protobuf"

  lazy val toplGrpc: Seq[ModuleID] =
    Seq(
      scalaPb,
      "io.grpc" % "grpc-netty-shaded" % scalapb.compiler.Version.grpcJavaVersion
    ) ++
    cats ++
    catsEffect ++
    mUnitTest

  lazy val levelDbStore: Seq[ModuleID] =
    levelDb ++
    cats ++
    catsEffect ++
    mUnitTest ++
    Seq(fs2Core, fs2IO)

  lazy val orientDb: Seq[ModuleID] = {
    val orientDbVersion = "3.2.10"
    Seq(
      "com.orientechnologies"                  % "orientdb-core"               % orientDbVersion,
      "com.orientechnologies"                  % "orientdb-server"             % orientDbVersion,
      "com.orientechnologies"                  % "orientdb-client"             % orientDbVersion,
      "com.orientechnologies"                  % "orientdb-tools"              % orientDbVersion,
      "com.orientechnologies"                  % "orientdb-graphdb"            % orientDbVersion,
      "com.googlecode.concurrentlinkedhashmap" % "concurrentlinkedhashmap-lru" % "1.4.2",
      "org.lz4"                                % "lz4-java"                    % "1.8.0"
      // Add jna
    )
  }

  lazy val genus: Seq[ModuleID] =
    Seq(
      "com.lightbend.akka"                    %% "akka-stream-alpakka-mongodb" % "3.0.4",
      "com.googlecode.concurrentlinkedhashmap" % "concurrentlinkedhashmap-lru" % "1.4.2",
      scalaPb
    ) ++
    allAkka ++
    circe ++
    cats ++
    mainargs ++
    orientDb ++
    ficus ++
    test

  lazy val genusServer: Seq[ModuleID] =
    cats ++
    catsEffect ++
    mainargs ++
    logging ++
    monocle ++
    Seq(
      catsSlf4j
    ) ++
    mUnitTest

  lazy val genusLibrary: Seq[ModuleID] =
    logging ++
    orientDb ++
    mUnitTest ++
    simulacrum

  lazy val munitScalamock: Seq[sbt.ModuleID] =
    mUnitTest
}<|MERGE_RESOLUTION|>--- conflicted
+++ resolved
@@ -2,20 +2,6 @@
 
 object Dependencies {
 
-<<<<<<< HEAD
-  val akkaVersion = "2.6.19"
-  val akkaHttpVersion = "10.2.9"
-  val circeVersion = "0.14.2"
-  val kamonVersion = "2.5.12"
-  val graalVersion = "21.3.3"
-  val simulacrumVersion = "1.0.1"
-  val catsCoreVersion = "2.8.0"
-  val catsEffectVersion = "3.3.14"
-  val fs2Version = "3.2.12"
-
-  val catsSlf4j: ModuleID =
-    "org.typelevel" %% "log4cats-slf4j" % "2.4.0"
-=======
   val akkaVersion = "2.6.20"
   val akkaHttpVersion = "10.2.10"
   val circeVersion = "0.14.3"
@@ -28,7 +14,6 @@
 
   val catsSlf4j =
     "org.typelevel" %% "log4cats-slf4j" % "2.5.0"
->>>>>>> d240e905
 
   val logging: Seq[ModuleID] = Seq(
     "com.typesafe.scala-logging" %% "scala-logging"   % "3.9.5",
@@ -38,22 +23,9 @@
     catsSlf4j
   )
 
-<<<<<<< HEAD
   val scalacheck: Seq[ModuleID] = Seq(
     "org.scalacheck"    %% "scalacheck"      % "1.16.0"  % "test",
     "org.scalatestplus" %% "scalacheck-1-14" % "3.2.2.0" % "test"
-=======
-  val test = Seq(
-    "org.scalatest"      %% "scalatest"                     % "3.2.14"  % "test",
-    "org.scalactic"      %% "scalactic"                     % "3.2.14"  % "test",
-    "org.scalacheck"     %% "scalacheck"                    % "1.16.0"  % "test",
-    "org.scalatestplus"  %% "scalacheck-1-14"               % "3.2.2.0" % "test",
-    "com.spotify"         % "docker-client"                 % "8.16.0"  % "test",
-    "org.asynchttpclient" % "async-http-client"             % "2.12.3"  % "test",
-    "org.scalamock"      %% "scalamock"                     % "5.2.0"   % "test",
-    "com.ironcorelabs"   %% "cats-scalatest"                % "3.1.1"   % "test",
-    "org.typelevel"      %% "cats-effect-testing-scalatest" % "1.5.0"   % "test"
->>>>>>> d240e905
   )
 
   val scalamock: Seq[ModuleID] = Seq(
@@ -128,13 +100,8 @@
     "com.iheart" %% "ficus" % "1.5.2"
   )
 
-<<<<<<< HEAD
-  val shapeless: Seq[ModuleID] = Seq(
-    "com.chuusai" %% "shapeless" % "2.3.9"
-=======
   val shapeless = Seq(
     "com.chuusai" %% "shapeless" % "2.3.10"
->>>>>>> d240e905
   )
 
   val monitoring: Seq[ModuleID] = Seq(
@@ -183,13 +150,8 @@
     "org.iq80.leveldb" % "leveldb"        % "0.12"
   )
 
-<<<<<<< HEAD
-  val scodec: Seq[ModuleID] = Seq(
-    "org.scodec" %% "scodec-core" % "1.11.9",
-=======
   val scodec = Seq(
     "org.scodec" %% "scodec-core" % "1.11.10",
->>>>>>> d240e905
     "org.scodec" %% "scodec-bits" % "1.1.34",
     "org.scodec" %% "scodec-cats" % "1.2.0"
   )
@@ -202,13 +164,8 @@
     "com.nike.fleam" %% "fleam" % "7.0.0"
   )
 
-<<<<<<< HEAD
-  val mainargs: Seq[ModuleID] = Seq(
-    "com.lihaoyi" %% "mainargs" % "0.2.3"
-=======
   val mainargs = Seq(
     "com.lihaoyi" %% "mainargs" % "0.3.0"
->>>>>>> d240e905
   )
 
   val monocle: Seq[ModuleID] = Seq(
