--- conflicted
+++ resolved
@@ -14,21 +14,15 @@
 
   val logging = Seq(
     "com.typesafe.scala-logging" %% "scala-logging"   % "3.9.4",
-<<<<<<< HEAD
-    "ch.qos.logback"              % "logback-classic" % "1.2.5",
-    "ch.qos.logback"              % "logback-core"    % "1.2.5",
+    "ch.qos.logback"              % "logback-classic" % "1.2.7",
+    "ch.qos.logback"              % "logback-core"    % "1.2.7",
     "org.slf4j"                   % "slf4j-api"       % "1.7.32",
     catsSlf4j
-=======
-    "ch.qos.logback"              % "logback-classic" % "1.2.7",
-    "ch.qos.logback"              % "logback-core"    % "1.2.7",
-    "org.slf4j"                   % "slf4j-api"       % "1.7.32"
->>>>>>> 4d009e7a
   )
 
   val test = Seq(
-    "org.scalatest"      %% "scalatest"         % "3.2.10"   % "test",
-    "org.scalactic"      %% "scalactic"         % "3.2.10"   % "test",
+    "org.scalatest"      %% "scalatest"         % "3.2.10"  % "test",
+    "org.scalactic"      %% "scalactic"         % "3.2.10"  % "test",
     "org.scalacheck"     %% "scalacheck"        % "1.15.4"  % "test",
     "org.scalatestplus"  %% "scalacheck-1-14"   % "3.2.2.0" % "test",
     "com.spotify"         % "docker-client"     % "8.16.0"  % "test",
@@ -44,22 +38,10 @@
     "com.typesafe.akka" %% "akka-http-testkit"   % akkaHttpVersion % "it"
   )
 
-<<<<<<< HEAD
   def akka(name: String): ModuleID =
     "com.typesafe.akka" %% s"akka-$name" % akkaVersion
 
   val allAkka = Seq(
-    "com.typesafe.akka" %% "akka-actor"          % akkaVersion,
-    "com.typesafe.akka" %% "akka-stream"         % akkaVersion,
-    "com.typesafe.akka" %% "akka-stream-typed"   % akkaVersion,
-    "com.typesafe.akka" %% "akka-http"           % akkaHttpVersion,
-    "com.typesafe.akka" %% "akka-http-core"      % akkaHttpVersion,
-    "com.typesafe.akka" %% "akka-slf4j"          % akkaVersion,
-    "com.typesafe.akka" %% "akka-stream-testkit" % akkaVersion     % Test,
-    "com.typesafe.akka" %% "akka-http-testkit"   % akkaHttpVersion % Test,
-    "com.typesafe.akka" %% "akka-actor-typed"    % akkaVersion
-=======
-  val akka = Seq(
     "com.typesafe.akka" %% "akka-actor"               % akkaVersion,
     "com.typesafe.akka" %% "akka-actor-typed"         % akkaVersion,
     "com.typesafe.akka" %% "akka-stream"              % akkaVersion,
@@ -71,7 +53,6 @@
     "com.typesafe.akka" %% "akka-actor-testkit-typed" % akkaVersion     % Test,
     "com.typesafe.akka" %% "akka-stream-testkit"      % akkaVersion     % Test,
     "com.typesafe.akka" %% "akka-http-testkit"        % akkaHttpVersion % Test
->>>>>>> 4d009e7a
   )
 
   val network = Seq(
@@ -80,8 +61,9 @@
   )
 
   val circe = Seq(
-    "io.circe" %% "circe-core"   % circeVersion,
-    "io.circe" %% "circe-parser" % circeVersion
+    "io.circe" %% "circe-core"    % circeVersion,
+    "io.circe" %% "circe-parser"  % circeVersion,
+    "io.circe" %% "circe-generic" % circeVersion
   )
 
   val newType = Seq(
@@ -90,18 +72,9 @@
 
   val misc = Seq(
     "com.chuusai"     %% "shapeless" % "2.3.7",
-<<<<<<< HEAD
-    "com.iheart"      %% "ficus"     % "1.5.0",
-    "org.scalanlp"    %% "breeze"    % "1.2",
-    "io.netty"         % "netty"     % "3.10.6.Final",
-    "com.google.guava" % "guava"     % "30.1.1-jre"
+    "com.iheart"      %% "ficus"     % "1.5.1",
+    "com.google.guava" % "guava"     % "31.0.1-jre"
   ) ++ newType
-=======
-    "com.iheart"      %% "ficus"     % "1.5.1",
-    "com.google.guava" % "guava"     % "31.0.1-jre",
-    "io.estatico"     %% "newtype"   % "0.4.4"
-  )
->>>>>>> 4d009e7a
 
   val monitoring = Seq(
     "io.kamon" %% "kamon-core"     % kamonVersion,
@@ -151,25 +124,6 @@
 
   val node: Seq[ModuleID] = {
     Seq(
-<<<<<<< HEAD
-      "com.typesafe.akka"          %% "akka-cluster"  % akkaVersion,
-      "com.typesafe.akka"          %% "akka-remote"   % akkaVersion,
-      "com.typesafe"                % "config"        % "1.4.1",
-      "com.lihaoyi"                %% "mainargs"      % "0.2.1",
-      "net.jpountz.lz4"             % "lz4"           % "1.3.0",
-      "com.github.julien-truffaut" %% "monocle-core"  % "3.0.0-M6",
-      "com.github.julien-truffaut" %% "monocle-macro" % "3.0.0-M6"
-    ) ++
-    levelDb ++
-    logging ++
-    test ++
-    it ++
-    allAkka ++
-    network ++
-    circe ++
-    misc ++
-    monitoring
-=======
       "com.typesafe.akka"          %% "akka-cluster"       % akkaVersion,
       "com.typesafe.akka"          %% "akka-remote"        % akkaVersion,
       "com.typesafe"                % "config"             % "1.4.1",
@@ -181,41 +135,28 @@
       "org.iq80.leveldb"            % "leveldb"            % "0.12",
       "org.mongodb.scala"          %% "mongo-scala-driver" % "4.3.4"
     ) ++
-      logging ++
-      test ++
-      it ++
-      akka ++
-      network ++
-      circe ++
-      misc ++
-      monitoring
->>>>>>> 4d009e7a
+    levelDb ++
+    logging ++
+    test ++
+    it ++
+    allAkka ++
+    network ++
+    circe ++
+    misc ++
+    monitoring
   }
 
   lazy val common: Seq[ModuleID] =
     Seq(
-<<<<<<< HEAD
-      "com.typesafe.akka"      %% "akka-actor"              % akkaVersion,
-      "org.scala-lang.modules" %% "scala-collection-compat" % "2.5.0"
+      "org.scala-lang.modules" %% "scala-collection-compat" % "2.6.0"
     ) ++
     logging ++
     scodecBits ++
     circe ++
     simulacrum ++
-    test
-=======
-      "org.typelevel"          %% "simulacrum"              % simulacrumVersion,
-      "org.scala-lang.modules" %% "scala-collection-compat" % "2.6.0",
-      "org.scodec"             %% "scodec-bits"             % "1.1.30",
-      "org.mongodb.scala"      %% "mongo-scala-driver"      % "4.3.2",
-      "io.circe"               %% "circe-generic"           % circeVersion
-    ) ++
-      logging ++
-      circe ++
-      test ++
-      akka
-  }
->>>>>>> 4d009e7a
+    test ++
+    tools ++
+    Seq(akka("actor-typed"))
 
   lazy val chainProgram: Seq[ModuleID] =
     Seq(
@@ -223,8 +164,8 @@
       "io.circe"               %% "circe-parser"            % circeVersion,
       "org.scala-lang.modules" %% "scala-collection-compat" % "2.6.0"
     ) ++
-      test ++
-      graal
+    test ++
+    graal
 
   lazy val brambl: Seq[ModuleID] =
     test ++ scodec
@@ -236,23 +177,17 @@
       "io.circe"               %% "circe-generic"           % circeVersion,
       "org.scala-lang.modules" %% "scala-collection-compat" % "2.6.0"
     ) ++
-<<<<<<< HEAD
     circe ++
     allAkka ++
     test
-=======
-      circe ++
-      akka ++
-      test
->>>>>>> 4d009e7a
 
   lazy val toplRpc: Seq[ModuleID] =
     Seq(
       "io.circe"               %% "circe-generic"           % circeVersion,
       "org.scala-lang.modules" %% "scala-collection-compat" % "2.6.0"
     ) ++
-      circe ++
-      test
+    circe ++
+    test
 
   lazy val gjallarhorn: Seq[ModuleID] =
     Seq(
@@ -260,27 +195,20 @@
       "com.typesafe.akka"     %% "akka-remote"  % akkaVersion,
       "com.github.pureconfig" %% "pureconfig"   % "0.16.0"
     ) ++
-<<<<<<< HEAD
     allAkka ++
     test ++
     circe ++
     logging ++
     misc ++
     it
-=======
-      akka ++
-      test ++
-      circe ++
-      logging ++
-      misc ++
-      it
->>>>>>> 4d009e7a
 
   lazy val benchmarking: Seq[ModuleID] = Seq()
 
   lazy val crypto: Seq[ModuleID] =
     Seq(
-<<<<<<< HEAD
+      "org.typelevel"     %% "simulacrum"      % simulacrumVersion,
+      "org.typelevel"     %% "cats-core"       % "2.7.0",
+      "org.bouncycastle"   % "bcprov-jdk15on"  % "1.70",
       "org.whispersystems" % "curve25519-java" % "0.5.0"
     ) ++
     scodecBits ++
@@ -290,15 +218,6 @@
     cats ++
     simulacrum ++
     test
-=======
-      "org.typelevel"     %% "simulacrum"      % simulacrumVersion,
-      "org.typelevel"     %% "cats-core"       % "2.7.0",
-      "org.bouncycastle"   % "bcprov-jdk15on"  % "1.70",
-      "org.whispersystems" % "curve25519-java" % "0.5.0"
-    ) ++
-      misc ++
-      test
->>>>>>> 4d009e7a
 
   lazy val models: Seq[ModuleID] =
     cats ++ simulacrum ++ newType ++ scodecBits
@@ -319,13 +238,8 @@
       "com.lihaoyi"    %% "mainargs" % "0.2.1",
       "com.nike.fleam" %% "fleam"    % "7.0.0"
     ) ++
-<<<<<<< HEAD
     allAkka ++
     circe
-=======
-      akka ++
-      circe
->>>>>>> 4d009e7a
   }
 
 }