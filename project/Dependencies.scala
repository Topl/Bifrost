--- conflicted
+++ resolved
@@ -161,13 +161,8 @@
   lazy val crypto: Seq[ModuleID] =
     Seq(
       "org.typelevel"     %% "simulacrum"      % "1.0.0",
-<<<<<<< HEAD
-      "org.typelevel"     %% "cats-core"       % "2.6.1",
+      "org.typelevel"     %% "cats-core"       % "2.7.0",
       "org.bouncycastle"   % "bcprov-jdk15on"  % "1.70",
-=======
-      "org.typelevel"     %% "cats-core"       % "2.7.0",
-      "org.bouncycastle"   % "bcprov-jdk15on"  % "1.69",
->>>>>>> 0b4c52c8
       "org.whispersystems" % "curve25519-java" % "0.5.0"
     ) ++
     misc ++
