--- conflicted
+++ resolved
@@ -160,13 +160,8 @@
   lazy val crypto: Seq[ModuleID] =
     Seq(
       "org.typelevel"     %% "simulacrum"      % "1.0.0",
-<<<<<<< HEAD
-      "org.typelevel"     %% "cats-core"       % "2.3.0",
-      "org.bouncycastle"   % "bcprov-jdk15on"  % "1.68",
-=======
       "org.typelevel"     %% "cats-core"       % "2.3.1",
       "org.bouncycastle"   % "bcprov-jdk15on"  % "1.69",
->>>>>>> cfb545d7
       "org.whispersystems" % "curve25519-java" % "0.5.0"
     ) ++
     misc ++
