--- conflicted
+++ resolved
@@ -60,14 +60,7 @@
   val misc = Seq(
     "com.chuusai"     %% "shapeless" % "2.3.7",
     "com.iheart"      %% "ficus"     % "1.5.1",
-<<<<<<< HEAD
-    "com.iheart"      %% "ficus"     % "1.5.0",
-    "org.scalanlp"    %% "breeze"    % "2.0",
-    "io.netty"         % "netty"     % "3.10.6.Final",
-    "com.google.guava" % "guava"     % "31.0.1-jre",
-=======
     "com.google.guava" % "guava"     % "30.1.1-jre",
->>>>>>> 1e4bd50a
     "io.estatico"     %% "newtype"   % "0.4.4"
   )
 
