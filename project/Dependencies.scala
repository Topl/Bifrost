--- conflicted
+++ resolved
@@ -172,19 +172,12 @@
     "com.github.julien-truffaut" %% "monocle-macro" % "3.0.0-M6"
   )
 
-<<<<<<< HEAD
-  val fs2Core = "co.fs2"                   %% "fs2-core"    % fs2Version
-  val fs2IO = "co.fs2"                     %% "fs2-io"      % fs2Version
-  val pureConfig = "com.github.pureconfig" %% "pureconfig"  % "0.17.1"
-  val circeYaml = "io.circe"               %% "circe-yaml"  % "0.14.1"
-  val kubernetes = "io.kubernetes"          % "client-java" % "16.0.1"
-=======
   val fs2Core = "co.fs2"                   %% "fs2-core"             % fs2Version
   val fs2IO = "co.fs2"                     %% "fs2-io"               % fs2Version
   val fs2ReactiveStreams = "co.fs2"        %% "fs2-reactive-streams" % fs2Version
   val pureConfig = "com.github.pureconfig" %% "pureconfig"           % "0.17.1"
   val circeYaml = "io.circe"               %% "circe-yaml"           % "0.14.1"
->>>>>>> 9ef3acdf
+  val kubernetes = "io.kubernetes"          % "client-java"          % "16.0.1"
 
   val nodeDion: Seq[ModuleID] =
     Seq(
@@ -209,7 +202,7 @@
     monitoring ++
     mainargs
 
-  val nodeTetra: Seq[ModuleID] = {
+  val nodeTetra: Seq[ModuleID] =
     Seq(
       catsSlf4j,
       akka("actor-typed"),
@@ -218,13 +211,12 @@
       pureConfig,
       circeYaml
     ) ++
-    cats ++
-    catsEffect ++
-    mainargs ++
-    logging ++
-    monocle ++
-    it
-  }
+      cats ++
+      catsEffect ++
+      mainargs ++
+      logging ++
+      monocle ++
+      it
 
   val networkDelayer: Seq[ModuleID] =
     cats ++ catsEffect ++ mainargs ++ logging ++ Seq(
@@ -329,8 +321,8 @@
 
   lazy val catsAkka: Seq[ModuleID] =
     cats ++ catsEffect ++ logging ++
-      Seq(akka("actor"), akka("actor-typed"), akka("stream")) ++
-      Seq(fs2Core, fs2IO, fs2ReactiveStreams)
+    Seq(akka("actor"), akka("actor-typed"), akka("stream")) ++
+    Seq(fs2Core, fs2IO, fs2ReactiveStreams)
 
   lazy val models: Seq[ModuleID] =
     cats ++ simulacrum ++ newType ++ scodec
@@ -453,12 +445,11 @@
     ) ++
     mUnitTest
 
-  lazy val genusLibrary: Seq[ModuleID] = {
+  lazy val genusLibrary: Seq[ModuleID] =
     logging ++
-    orientDb ++
-    mUnitTest ++
-    simulacrum
-  }
+      orientDb ++
+      mUnitTest ++
+      simulacrum
 
   lazy val munitScalamock: Seq[sbt.ModuleID] =
     mUnitTest
