import sbt._

object Dependencies {

  val akkaVersion = "2.6.15"
  val akkaHttpVersion = "10.2.6"
  val circeVersion = "0.14.1"
  val kamonVersion = "2.1.21"
  val graalVersion = "21.1.0"

  val logging = Seq(
    "com.typesafe.scala-logging" %% "scala-logging"   % "3.9.4",
    "ch.qos.logback"              % "logback-classic" % "1.2.5",
    "ch.qos.logback"              % "logback-core"    % "1.2.5",
    "org.slf4j"                   % "slf4j-api"       % "1.7.32"
  )

  val test = Seq(
    "org.scalatest"      %% "scalatest"         % "3.2.9"   % "test",
    "org.scalactic"      %% "scalactic"         % "3.2.9"   % "test",
    "org.scalacheck"     %% "scalacheck"        % "1.15.4"  % "test",
    "org.scalatestplus"  %% "scalacheck-1-14"   % "3.2.2.0" % "test",
    "com.spotify"         % "docker-client"     % "8.16.0"  % "test",
    "org.asynchttpclient" % "async-http-client" % "2.12.3"  % "test",
    "org.scalamock"      %% "scalamock"         % "5.1.0"   % "test",
    "com.ironcorelabs"   %% "cats-scalatest"    % "3.0.8"   % "test"
  )

  val it = Seq(
    "org.scalatest"     %% "scalatest"           % "3.2.6"         % "it",
    "com.spotify"        % "docker-client"       % "8.16.0"        % "it",
    "com.typesafe.akka" %% "akka-stream-testkit" % akkaVersion     % "it",
    "com.typesafe.akka" %% "akka-http-testkit"   % akkaHttpVersion % "it"
  )

  val akka = Seq(
    "com.typesafe.akka" %% "akka-actor"          % akkaVersion,
    "com.typesafe.akka" %% "akka-stream"         % akkaVersion,
    "com.typesafe.akka" %% "akka-http"           % akkaHttpVersion,
    "com.typesafe.akka" %% "akka-http-core"      % akkaHttpVersion,
    "com.typesafe.akka" %% "akka-slf4j"          % akkaVersion,
    "com.typesafe.akka" %% "akka-stream-testkit" % akkaVersion     % Test,
    "com.typesafe.akka" %% "akka-http-testkit"   % akkaHttpVersion % Test
  )

  val network = Seq(
    "org.bitlet"  % "weupnp"      % "0.1.4",
    "commons-net" % "commons-net" % "3.8.0"
  )

  val circe = Seq(
    "io.circe" %% "circe-core"   % circeVersion,
    "io.circe" %% "circe-parser" % circeVersion
  )

  val newType = Seq(
    "io.estatico" %% "newtype" % "0.4.4"
  )

  val misc = Seq(
    "com.chuusai"     %% "shapeless" % "2.3.7",
    "com.iheart"      %% "ficus"     % "1.5.0",
    "org.scalanlp"    %% "breeze"    % "1.2",
    "io.netty"         % "netty"     % "3.10.6.Final",
    "com.google.guava" % "guava"     % "30.1.1-jre"
  ) ++ newType

  val monitoring = Seq(
    "io.kamon" %% "kamon-core"     % kamonVersion,
    "io.kamon" %% "kamon-bundle"   % kamonVersion % Runtime,
    "io.kamon" %% "kamon-influxdb" % kamonVersion % Runtime,
    "io.kamon" %% "kamon-zipkin"   % kamonVersion % Runtime
  )

  val graal = Seq(
    "org.graalvm.sdk"     % "graal-sdk"   % graalVersion,
    "org.graalvm.js"      % "js"          % graalVersion,
    "org.graalvm.truffle" % "truffle-api" % graalVersion
  )

  val cats = Seq(
    "org.typelevel" %% "cats-core" % "2.3.1"
  )

  val simulacrum = Seq(
    "org.typelevel" %% "simulacrum" % "1.0.1"
  )

  val bouncyCastle = Seq(
    "org.bouncycastle" % "bcprov-jdk15on" % "1.69"
  )

  val levelDb = Seq(
    "org.ethereum"     % "leveldbjni-all" % "1.18.3",
    "org.iq80.leveldb" % "leveldb"        % "0.12"
  )

  val node: Seq[ModuleID] = {
    Seq(
      "com.typesafe.akka"          %% "akka-cluster"  % akkaVersion,
      "com.typesafe.akka"          %% "akka-remote"   % akkaVersion,
      "com.typesafe"                % "config"        % "1.4.1",
      "com.lihaoyi"                %% "mainargs"      % "0.2.1",
      "net.jpountz.lz4"             % "lz4"           % "1.3.0",
      "com.github.julien-truffaut" %% "monocle-core"  % "3.0.0-M6",
      "com.github.julien-truffaut" %% "monocle-macro" % "3.0.0-M6"
    ) ++
    levelDb ++
    logging ++
    test ++
    it ++
    akka ++
    network ++
    circe ++
    misc ++
    monitoring
  }

  lazy val common: Seq[ModuleID] =
    Seq(
      "com.typesafe.akka"      %% "akka-actor"              % akkaVersion,
      "org.scala-lang.modules" %% "scala-collection-compat" % "2.5.0"
    ) ++
    logging ++
    circe ++
    simulacrum ++
    test

  lazy val chainProgram: Seq[ModuleID] =
    Seq(
      "io.circe"               %% "circe-core"              % circeVersion,
      "io.circe"               %% "circe-parser"            % circeVersion,
      "org.scala-lang.modules" %% "scala-collection-compat" % "2.5.0"
    ) ++
    test ++
    graal

  lazy val brambl: Seq[ModuleID] =
    test

  lazy val akkaHttpRpc: Seq[ModuleID] =
    Seq(
      "de.heikoseeberger"      %% "akka-http-circe"         % "1.37.0",
      "io.circe"               %% "circe-optics"            % circeVersion,
      "io.circe"               %% "circe-generic"           % circeVersion,
      "org.scala-lang.modules" %% "scala-collection-compat" % "2.5.0"
    ) ++
    circe ++
    akka ++
    test

  lazy val toplRpc: Seq[ModuleID] =
    Seq(
      "io.circe"               %% "circe-generic"           % circeVersion,
      "org.scala-lang.modules" %% "scala-collection-compat" % "2.5.0"
    ) ++
    circe ++
    test

  lazy val gjallarhorn: Seq[ModuleID] = {
    Seq(
      "com.typesafe.akka"     %% "akka-cluster" % akkaVersion,
      "com.typesafe.akka"     %% "akka-remote"  % akkaVersion,
      "com.github.pureconfig" %% "pureconfig"   % "0.16.0"
    ) ++
    akka ++
    test ++
    circe ++
    logging ++
    misc ++
    it
  }

  lazy val benchmarking: Seq[ModuleID] = Seq()

  lazy val crypto: Seq[ModuleID] =
    Seq(
      "org.whispersystems" % "curve25519-java" % "0.5.0"
    ) ++
    misc ++
    bouncyCastle ++
    cats ++
    simulacrum ++
    test

  lazy val models: Seq[ModuleID] =
    cats ++ simulacrum ++ newType
<<<<<<< HEAD
=======

>>>>>>> 49e99d7b
}<|MERGE_RESOLUTION|>--- conflicted
+++ resolved
@@ -185,8 +185,5 @@
 
   lazy val models: Seq[ModuleID] =
     cats ++ simulacrum ++ newType
-<<<<<<< HEAD
-=======
 
->>>>>>> 49e99d7b
 }