import sbt._

object Dependencies {

  val circeVersion = "0.14.5"
  val kamonVersion = "2.6.3"
  val simulacrumVersion = "1.0.1"
  val catsCoreVersion = "2.9.0"
  val catsEffectVersion = "3.5.1"
  val fs2Version = "3.7.0"
  val logback = "1.4.8"
  val orientDbVersion = "3.2.21"
  val ioGrpcVersion = "1.57.0"
<<<<<<< HEAD
  val protobufSpecsVersion = "2.0.0-alpha2+16-129e9e37-SNAPSHOT" //TODO replace commit, branch:BN-GroupAssetToken
  val bramblScVersion = "2.0.0-alpha3+17-cdb10446-SNAPSHOT" //TODO replace commit, branch:BN-GroupAssetToken
=======
  val protobufSpecsVersion = "2.0.0-alpha2+10-39b5e004-SNAPSHOT" // scala-steward:off
  val bramblScVersion = "2.0.0-alpha3+5-62aa0062-SNAPSHOT" // scala-steward:off
>>>>>>> 1ed16316

  val catsSlf4j =
    "org.typelevel" %% "log4cats-slf4j" % "2.6.0"

  val logging: Seq[ModuleID] = Seq(
    "com.typesafe.scala-logging" %% "scala-logging"   % "3.9.5",
    "ch.qos.logback"              % "logback-classic" % logback,
    "ch.qos.logback"              % "logback-core"    % logback,
    "org.slf4j"                   % "slf4j-api"       % "2.0.7",
    catsSlf4j
  )

  val scalacheck: Seq[ModuleID] = Seq(
    "org.scalacheck"    %% "scalacheck"      % "1.16.0"   % "test",
    "org.scalatestplus" %% "scalacheck-1-16" % "3.2.14.0" % "test"
  )

  val scalamockBase = "org.scalamock" %% "scalamock" % "5.2.0"
  val scalamock = scalamockBase        % Test

  val test: Seq[ModuleID] = Seq(
    "org.scalatest"    %% "scalatest"                     % "3.2.16" % "test",
    "com.ironcorelabs" %% "cats-scalatest"                % "3.1.1"  % "test",
    "org.typelevel"    %% "cats-effect-testing-scalatest" % "1.4.0"  % "test",
    scalamock
  ) ++ scalacheck

  private val mUnitTestBase: Seq[ModuleID] = Seq(
    "org.scalameta" %% "munit"                   % "0.7.29",
    "org.scalameta" %% "munit-scalacheck"        % "0.7.29",
    "org.typelevel" %% "munit-cats-effect-3"     % "1.0.7",
    "org.typelevel" %% "scalacheck-effect-munit" % "1.0.4",
    scalamockBase
  )

  val mUnitTest: Seq[ModuleID] = mUnitTestBase.map(_ % Test)

  val dockerClient = "com.spotify" % "docker-client" % "8.16.0"

  val circe: Seq[ModuleID] = Seq(
    "io.circe" %% "circe-core"    % circeVersion,
    "io.circe" %% "circe-parser"  % circeVersion,
    "io.circe" %% "circe-generic" % circeVersion
  )

  val newType: Seq[ModuleID] = Seq(
    "io.estatico" %% "newtype" % "0.4.4"
  )

  val monitoring: Seq[ModuleID] = Seq(
    "io.kamon" %% "kamon-core"      % kamonVersion,
    "io.kamon" %% "kamon-cats-io-3" % kamonVersion
  )

  val cats: Seq[ModuleID] = Seq(
    "org.typelevel" %% "cats-core" % catsCoreVersion,
    "org.typelevel" %% "mouse"     % "1.2.1"
  )

  val catsEffect: Seq[ModuleID] = Seq(
    "org.typelevel" %% "cats-effect" % catsEffectVersion
  )

  val scalacache: Seq[ModuleID] = Seq(
    "com.github.cb372" %% "scalacache-caffeine" % "1.0.0-M6"
  )

  val simulacrum: Seq[ModuleID] = Seq(
    "org.typelevel" %% "simulacrum" % simulacrumVersion
  )

  val externalCrypto: Seq[ModuleID] = Seq(
    "org.bouncycastle" % "bcprov-jdk18on" % "1.75"
  )

  val levelDb: Seq[ModuleID] = Seq(
    "io.github.tronprotocol" % "leveldbjni-all" % "1.23.2",
    "org.iq80.leveldb"       % "leveldb"        % "0.12"
  )

  val scodec = Seq(
    "org.scodec" %% "scodec-core" % "1.11.10",
    "org.scodec" %% "scodec-bits" % "1.1.37",
    "org.scodec" %% "scodec-cats" % "1.2.0"
  )

  val mainargs = Seq(
    "com.lihaoyi" %% "mainargs" % "0.5.0"
  )

  val monocle: Seq[ModuleID] = Seq(
    "com.github.julien-truffaut" %% "monocle-core"  % "3.0.0-M6",
    "com.github.julien-truffaut" %% "monocle-macro" % "3.0.0-M6"
  )

  val fs2Core = "co.fs2"                   %% "fs2-core"             % fs2Version
  val fs2IO = "co.fs2"                     %% "fs2-io"               % fs2Version
  val fs2ReactiveStreams = "co.fs2"        %% "fs2-reactive-streams" % fs2Version
  val pureConfig = "com.github.pureconfig" %% "pureconfig"           % "0.17.4"
  val circeYaml = "io.circe"               %% "circe-yaml"           % "0.15.0-RC1"
  val kubernetes = "io.kubernetes"          % "client-java"          % "18.0.1"

  val bramblScCrypto = "co.topl" %% "crypto"     % bramblScVersion
  val bramblScSdk = "co.topl"    %% "brambl-sdk" % bramblScVersion
  val quivr4s = "co.topl"        %% "quivr4s"    % bramblScVersion

  val protobufSpecs: Seq[ModuleID] = Seq(
    "co.topl" %% "protobuf-fs2" % protobufSpecsVersion
  )

  // For NTP-UDP
  val commonsNet = "commons-net" % "commons-net" % "3.9.0"

  val catsAll: Seq[ModuleID] = cats ++ catsEffect ++ Seq(catsSlf4j)
  val fs2All: Seq[ModuleID] = catsAll ++ Seq(fs2Core, fs2IO)

  val grpcServices = "io.grpc" % "grpc-services" % ioGrpcVersion

  val node: Seq[ModuleID] =
    Seq(
      catsSlf4j,
      fs2Core,
      fs2IO
    ) ++
    cats ++
    catsEffect ++
    mainargs ++
    logging ++
    monocle ++
    monitoring ++
    mUnitTestBase ++
    Seq(grpcServices)

  val networkDelayer: Seq[ModuleID] =
    cats ++ catsEffect ++ mainargs ++ logging ++ Seq(
      catsSlf4j,
      fs2Core,
      fs2IO,
      pureConfig
    )

  val testnetSimulationOrchestator: Seq[ModuleID] =
    cats ++ catsEffect ++ mainargs ++ logging ++ Seq(
      catsSlf4j,
      fs2Core,
      fs2IO,
      pureConfig,
      kubernetes,
      "com.google.cloud" % "google-cloud-storage" % "2.25.0"
    )

  lazy val actor: Seq[sbt.ModuleID] = fs2All

  lazy val algebras: Seq[sbt.ModuleID] =
    circe ++
    protobufSpecs ++
    test ++
    catsEffect.map(_ % Test) ++
    Seq(catsSlf4j % Test)

  val commonApplication: Seq[ModuleID] =
    cats ++ catsEffect ++ mainargs ++ logging ++ monocle ++
    simulacrum ++ Seq(
      catsSlf4j,
      pureConfig,
      circeYaml
    )

  lazy val crypto: Seq[ModuleID] =
    scodec ++
    externalCrypto ++
    cats ++
    test ++
    Seq(bramblScCrypto, bramblScCrypto.classifier("tests") % Test) ++
    circe.map(_ % Test)

  lazy val eventTree: Seq[ModuleID] =
    Dependencies.mUnitTest ++ Dependencies.catsEffect

  lazy val catsUtils: Seq[ModuleID] =
    cats ++ catsEffect ++ logging ++ Seq(fs2Core, fs2IO, fs2ReactiveStreams)

  lazy val models: Seq[ModuleID] =
    cats ++ simulacrum ++ newType ++ scodec ++ protobufSpecs ++
    Seq(bramblScSdk, bramblScSdk.classifier("tests") % Test) ++
    Seq(quivr4s, quivr4s.classifier("tests") % Test)

  lazy val consensus: Seq[ModuleID] =
    Dependencies.mUnitTest ++ externalCrypto ++ catsEffect ++ logging ++ scalacache

  lazy val minting: Seq[ModuleID] =
    Dependencies.mUnitTest ++ Dependencies.test ++ Dependencies.catsEffect

  lazy val networking: Seq[ModuleID] =
    Dependencies.test ++ Dependencies.catsEffect

  lazy val transactionGenerator: Seq[ModuleID] =
    Dependencies.mUnitTest ++ Dependencies.catsEffect ++ Seq(Dependencies.fs2Core)

  lazy val ledger: Seq[ModuleID] =
    Dependencies.mUnitTest ++ Dependencies.catsEffect ++ Dependencies.protobufSpecs ++ scalacache ++
    Seq(Dependencies.bramblScSdk, Dependencies.bramblScSdk.classifier("tests") % Test)

  lazy val blockchain: Seq[ModuleID] =
    Dependencies.mUnitTest ++ Dependencies.catsEffect ++ logging ++ Seq(fs2Core)

  lazy val commonInterpreters: Seq[sbt.ModuleID] =
    mUnitTest ++
    cats ++
    catsEffect ++
    scalacache ++
    Seq(
      commonsNet,
      catsSlf4j % Test
    )

  lazy val byteCodecs: Seq[sbt.ModuleID] =
    test ++
    simulacrum ++
    scodec ++
    cats

  lazy val toplGrpc: Seq[ModuleID] =
    cats ++
    catsEffect ++
    mUnitTest ++
    protobufSpecs ++
    Seq(
      "io.grpc" % "grpc-netty-shaded" % ioGrpcVersion,
      grpcServices
    )

  lazy val levelDbStore: Seq[ModuleID] =
    levelDb ++
    cats ++
    catsEffect ++
    mUnitTest ++
    Seq(fs2Core, fs2IO)

  lazy val orientDb: Seq[ModuleID] =
    Seq(
      "com.orientechnologies" % "orientdb-core"   % orientDbVersion,
      "com.orientechnologies" % "orientdb-server" % orientDbVersion,
      "com.orientechnologies" % "orientdb-client" % orientDbVersion,
      "com.orientechnologies" % "orientdb-tools"  % orientDbVersion,
      "com.orientechnologies" % "orientdb-graphdb" % orientDbVersion exclude ("commons-beanutils", "commons-beanutils") exclude ("commons-beanutils", "commons-beanutils-core"),
      "com.googlecode.concurrentlinkedhashmap" % "concurrentlinkedhashmap-lru" % "1.4.2",
      "org.lz4"                                % "lz4-java"                    % "1.8.0"
      // Add jna
    )

  lazy val genusLibrary: Seq[ModuleID] =
    logging ++
    orientDb ++
    mUnitTest ++
    simulacrum

  lazy val munitScalamock: Seq[sbt.ModuleID] =
    mUnitTest

  lazy val byzantineIt: Seq[ModuleID] =
    (mUnitTestBase :+ dockerClient).map(_ % Test)
}<|MERGE_RESOLUTION|>--- conflicted
+++ resolved
@@ -11,13 +11,8 @@
   val logback = "1.4.8"
   val orientDbVersion = "3.2.21"
   val ioGrpcVersion = "1.57.0"
-<<<<<<< HEAD
-  val protobufSpecsVersion = "2.0.0-alpha2+16-129e9e37-SNAPSHOT" //TODO replace commit, branch:BN-GroupAssetToken
-  val bramblScVersion = "2.0.0-alpha3+17-cdb10446-SNAPSHOT" //TODO replace commit, branch:BN-GroupAssetToken
-=======
-  val protobufSpecsVersion = "2.0.0-alpha2+10-39b5e004-SNAPSHOT" // scala-steward:off
-  val bramblScVersion = "2.0.0-alpha3+5-62aa0062-SNAPSHOT" // scala-steward:off
->>>>>>> 1ed16316
+  val protobufSpecsVersion = "2.0.0-alpha2+23-9180b0f8-SNAPSHOT"
+  val bramblScVersion = "2.0.0-alpha3+20-5d9c0c7c-SNAPSHOT"
 
   val catsSlf4j =
     "org.typelevel" %% "log4cats-slf4j" % "2.6.0"
