--- conflicted
+++ resolved
@@ -422,10 +422,7 @@
 
   lazy val genusLibrary: Seq[ModuleID] =
     logging ++
-<<<<<<< HEAD
-=======
     orientDb ++
->>>>>>> 3209ad24
     mUnitTest
 
   lazy val munitScalamock: Seq[sbt.ModuleID] =
