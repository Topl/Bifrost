--- conflicted
+++ resolved
@@ -2,8 +2,4 @@
 
 // This file enables sbt-bloop to create bloop config files.
 
-<<<<<<< HEAD
-addSbtPlugin("ch.epfl.scala" % "sbt-bloop" % "1.5.2")
-=======
-addSbtPlugin("ch.epfl.scala" % "sbt-bloop" % "1.5.3")
->>>>>>> 849fa241
+addSbtPlugin("ch.epfl.scala" % "sbt-bloop" % "1.5.3")