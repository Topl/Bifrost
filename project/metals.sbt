// DO NOT EDIT! This file is auto-generated.

// This file enables sbt-bloop to create bloop config files.

<<<<<<< HEAD
addSbtPlugin("ch.epfl.scala" % "sbt-bloop" % "1.4.13")
=======
addSbtPlugin("ch.epfl.scala" % "sbt-bloop" % "1.4.12")
>>>>>>> 33f23992
<|MERGE_RESOLUTION|>--- conflicted
+++ resolved
@@ -2,8 +2,4 @@
 
 // This file enables sbt-bloop to create bloop config files.
 
-<<<<<<< HEAD
-addSbtPlugin("ch.epfl.scala" % "sbt-bloop" % "1.4.13")
-=======
-addSbtPlugin("ch.epfl.scala" % "sbt-bloop" % "1.4.12")
->>>>>>> 33f23992
+addSbtPlugin("ch.epfl.scala" % "sbt-bloop" % "1.4.13")