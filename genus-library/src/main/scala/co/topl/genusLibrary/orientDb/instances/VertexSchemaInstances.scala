package co.topl.genusLibrary.orientDb.instances

import co.topl.brambl.models.box.Box
import co.topl.brambl.models.transaction.IoTransaction
import co.topl.brambl.models.{Address, Evidence, Identifier, TransactionOutputAddress}
import co.topl.consensus.models.BlockHeader
import co.topl.genus.services.{Txo, TxoState}
import co.topl.genusLibrary.orientDb.instances.SchemaCanonicalHead.CanonicalHead
import co.topl.genusLibrary.orientDb.schema.OTyped.Instances._
import co.topl.genusLibrary.orientDb.schema.{GraphDataEncoder, VertexSchema}
import co.topl.node.models.BlockBody
import com.google.protobuf.ByteString
import com.tinkerpop.blueprints.Vertex
import com.tinkerpop.blueprints.impls.orient.{OrientGraph, OrientVertex}
import quivr.models.Digest

import scala.jdk.CollectionConverters._

/**
 * Metadata describing the schema used for the Genus graph in OrientDB
 */
object VertexSchemaInstances {

  trait Instances {

    implicit class Ops(graph: OrientGraph) {

      def addHeader(blockHeader: BlockHeader): OrientVertex =
        graph.addVertex(s"class:${blockHeaderSchema.name}", blockHeaderSchema.encode(blockHeader).asJava)

      def addBody(blockBody: BlockBody): OrientVertex =
        graph.addVertex(s"class:${blockBodySchema.name}", blockBodySchema.encode(blockBody).asJava)

      def addIoTx(ioTx: IoTransaction): OrientVertex =
        graph.addVertex(s"class:${ioTransactionSchema.name}", ioTransactionSchema.encode(ioTx).asJava)

<<<<<<< HEAD
      def addAddress(address: Address): OrientVertex =
        graph.addVertex(s"class:${addressSchema.name}", addressSchema.encode(address).asJava)
=======
      def addCanonicalHead(blockHeaderVertex: OrientVertex): Vertex =
        // Is expected that Canonical head schema only contains 1 vertex, the head of the chain
        graph.getVerticesOfClass(s"${canonicalHeadSchema.name}").asScala.headOption match {
          case Some(v) =>
            v.setProperty(canonicalHeadSchema.links.head.propertyName, blockHeaderVertex.getId)
            v
          case None =>
            val v =
              graph.addVertex(s"class:${canonicalHeadSchema.name}", canonicalHeadSchema.encode(CanonicalHead).asJava)
            v.setProperty(canonicalHeadSchema.links.head.propertyName, blockHeaderVertex.getId)
            v
        }

>>>>>>> 141588bb
    }

    private[genusLibrary] val blockHeaderSchema: VertexSchema[BlockHeader] = SchemaBlockHeader.make()
    private[genusLibrary] val blockBodySchema: VertexSchema[BlockBody] = SchemaBlockBody.make()
    private[genusLibrary] val ioTransactionSchema: VertexSchema[IoTransaction] = SchemaIoTransaction.make()
<<<<<<< HEAD
    private[genusLibrary] val addressSchema: VertexSchema[Address] = SchemaAddress.make()
=======
    private[genusLibrary] val canonicalHeadSchema: VertexSchema[CanonicalHead.type] = SchemaCanonicalHead.make()
>>>>>>> 141588bb

    // Note, From here to the end, VertexSchemas not tested

    /**
     * Schema for TxO state vertexes
     * <p>
     * address state vertexes have no properties, just links to txoStates.
     */
    implicit private[genusLibrary] val addressStateSchema: VertexSchema[Unit] =
      VertexSchema.create(
        "AddressState",
        GraphDataEncoder[Unit],
        _ => ()
      )

    implicit private[genusLibrary] val txoSchema: VertexSchema[Txo] =
      VertexSchema.create(
        "TxoState",
        GraphDataEncoder[Txo]
          .withProperty(
            "transactionId",
            _.outputAddress.get.getIoTransaction32.evidence.digest.value.toByteArray,
            mandatory = false,
            readOnly = false,
            notNull = true
          )(
            byteArrayOrientDbTypes
          )
          .withProperty(
            "transactionOutputIndex",
            txo => java.lang.Short.valueOf(txo.outputAddress.get.index.toShort),
            mandatory = false,
            readOnly = false,
            notNull = true
          )(shortOrientDbTyped)
          // TODO, see the index below
//          .withProperty("assetLabel", _.assetLabel, _.setNotNull(true))(stringOrientDbTyped)
          .withProperty("box", txo => txo.box.toByteArray, mandatory = false, readOnly = false, notNull = false)(
            byteArrayOrientDbTypes
          )
          .withProperty("state", _.state.toString, mandatory = false, readOnly = false, notNull = false)(
            stringOrientDbTyped
          )
          .withProperty(
            "address",
            _.lockAddress.map(_.getLock32.evidence.digest.value.toByteArray).orNull,
            mandatory = false,
            readOnly = false,
            notNull = false
          )(byteArrayOrientDbTypes)
//          .withIndex("boxId", INDEX_TYPE.UNIQUE, "transactionId", "transactionOutputIndex") // TODO create index type class instance
        // TODO assetLabel was disabled on https://github.com/Topl/Bifrost/pull/2850
        // .withIndex("assetLabel", INDEX_TYPE.NOTUNIQUE, "assetLabel")
        ,
        v => {
          val transactionIdBytes: Array[Byte] = v("transactionId")
          val transactionId = TransactionOutputAddress.Id.IoTransaction32(
            Identifier.IoTransaction32(Evidence.Sized32(Digest.Digest32(ByteString.copyFrom(transactionIdBytes))))
          )
          val txoAddress = TransactionOutputAddress(0, 0, v("transactionOutputIndex"), transactionId)
          Txo(
            Box.parseFrom(v("box")),
            TxoState.values.find(_.name == v("state")).get,
            Some(txoAddress),
            None // TODO
          )
        }
      )
  }
  object instances extends Instances
}<|MERGE_RESOLUTION|>--- conflicted
+++ resolved
@@ -34,10 +34,9 @@
       def addIoTx(ioTx: IoTransaction): OrientVertex =
         graph.addVertex(s"class:${ioTransactionSchema.name}", ioTransactionSchema.encode(ioTx).asJava)
 
-<<<<<<< HEAD
       def addAddress(address: Address): OrientVertex =
         graph.addVertex(s"class:${addressSchema.name}", addressSchema.encode(address).asJava)
-=======
+
       def addCanonicalHead(blockHeaderVertex: OrientVertex): Vertex =
         // Is expected that Canonical head schema only contains 1 vertex, the head of the chain
         graph.getVerticesOfClass(s"${canonicalHeadSchema.name}").asScala.headOption match {
@@ -51,17 +50,13 @@
             v
         }
 
->>>>>>> 141588bb
     }
 
     private[genusLibrary] val blockHeaderSchema: VertexSchema[BlockHeader] = SchemaBlockHeader.make()
     private[genusLibrary] val blockBodySchema: VertexSchema[BlockBody] = SchemaBlockBody.make()
     private[genusLibrary] val ioTransactionSchema: VertexSchema[IoTransaction] = SchemaIoTransaction.make()
-<<<<<<< HEAD
     private[genusLibrary] val addressSchema: VertexSchema[Address] = SchemaAddress.make()
-=======
     private[genusLibrary] val canonicalHeadSchema: VertexSchema[CanonicalHead.type] = SchemaCanonicalHead.make()
->>>>>>> 141588bb
 
     // Note, From here to the end, VertexSchemas not tested
 
