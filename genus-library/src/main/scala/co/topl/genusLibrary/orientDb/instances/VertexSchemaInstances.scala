package co.topl.genusLibrary.orientDb.instances

import co.topl.brambl.models.LockId
import co.topl.brambl.models.box.Box
import co.topl.brambl.models.transaction.IoTransaction
<<<<<<< HEAD
import co.topl.brambl.models.{Address, Evidence, Identifier, TransactionOutputAddress}
=======
import co.topl.brambl.models.{LockAddress, TransactionId}
import co.topl.brambl.syntax._
>>>>>>> 54f9d606
import co.topl.consensus.models.BlockHeader
import co.topl.genus.services.{Txo, TxoState}
import co.topl.genusLibrary.orientDb.instances.SchemaCanonicalHead.CanonicalHead
import co.topl.genusLibrary.orientDb.schema.OTyped.Instances._
import co.topl.genusLibrary.orientDb.schema.{GraphDataEncoder, VertexSchema}
import co.topl.node.models.BlockBody
import com.google.protobuf.ByteString
import com.tinkerpop.blueprints.Vertex
import com.tinkerpop.blueprints.impls.orient.{OrientGraph, OrientVertex}

import scala.jdk.CollectionConverters._

/**
 * Metadata describing the schema used for the Genus graph in OrientDB
 */
object VertexSchemaInstances {

  trait Instances {

    implicit class Ops(graph: OrientGraph) {

      def addHeader(blockHeader: BlockHeader): OrientVertex =
        graph.addVertex(s"class:${blockHeaderSchema.name}", blockHeaderSchema.encode(blockHeader).asJava)

      def addBody(blockBody: BlockBody): OrientVertex =
        graph.addVertex(s"class:${blockBodySchema.name}", blockBodySchema.encode(blockBody).asJava)

      def addIoTx(ioTx: IoTransaction): OrientVertex =
        graph.addVertex(s"class:${ioTransactionSchema.name}", ioTransactionSchema.encode(ioTx).asJava)

      def addCanonicalHead(blockHeaderVertex: OrientVertex): Vertex =
        // Is expected that Canonical head schema only contains 1 vertex, the head of the chain
        graph.getVerticesOfClass(s"${canonicalHeadSchema.name}").asScala.headOption match {
          case Some(v) =>
            v.setProperty(canonicalHeadSchema.links.head.propertyName, blockHeaderVertex.getId)
            v
          case None =>
            val v =
              graph.addVertex(s"class:${canonicalHeadSchema.name}", canonicalHeadSchema.encode(CanonicalHead).asJava)
            v.setProperty(canonicalHeadSchema.links.head.propertyName, blockHeaderVertex.getId)
            v
        }

      def addAddress(address: Address): OrientVertex =
        graph.addVertex(s"class:${addressSchema.name}", addressSchema.encode(address).asJava)

    }

    private[genusLibrary] val blockHeaderSchema: VertexSchema[BlockHeader] = SchemaBlockHeader.make()
    private[genusLibrary] val blockBodySchema: VertexSchema[BlockBody] = SchemaBlockBody.make()
    private[genusLibrary] val ioTransactionSchema: VertexSchema[IoTransaction] = SchemaIoTransaction.make()
    private[genusLibrary] val canonicalHeadSchema: VertexSchema[CanonicalHead.type] = SchemaCanonicalHead.make()
    private[genusLibrary] val addressSchema: VertexSchema[Address] = SchemaAddress.make()

    // Note, From here to the end, VertexSchemas not tested
    /**
<<<<<<< HEAD
=======
     * Schema for Address nodes
     */
    implicit private[genusLibrary] val addressVertexSchema: VertexSchema[LockAddress] =
      VertexSchema.create(
        "LockAddress",
        GraphDataEncoder[LockAddress]
          .withProperty(
            "network",
            v => java.lang.Integer.valueOf(v.network),
            mandatory = false,
            readOnly = false,
            notNull = true
          )
          .withProperty(
            "ledger",
            v => java.lang.Integer.valueOf(v.ledger),
            mandatory = false,
            readOnly = false,
            notNull = true
          )
          .withProperty(
            "id",
            _.id.value.toByteArray,
            mandatory = false,
            readOnly = false,
            notNull = true
          ),
        v => {
          val id = LockId.parseFrom(v("id"))
          LockAddress(v("network"), v("ledger"), id)
        }
      )

    /**
>>>>>>> 54f9d606
     * Schema for TxO state vertexes
     * <p>
     * address state vertexes have no properties, just links to txoStates.
     */
    implicit private[genusLibrary] val addressStateSchema: VertexSchema[Unit] =
      VertexSchema.create(
        "AddressState",
        GraphDataEncoder[Unit],
        _ => ()
      )

    implicit private[genusLibrary] val txoSchema: VertexSchema[Txo] =
      VertexSchema.create(
        "TxoState",
        GraphDataEncoder[Txo]
          .withProperty(
            "transactionId",
            _.outputAddress.get.id.value.toByteArray,
            mandatory = false,
            readOnly = false,
            notNull = true
          )(byteArrayOrientDbTypes)
          .withProperty(
            "transactionOutputIndex",
            txo => java.lang.Short.valueOf(txo.outputAddress.get.index.toShort),
            mandatory = false,
            readOnly = false,
            notNull = true
          )(shortOrientDbTyped)
          // TODO, see the index below
//          .withProperty("assetLabel", _.assetLabel, _.setNotNull(true))(stringOrientDbTyped)
          .withProperty("box", txo => txo.box.toByteArray, mandatory = false, readOnly = false, notNull = false)(
            byteArrayOrientDbTypes
          )
          .withProperty("state", _.state.toString, mandatory = false, readOnly = false, notNull = false)(
            stringOrientDbTyped
          )
          .withProperty(
            "address",
            _.lockAddress.map(_.id.value.toByteArray).orNull,
            mandatory = false,
            readOnly = false,
            notNull = false
          )(byteArrayOrientDbTypes)
//          .withIndex("boxId", INDEX_TYPE.UNIQUE, "transactionId", "transactionOutputIndex") // TODO create index type class instance
        // TODO assetLabel was disabled on https://github.com/Topl/Bifrost/pull/2850
        // .withIndex("assetLabel", INDEX_TYPE.NOTUNIQUE, "assetLabel")
        ,
        v => {
          val transactionId = TransactionId(ByteString.copyFrom(v("transactionId"): Array[Byte]))
          val txoAddress = transactionId.outputAddress(0, 0, v("transactionOutputIndex"))
          Txo(
            Box.parseFrom(v("box")),
            TxoState.values.find(_.name == v("state")).get,
            Some(txoAddress),
            None // TODO
          )
        }
      )
  }
  object instances extends Instances
}<|MERGE_RESOLUTION|>--- conflicted
+++ resolved
@@ -1,14 +1,9 @@
 package co.topl.genusLibrary.orientDb.instances
 
-import co.topl.brambl.models.LockId
 import co.topl.brambl.models.box.Box
 import co.topl.brambl.models.transaction.IoTransaction
-<<<<<<< HEAD
-import co.topl.brambl.models.{Address, Evidence, Identifier, TransactionOutputAddress}
-=======
 import co.topl.brambl.models.{LockAddress, TransactionId}
 import co.topl.brambl.syntax._
->>>>>>> 54f9d606
 import co.topl.consensus.models.BlockHeader
 import co.topl.genus.services.{Txo, TxoState}
 import co.topl.genusLibrary.orientDb.instances.SchemaCanonicalHead.CanonicalHead
@@ -52,7 +47,7 @@
             v
         }
 
-      def addAddress(address: Address): OrientVertex =
+      def addAddress(address: LockAddress): OrientVertex =
         graph.addVertex(s"class:${addressSchema.name}", addressSchema.encode(address).asJava)
 
     }
@@ -61,47 +56,10 @@
     private[genusLibrary] val blockBodySchema: VertexSchema[BlockBody] = SchemaBlockBody.make()
     private[genusLibrary] val ioTransactionSchema: VertexSchema[IoTransaction] = SchemaIoTransaction.make()
     private[genusLibrary] val canonicalHeadSchema: VertexSchema[CanonicalHead.type] = SchemaCanonicalHead.make()
-    private[genusLibrary] val addressSchema: VertexSchema[Address] = SchemaAddress.make()
+    private[genusLibrary] val addressSchema: VertexSchema[LockAddress] = SchemaAddress.make()
 
     // Note, From here to the end, VertexSchemas not tested
     /**
-<<<<<<< HEAD
-=======
-     * Schema for Address nodes
-     */
-    implicit private[genusLibrary] val addressVertexSchema: VertexSchema[LockAddress] =
-      VertexSchema.create(
-        "LockAddress",
-        GraphDataEncoder[LockAddress]
-          .withProperty(
-            "network",
-            v => java.lang.Integer.valueOf(v.network),
-            mandatory = false,
-            readOnly = false,
-            notNull = true
-          )
-          .withProperty(
-            "ledger",
-            v => java.lang.Integer.valueOf(v.ledger),
-            mandatory = false,
-            readOnly = false,
-            notNull = true
-          )
-          .withProperty(
-            "id",
-            _.id.value.toByteArray,
-            mandatory = false,
-            readOnly = false,
-            notNull = true
-          ),
-        v => {
-          val id = LockId.parseFrom(v("id"))
-          LockAddress(v("network"), v("ledger"), id)
-        }
-      )
-
-    /**
->>>>>>> 54f9d606
      * Schema for TxO state vertexes
      * <p>
      * address state vertexes have no properties, just links to txoStates.
