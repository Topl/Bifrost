--- conflicted
+++ resolved
@@ -73,7 +73,6 @@
           } yield BlockData(header, fullBody)
         ).value
 
-<<<<<<< HEAD
         /*
          * If all transactions were retrieved correctly, then all transactions are returned.
          * If one or more transactions is missing, then a GenusException listing all missing transactions is returned.
@@ -103,8 +102,6 @@
               )
             )
 
-=======
->>>>>>> 7ae75d8a
         def fetchHeight(): F[Option[Long]] =
           (for {
             headBlockId <- OptionT(toplRpc.blockIdAtDepth(depth = 0))
