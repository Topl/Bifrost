package co.topl.rpc.handlers

import cats.data.EitherT
import cats.implicits._
import co.topl.akkahttprpc.{InvalidParametersError, RpcError, ThrowableData}
<<<<<<< HEAD
import co.topl.attestation.AddressCodec.implicits.Base58StringOps
import co.topl.crypto.hash.Blake2b256
=======
import co.topl.attestation.AddressCodec.implicits.StringOps
import co.topl.crypto.hash.blake2b256
>>>>>>> ba36a0bc
import co.topl.crypto.hash.digest.implicits._
import co.topl.modifier.box.AssetCode
import co.topl.rpc.{ToplRpc, ToplRpcErrors}
import co.topl.utils.NetworkType
import co.topl.utils.NetworkType.NetworkPrefix
import co.topl.utils.StringTypes.Base58String
import co.topl.utils.StringTypes.implicits.showBase58String
import co.topl.utils.encode.Base58
import io.circe.Encoder

import java.security.SecureRandom
import scala.concurrent.{ExecutionContext, Future}
import scala.util.Try

class UtilsRpcHandlerImpls(implicit
  throwableEncoder: Encoder[ThrowableData],
  ec:               ExecutionContext,
  networkPrefix:    NetworkPrefix
) extends ToplRpcHandlers.Utils {

  import UtilsRpcHandlerImpls._

  val defaultSeedSize = 32 // todo: JAA - read this from a more appropriate place. Bip39 spec or something?

  override val seed: ToplRpc.Util.Seed.rpc.ServerHandler =
    _ => EitherT.pure[Future, RpcError](ToplRpc.Util.Seed.Response(generateSeed(defaultSeedSize)))

  override val seedOfLength: ToplRpc.Util.SeedOfLength.rpc.ServerHandler =
    params => EitherT.pure[Future, RpcError](ToplRpc.Util.SeedOfLength.Response(generateSeed(params.length)))

  override val hashBlake2b256: ToplRpc.Util.HashBlake2b256.rpc.ServerHandler =
    params =>
      ToplRpc.Util.HashBlake2b256
<<<<<<< HEAD
        .Response(
          params.message,
          Base58.encode(Blake2b256.hash(params.message.getBytes("UTF-8")).bytes).show
        )
=======
        .Response(params.message, Base58.encode(blake2b256.hash(params.message.getBytes("UTF-8"))))
>>>>>>> ba36a0bc
        .asRight[RpcError]
        .toEitherT[Future]

  override val generateAssetCode: ToplRpc.Util.GenerateAssetCode.rpc.ServerHandler =
    params =>
      Try(AssetCode(params.version, params.issuer, params.shortName)).toEither
        .leftMap(ToplRpcErrors.FailedToGenerateAssetCode(_): RpcError)
        .map(ToplRpc.Util.GenerateAssetCode.Response)
        .toEitherT[Future]

  override val checkValidAddress: ToplRpc.Util.CheckValidAddress.rpc.ServerHandler =
    params =>
      params.network
        .fold(NetworkType.pickNetworkType(networkPrefix))(NetworkType.pickNetworkType)
        .toRight(ToplRpcErrors.InvalidNetworkSpecified)
        .flatMap(nt =>
          Base58String
            .validated(params.address)
            .andThen(_.decodeAddress(nt.netPrefix))
            .toEither
            .leftMap(e => InvalidParametersError.adhoc(e.head.toString, "address"): RpcError)
            .map(address => ToplRpc.Util.CheckValidAddress.Response(address, nt.verboseName))
        )
        .toEitherT[Future]
}

object UtilsRpcHandlerImpls {

  private def generateSeed(length: Int): String = {
    val seed = new Array[Byte](length)
    new SecureRandom().nextBytes(seed) //seed mutated here!
    Base58.encode(seed).show
  }
}<|MERGE_RESOLUTION|>--- conflicted
+++ resolved
@@ -3,13 +3,8 @@
 import cats.data.EitherT
 import cats.implicits._
 import co.topl.akkahttprpc.{InvalidParametersError, RpcError, ThrowableData}
-<<<<<<< HEAD
-import co.topl.attestation.AddressCodec.implicits.Base58StringOps
-import co.topl.crypto.hash.Blake2b256
-=======
-import co.topl.attestation.AddressCodec.implicits.StringOps
+import co.topl.attestation.AddressCodec.implicits._
 import co.topl.crypto.hash.blake2b256
->>>>>>> ba36a0bc
 import co.topl.crypto.hash.digest.implicits._
 import co.topl.modifier.box.AssetCode
 import co.topl.rpc.{ToplRpc, ToplRpcErrors}
@@ -43,14 +38,10 @@
   override val hashBlake2b256: ToplRpc.Util.HashBlake2b256.rpc.ServerHandler =
     params =>
       ToplRpc.Util.HashBlake2b256
-<<<<<<< HEAD
         .Response(
           params.message,
-          Base58.encode(Blake2b256.hash(params.message.getBytes("UTF-8")).bytes).show
+          Base58.encode(blake2b256.hash(params.message.getBytes("UTF-8")).bytes).show
         )
-=======
-        .Response(params.message, Base58.encode(blake2b256.hash(params.message.getBytes("UTF-8"))))
->>>>>>> ba36a0bc
         .asRight[RpcError]
         .toEitherT[Future]
 
