--- conflicted
+++ resolved
@@ -77,10 +77,16 @@
           _.toRight[RpcError](InvalidParametersError.adhoc("The requested block could not be found", "blockId"))
         )
 
-  override val blocksByIds: ToplRpc.NodeView.BlocksByIds.rpc.ServerHandler = { params =>
-    withNodeView(view => blocksByIdsResponse(params.blockIds, rpcSettings.blockRetrievalLimit, view.history))
-      .subflatMap(identity)
-  }
+  override val blocksByIds: ToplRpc.NodeView.BlocksByIds.rpc.ServerHandler =
+    params =>
+      withNodeView(view =>
+        blocksByIdsResponse(
+          params.blockIds,
+          params.blockIds.map(view.history.modifierById),
+          rpcSettings.blockRetrievalLimit
+        )
+      )
+        .subflatMap(identity)
 
   override val blocksInRange: ToplRpc.NodeView.BlocksInRange.rpc.ServerHandler =
     params =>
@@ -179,23 +185,18 @@
     view:        HistoryReader[Block, BifrostSyncInfo],
     startHeight: Long,
     endHeight:   Long
-<<<<<<< HEAD
   ): ToplRpc.NodeView.BlockIdsInRange.Response =
-=======
-  ): ToplRpc.NodeView.BlocksInRange.Response =
->>>>>>> 9c46e632
     (startHeight to endHeight)
       .flatMap(view.idAtHeightOf)
       .toList
 
-<<<<<<< HEAD
   private def getBlocksInRange(
     view:        HistoryReader[Block, BifrostSyncInfo],
     startHeight: Long,
     endHeight:   Long
   ): ToplRpc.NodeView.BlocksInRange.Response =
     getBlockIdsInRange(view, startHeight, endHeight).flatMap(view.modifierById)
-=======
+
   private def getConfirmationStatus(
     txIds: List[ModifierId],
     view:  ReadableNodeView
@@ -213,7 +214,6 @@
           None
       }
     }
->>>>>>> 9c46e632
 
   private def withNodeView[T](f: ReadableNodeView => T) =
     nodeViewHolderInterface
