--- conflicted
+++ resolved
@@ -8,12 +8,8 @@
 import com.google.common.primitives.Longs
 import io.iohk.iodb.{ByteArrayWrapper, LSMStore}
 
-<<<<<<< HEAD
+import java.io.File
 import scala.util.Try
-=======
-import java.io.File
-import scala.util.{Failure, Success, Try}
->>>>>>> 379bd745
 
 /** A registry containing mappings from public keys to a sequence of boxIds
   *
