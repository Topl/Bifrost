package co.topl.nodeView.history

import co.topl.consensus
import co.topl.modifier.ModifierId
import co.topl.modifier.block.Block
import co.topl.nodeView.history.BlockProcessor.ChainCache
import co.topl.nodeView.history.GenericHistory.ProgressInfo
import co.topl.utils.{Logging, TimeProvider}

import scala.annotation.tailrec
import scala.collection.immutable.TreeMap

class BlockProcessor private (cache: ChainCache, maxDepth: Int) extends Logging {

  import BlockProcessor._

  private var chainCache = cache

  /**
   * Publicly accessible method to check if a block can be applied into the cache
   *
   * @param modifier block that we are attempting to apply into the cache
   * @return 'true' if the parent ID of the given modifier is available in the cache
   */
  def applicableInCache(modifier: Block): Boolean = chainCache.getCacheBlock(modifier.parentId).nonEmpty

  /**
   * Publicly accessible method to check if a block exists in the cache
   *
   * @param id block id that we are checking for
   * @return 'true' is the block ID of the given modifier is available in the cache
   */
  def contains(id: ModifierId): Boolean = chainCache.getCacheBlock(id).nonEmpty

  /**
   * Publicly accessible method to retrieve a block from the cache
   *
   * @param id id of the block to retrieve
   * @return
   */
  def getCacheBlock(id: ModifierId): Option[CacheBlock] = chainCache.getCacheBlock(id)

  /**
   * Process a single block and determine if any of the possible chains in the
   * chain cache are taller than the main chain section
   *
   * @param block - new block to put in cache
   * @return
   */
  def process(history: History, block: Block): ProgressInfo[Block] = {
    // check if the current block is starting a new branch off the main chain
    val pi: ProgressInfo[Block] = if (history.applicable(block)) {
      val parentBlock = history.parentBlock(block).get //safe to .get since otherwise wouldn't be applicable
      val prevTimes = history.getTimestampsFrom(parentBlock, consensus.nxtBlockNum - 1) :+ block.timestamp

      chainCache = chainCache.add(block, prevTimes)

      ProgressInfo(None, Seq.empty, Seq.empty, Seq.empty)

      // if not starting a new branch, can it extend an already known tine?
    } else if (applicableInCache(block)) {
      val cacheParent = chainCache.getCacheBlock(block.parentId).get

      val prevTimes = (cacheParent.prevBlockTimes :+ block.timestamp).takeRight(4)

      chainCache = chainCache.add(block, prevTimes)

      // if new chain is longer, calculate and return the ProgressInfo needed to switch tines
      if (block.height > history.height) {
        val newChain = possibleChain(chainCache.getCacheBlock(block.id).get)
        val commonAncestor = history.modifierById(newChain.head.parentId).get
        val oldChain = history.getBlocksFrom(history.bestBlock, history.height - commonAncestor.height)

        ProgressInfo(Some(commonAncestor.id), oldChain, newChain, Seq.empty)

        // otherwise, exit after adding the new block to the chain cache
      } else ProgressInfo(None, Seq.empty, Seq.empty, Seq.empty)

      // if no parent, log and do not add the block to the chain cache
    } else {
      log.warn(s"Received orphan block")
      ProgressInfo(None, Seq.empty, Seq.empty, Seq.empty)
    }

    // following the calculation of progressInfo, clean up the cache below the maxDepth
    chainCache = chainCache.dropUntil(history.height - maxDepth)

    // return ProgressInfo to the append method
    pi
  }

  /**
   * construct a sequence of blocks to be switched to
   *
   * @param from starting point to recurse from at the tip of the chain
   * @return a sequence of blocks from the new highest block to the common ancestor
   */
  private def possibleChain(from: CacheBlock): Seq[Block] = {
    @tailrec
    def loop(currBlock: Option[CacheBlock], height: Long, acc: Seq[Block]): Seq[Block] =
      currBlock match {
        case Some(b) => loop(chainCache.getCacheBlock(b.block.parentId), height - 1, b.block +: acc)
<<<<<<< HEAD
        case None => acc
=======
        case None    => acc
>>>>>>> 49ba4c0e
      }

    loop(Some(from), from.block.height, Seq.empty)
  }
}

object BlockProcessor extends Logging {

  implicit private val ord: Ordering[CacheBlock] =
    Ordering[(Long, ModifierId)].on(x => (x.block.height, x.block.id))

  def apply(maxDepth: Int): BlockProcessor = new BlockProcessor(emptyCache, maxDepth)

  def emptyCache: ChainCache = ChainCache(TreeMap.empty)

  /** Wrapper for storing a block and its height in the chain cache */
  case class CacheBlock(block: Block, prevBlockTimes: Seq[TimeProvider.Time])

  /** Stores links mapping ((id, height) -> parentId) of blocks that could possibly be applied. */
  case class ChainCache(cache: TreeMap[CacheBlock, ModifierId]) {

    val nonEmpty: Boolean = cache.nonEmpty

    def getParentId(id: ModifierId): Option[ModifierId] =
      getCacheBlock(id) match {
        case Some(cb) => cache.get(cb)
        case None     => None
      }

    def getCacheBlock(id: ModifierId): Option[CacheBlock] =
      cache.keys.find(k => k.block.id == id)

    def getHeight(id: ModifierId): Option[Long] =
      cache.keys.find(k => k.block.id == id).map(_.block.height)

    def add(block: Block, prevTimes: Seq[TimeProvider.Time]): ChainCache = {
      val cacheBlock = CacheBlock(block, prevTimes)

      log.debug(s"Added new block to chain cache: ${cacheBlock.block.id.toString}")
      ChainCache(cache.insert(cacheBlock, block.parentId))
    }

    def dropUntil(height: Long): ChainCache =
      ChainCache(cache.dropWhile(_._1.block.height < height))

  }
}<|MERGE_RESOLUTION|>--- conflicted
+++ resolved
@@ -100,11 +100,7 @@
     def loop(currBlock: Option[CacheBlock], height: Long, acc: Seq[Block]): Seq[Block] =
       currBlock match {
         case Some(b) => loop(chainCache.getCacheBlock(b.block.parentId), height - 1, b.block +: acc)
-<<<<<<< HEAD
-        case None => acc
-=======
         case None    => acc
->>>>>>> 49ba4c0e
       }
 
     loop(Some(from), from.block.height, Seq.empty)
