package co.topl.nodeView.history

import co.topl.crypto.hash.blake2b256
import co.topl.crypto.hash.digest.Digest32
import co.topl.crypto.hash.digest.implicits._
import co.topl.db.VersionedKVStore
import co.topl.modifier.ModifierId
import co.topl.modifier.block.serialization.BlockSerializer
import co.topl.modifier.block.{Block, BloomFilter}
import co.topl.modifier.transaction.Transaction
import co.topl.nodeView.KeyValueStore
import co.topl.utils.Logging
import com.google.common.primitives.Longs

import scala.util.Try

<<<<<<< HEAD
class Storage(private[nodeView] val keyValueStore: KeyValueStore, keySize: Int) extends Logging {
=======
class Storage(private[history] val storage: VersionedKVStore, private val cacheExpire: Int, private val cacheSize: Int)
    extends Logging {
  /* ------------------------------- Cache Initialization ------------------------------- */
  type KEY = Array[Byte]
  type VAL = Array[Byte]
>>>>>>> d34cb0c5

  private val bestBlockIdKey = Array.fill(keySize)(-1: Byte)

  def scoreAt(b: ModifierId): Long = scoreOf(b).getOrElse(0L)

  def heightAt(b: ModifierId): Long = heightOf(b).getOrElse(0L)

  def difficultyAt(b: ModifierId): Long = difficultyOf(b).getOrElse(0L)

  def bestBlockId: ModifierId =
    keyValueStore
      .get(bestBlockIdKey)
      .flatMap(d => ModifierId.parseBytes(d).toOption)
      .getOrElse(History.GenesisParentId)

  def bestBlock: Block =
    modifierById(bestBlockId).getOrElse(throw new Error("Unable to retrieve best block from storage"))

  /** Check for the existence of a modifier in storage without parsing the bytes */
  def containsModifier(id: ModifierId): Boolean =
    keyValueStore.get(id.getIdBytes).isDefined

  /** Retrieve a transaction and its block details from storage */
  def lookupConfirmedTransaction(id: ModifierId): Option[(Transaction.TX, ModifierId, Long)] =
    id.getModType match {
      case Transaction.modifierTypeId =>
        keyValueStore
          .get(id.getIdBytes)
          .flatMap(keyValueStore.get)
          .flatMap(bwBlock => BlockSerializer.parseBytes(bwBlock.tail).toOption)
          .map(block => (block.transactions.find(_.id == id).get, block.id, block.height))

      case _ => None
    }

  /** Retrieve a block from storage */
  def modifierById(id: ModifierId): Option[Block] =
    id.getModType match {
      case Block.modifierTypeId =>
        keyValueStore
          .get(id.getIdBytes)
          .flatMap(bwBlock => BlockSerializer.parseBytes(bwBlock.tail).toOption)

      case _ =>
        //
        None
    }

  /** These methods allow us to lookup top-level information from blocks using the special keys defined below */
  def scoreOf(blockId: ModifierId): Option[Long] =
    keyValueStore
      .get(blockScoreKey(blockId))
      .map(b => Longs.fromByteArray(b))

  def heightOf(blockId: ModifierId): Option[Long] =
    keyValueStore
      .get(blockHeightKey(blockId))
      .map(b => Longs.fromByteArray(b))

  def timestampOf(blockId: ModifierId): Option[Long] =
    keyValueStore
      .get(blockTimestampKey(blockId))
      .map(b => Longs.fromByteArray(b))

  def idAtHeightOf(height: Long): Option[ModifierId] =
    keyValueStore
      .get(idHeightKey(height).value)
      .flatMap(id => ModifierId.parseBytes(id).toOption)

  def difficultyOf(blockId: ModifierId): Option[Long] =
    keyValueStore
      .get(blockDiffKey(blockId))
      .map(b => Longs.fromByteArray(b))

  def bloomOf(blockId: ModifierId): Option[BloomFilter] =
    keyValueStore
      .get(blockBloomKey(blockId))
      .flatMap(b => BloomFilter.parseBytes(b).toOption)

  def parentIdOf(blockId: ModifierId): Option[ModifierId] =
    keyValueStore
      .get(blockParentKey(blockId))
      .flatMap(d => ModifierId.parseBytes(d).toOption)

  /**
   * The keys below are used to store top-level information about blocks that we might be interested in
   * without needing to parse the entire block from storage
   */
  private def blockScoreKey(blockId: ModifierId): Array[Byte] =
    blake2b256.hash("score".getBytes ++ blockId.getIdBytes).value

  private def blockHeightKey(blockId: ModifierId): Array[Byte] =
    blake2b256.hash("height".getBytes ++ blockId.getIdBytes).value

  private def blockDiffKey(blockId: ModifierId): Array[Byte] =
    blake2b256.hash("difficulty".getBytes ++ blockId.getIdBytes).value

  private def blockTimestampKey(blockId: ModifierId): Array[Byte] =
    blake2b256.hash("timestamp".getBytes ++ blockId.getIdBytes).value

  private def blockBloomKey(blockId: ModifierId): Array[Byte] =
    blake2b256.hash("bloom".getBytes ++ blockId.getIdBytes).value

  private def blockParentKey(blockId: ModifierId): Array[Byte] =
    blake2b256.hash("parentId".getBytes ++ blockId.getIdBytes).value

  private def idHeightKey(height: Long): Digest32 = blake2b256.hash(Longs.toByteArray(height))

  /* << EXAMPLE >>
      For version "b00123123":
      ADD
      {
        "b00123123": "Block" | b,
        "diffb00123123": diff,
        "heightb00123123": parentHeight(b00123123) + 1,
        "scoreb00123123": parentChainScore(b00123123) + diff,
        "bestBlock": b00123123
      }
   */
  def update(b: Block, isBest: Boolean): Unit = {
    log.debug(s"Write new best=$isBest block ${b.id}")

    val blockK = Seq(b.id.getIdBytes -> b.bytes)

    val bestBlock = if (isBest) Seq(bestBlockIdKey -> b.id.bytes) else Seq()

    val newTransactionsToBlockIds = b.transactions.map(tx => (tx.id.getIdBytes, b.id.getIdBytes))

    val blockH = Seq(blockHeightKey(b.id) -> Longs.toByteArray(heightAt(b.parentId) + 1))

    val idHeight = Seq(idHeightKey(heightAt(b.parentId) + 1).bytes -> b.id.bytes)

    val blockDiff = Seq(blockDiffKey(b.id) -> Longs.toByteArray(b.difficulty))

    val blockTimestamp = Seq(blockTimestampKey(b.id) -> Longs.toByteArray(b.timestamp))

    // reference Bifrost #519 & #527 for discussion on this division of the score
    val blockScore = Seq(
      blockScoreKey(b.id) -> Longs.toByteArray(scoreAt(b.parentId) + b.difficulty / 10000000000L)
    )

    val parentBlock =
      if (b.parentId == History.GenesisParentId) Seq()
      else Seq(blockParentKey(b.id) -> b.parentId.bytes)

    val blockBloom = Seq(blockBloomKey(b.id) -> b.bloomFilter.bytes)

    val wrappedUpdate =
      blockK ++
      blockDiff ++
      blockTimestamp ++
      blockH ++
      idHeight ++
      blockScore ++
      bestBlock ++
      newTransactionsToBlockIds ++
      blockBloom ++
      parentBlock

    /* update storage */
    keyValueStore.update(b.id.bytes, Seq(), wrappedUpdate)

  }

  /**
   * rollback storage to have the parent block as the last block
   *
   * @param parentId is the parent id of the block intended to be removed
   */
  def rollback(parentId: ModifierId): Try[Unit] = Try {
    keyValueStore.rollback(parentId.bytes)
  }
}<|MERGE_RESOLUTION|>--- conflicted
+++ resolved
@@ -3,7 +3,6 @@
 import co.topl.crypto.hash.blake2b256
 import co.topl.crypto.hash.digest.Digest32
 import co.topl.crypto.hash.digest.implicits._
-import co.topl.db.VersionedKVStore
 import co.topl.modifier.ModifierId
 import co.topl.modifier.block.serialization.BlockSerializer
 import co.topl.modifier.block.{Block, BloomFilter}
@@ -14,15 +13,10 @@
 
 import scala.util.Try
 
-<<<<<<< HEAD
-class Storage(private[nodeView] val keyValueStore: KeyValueStore, keySize: Int) extends Logging {
-=======
-class Storage(private[history] val storage: VersionedKVStore, private val cacheExpire: Int, private val cacheSize: Int)
-    extends Logging {
-  /* ------------------------------- Cache Initialization ------------------------------- */
-  type KEY = Array[Byte]
-  type VAL = Array[Byte]
->>>>>>> d34cb0c5
+class Storage(
+  private[nodeView] val keyValueStore: KeyValueStore,
+  keySize:                             Int
+) extends Logging {
 
   private val bestBlockIdKey = Array.fill(keySize)(-1: Byte)
 
@@ -193,6 +187,6 @@
    * @param parentId is the parent id of the block intended to be removed
    */
   def rollback(parentId: ModifierId): Try[Unit] = Try {
-    keyValueStore.rollback(parentId.bytes)
+    keyValueStore.rollbackTo(parentId.bytes)
   }
 }