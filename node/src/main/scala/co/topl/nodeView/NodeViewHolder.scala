--- conflicted
+++ resolved
@@ -235,11 +235,7 @@
 
       case Left(e) =>
         context.system.eventStream.publish(
-<<<<<<< HEAD
-          FailedTransaction(tx.id, throw new Exception(e.head.toString), immediateFailure = true)
-=======
           FailedTransaction(tx.id, new Exception(e.head.toString), immediateFailure = true)
->>>>>>> 4f47b4de
         )
     }
 
