--- conflicted
+++ resolved
@@ -5,12 +5,8 @@
 import akka.io.Tcp
 import akka.pattern.ask
 import akka.util.Timeout
-<<<<<<< HEAD
 import co.topl.akkahttprpc.{ThrowableData, ThrowableSupport}
-import co.topl.consensus.{ActorForgerInterface, ActorKeyManagerInterface, Forger, ForgerRef}
-=======
-import co.topl.consensus.{Forger, ForgerRef, KeyManager, KeyManagerRef}
->>>>>>> 990e0bfa
+import co.topl.consensus.{ActorForgerInterface, ActorKeyManagerInterface, Forger, ForgerRef, KeyManager, KeyManagerRef}
 import co.topl.http.HttpService
 import co.topl.rpc.ToplRpcServer
 import co.topl.modifier.block.Block
@@ -124,7 +120,6 @@
   /** hook for initiating the shutdown procedure */
   sys.addShutdownHook(BifrostApp.shutdown(actorSystem, actorsToStop))
 
-<<<<<<< HEAD
   implicit val throwableEncoder: Encoder[ThrowableData] =
     ThrowableSupport.verbose(settings.rpcApi.verboseAPI)
 
@@ -145,17 +140,6 @@
       appContext
     )
   }
-=======
-  /* ----------------- */ /* ----------------- */ /* ----------------- */ /* ----------------- */ /* ---------------- */
-  /** Create and register controllers for API routes */
-  private val apiRoutes: Seq[ApiEndpoint] = Seq(
-    UtilsApiEndpoint(settings.rpcApi, appContext),
-    AdminApiEndpoint(settings.rpcApi, appContext, forgerRef, keyManagerRef),
-    NodeViewApiEndpoint(settings.rpcApi, appContext, nodeViewHolderRef),
-    TransactionApiEndpoint(settings.rpcApi, appContext, nodeViewHolderRef),
-    DebugApiEndpoint(settings.rpcApi, appContext, nodeViewHolderRef, keyManagerRef)
-  )
->>>>>>> 990e0bfa
 
   private val httpService = HttpService(settings.rpcApi, bifrostRpcServer)
 
