package co.topl.consensus

import akka.Done
import akka.actor._
import akka.util.Timeout
import cats.data.EitherT
import cats.implicits._
import co.topl.attestation.implicits._
import co.topl.attestation.keyManagement.{
  KeyRing,
  KeyfileCurve25519,
  KeyfileCurve25519Companion,
  PrivateKeyCurve25519,
  Secret
}
import co.topl.attestation.{Address, PublicKeyPropositionCurve25519, SignatureCurve25519}
import co.topl.catsakka.AskException
import co.topl.settings.{AddressGenerationSettings, AddressGenerationStrategies, AppSettings}
import co.topl.utils.NetworkType._
import co.topl.utils.StringDataTypes.{Base58Data, Latin1Data}
import co.topl.utils.catsinstances.implicits._
import co.topl.utils.{Logging, SecureRandom}

import scala.concurrent.{ExecutionContext, Future}
import scala.util.{Success, Try}

/** Actor that manages the keyRing and reward address */
class KeyManager(settings: AppSettings)(implicit networkPrefix: NetworkPrefix) extends Actor with Logging {

  import KeyManager.ReceivableMessages._
  import KeyManager._

  // //////////////////////////////////////////////////////////////////////////////////
  // //////////////////////////// ACTOR MESSAGE HANDLING //////////////////////////////

  override def receive: Receive = {
    val keyRing = createKeyRing()
    val rewardsAddress = tryGetRewardsAddressFromSettings()

    receive(keyRing, rewardsAddress)
  }

  /**
   * Receives messages with the given key ring and reward address set as context data.
   * @param keyRing the current key ring state
   * @param rewardAddress the address to give forging rewards to
   * @return a Receive partial function
   */
  def receive(keyRing: KeyRing[PrivateKeyCurve25519, KeyfileCurve25519], rewardAddress: Option[Address]): Receive = {
    case CreateKey(password) => sender() ! keyRing.DiskOps.generateKeyFile(Latin1Data.unsafe(password))
    case UnlockKey(addr, password) =>
      sender() ! keyRing.DiskOps.unlockKeyFile(Base58Data.unsafe(addr), Latin1Data.unsafe(password))
    case LockKey(addr)                       => sender() ! keyRing.removeFromKeyring(addr)
    case ImportKey(password, mnemonic, lang) => sender() ! keyRing.importPhrase(password, mnemonic, lang)
    case ListKeys                            => sender() ! keyRing.addresses
    case GetOpenKeys                   => sender() ! keyRing.getOpenKeys
    case UpdateRewardsAddress(address) => sender() ! updateRewardsAddress(keyRing, address)
    case GetRewardsAddress             => sender() ! rewardAddress.fold("none")(_.show)
    case GetKeyView                    => sender() ! getKeyView(keyRing, rewardAddress)
    case GenerateInitialAddresses(addressSettings) =>
      sender() ! generateInitialAddresses(keyRing, rewardAddress)(addressSettings)
  }

  // //////////////////////////////////////////////////////////////////////////////////
  // ////////////////////////////// METHOD DEFINITIONS ////////////////////////////////

  /** Creates a new key ring. */
  def createKeyRing(): KeyRing[PrivateKeyCurve25519, KeyfileCurve25519] = {
    implicit val keyfileCurve25519Companion: KeyfileCurve25519Companion.type = KeyfileCurve25519Companion

    val keyFileDir = settings.application.keyFileDir
      .ensuring(_.isDefined, "A keyfile directory must be specified")
      .get

    KeyRing.empty[PrivateKeyCurve25519, KeyfileCurve25519](Some(keyFileDir))
  }

  /**
   * Generates the initial addresses in the node for a private or local test network.
   * NOTE: The keyManager will apply the default settings to a Private testnet to ease launching a development node
   * @param keyRing the key ring to generate addresses in
   * @param rewardAddress the current reward address
   * @return a try which results in a ForgerView of the current addresses and rewards address
   */
  private def generateInitialAddresses(
    keyRing:                   KeyRing[PrivateKeyCurve25519, KeyfileCurve25519],
    rewardAddress:             Option[Address]
  )(addressGenerationSettings: AddressGenerationSettings)(implicit
    networkPrefix:             NetworkPrefix
  ): Try[StartupKeyView] = {
    def addKeys(numberOfAddresses: Int, addressSeedOpt: Option[String]): Try[StartupKeyView] =
      keyRing
        .generateNewKeyPairs(numberOfAddresses, addressSeedOpt)
        .map { keys =>
          keys.map(_.publicImage.address)
        }
        .map { addresses =>
          val newRewardAddress = if (rewardAddress.isEmpty) Some(addresses.head) else rewardAddress
          context.become(receive(keyRing, newRewardAddress))
          StartupKeyView(addresses, newRewardAddress)
        }

    addressGenerationSettings match {
      case AddressGenerationSettings(_, AddressGenerationStrategies.None, _) =>
        Success(StartupKeyView(keyRing.addresses, rewardAddress))
      case AddressGenerationSettings(numAddr, AddressGenerationStrategies.FromSeed, seedOpt) =>
        addKeys(numAddr, seedOpt)
      case AddressGenerationSettings(numAddr, AddressGenerationStrategies.Random, _) =>
        addKeys(numAddr, Some(SecureRandom.randomBytes().mkString))
      case AddressGenerationSettings(numAddr, AddressGenerationStrategies.None, _)
          if networkPrefix == PrivateTestnet.netPrefix =>
        addKeys(numAddr, Some(SecureRandom.randomBytes().mkString))
    }
  }

  /** Gets a read-only view of the key ring to use for forging. */
  private def getKeyView(
    keyRing:       KeyRing[PrivateKeyCurve25519, KeyfileCurve25519],
    rewardAddress: Option[Address]
  ): KeyView =
    KeyView(
      keyRing.addresses,
      rewardAddress,
      keyRing.signWithAddress,
      keyRing.lookupPublicKey
    )

  /** Tries to get a configured rewards address from the forging settings. */
  private def tryGetRewardsAddressFromSettings(): Option[Address] =
    settings.forging.rewardsAddress.flatMap {
      Base58Data.unsafe(_).decodeAddress.toEither match {
        case Left(ex) =>
          log.warn(s"${Console.YELLOW}Unable to set rewards address due to $ex ${Console.RESET}")
          None

        case Right(addr) => Some(addr)
      }
    }

  /** Updates the rewards address from the API */
  private def updateRewardsAddress(
    keyRing: KeyRing[PrivateKeyCurve25519, KeyfileCurve25519],
    address: Address
  ): String = {
    val newRewardAddress = Some(address)
    context.become(receive(keyRing, newRewardAddress))
    newRewardAddress.fold("none")(_.show)
  }
}

////////////////////////////////////////////////////////////////////////////////////
/////////////////////////////// COMPANION SINGLETON ////////////////////////////////

object KeyManager {

  val actorName = "keyManager"

  case class StartupKeyView(addresses: Set[Address], rewardAddr: Option[Address])

  case class KeyView(
    addresses:    Set[Address],
    rewardAddr:   Option[Address],
    sign:         Address => Array[Byte] => Try[SignatureCurve25519],
    getPublicKey: Address => Try[PublicKeyPropositionCurve25519]
  )

  object ReceivableMessages {
    case class UnlockKey(addr: String, password: String)

    case class LockKey(addr: Address)

    case object ListKeys

    case class CreateKey(password: String)

    case class ImportKey(password: String, mnemonic: String, lang: String)

    case object GetRewardsAddress

    case class UpdateRewardsAddress(address: Address)

    case object GetKeyView

<<<<<<< HEAD
    case class GenerateInitialAddresses(addressGenerationSettings: Option[AddressGenerationSettings])

    case object GetOpenKeys
=======
    case class GenerateInitialAddresses(addressGenerationSettings: AddressGenerationSettings)
>>>>>>> 5290b091
  }

}

////////////////////////////////////////////////////////////////////////////////////
//////////////////////////////// ACTOR REF HELPER //////////////////////////////////

object KeyManagerRef {

  def props(settings: AppSettings)(implicit networkPrefix: NetworkPrefix): Props =
    Props(
      new KeyManager(settings)
    ).withDispatcher("bifrost.application.key-manager.dispatcher")

}

sealed trait UnlockKeyFailure
case class UnlockKeyFailureException(throwable: Throwable) extends UnlockKeyFailure
sealed trait LockKeyFailure
case class LockKeyFailureException(throwable: Throwable) extends LockKeyFailure
sealed trait CreateKeyFailure
case class CreateKeyFailureException(throwable: Throwable) extends CreateKeyFailure
sealed trait ImportKeyFailure
case class ImportKeyFailureException(throwable: Throwable) extends ImportKeyFailure
sealed trait GetRewardsAddressFailure
case class GetRewardsAddressFailureException(throwable: Throwable) extends GetRewardsAddressFailure
sealed trait UpdateRewardsAddressFailure
case class UpdateRewardsAddressFailureException(throwable: Throwable) extends UpdateRewardsAddressFailure
sealed trait ListOpenKeyfilesFailure
case class ListOpenKeyfilesFailureException(throwable: Throwable) extends ListOpenKeyfilesFailure
sealed trait GetOpenKeysFailure
case class GetOpenKeysFailureException(throwable: Throwable) extends GetOpenKeysFailure

trait KeyManagerInterface {
  def unlockKey(address:  String, password: String): EitherT[Future, UnlockKeyFailure, Address]
  def lockKey(address:    Address): EitherT[Future, LockKeyFailure, Done.type]
  def createKey(password: String): EitherT[Future, CreateKeyFailure, Address]
  def importKey(password: String, mnemonic: String, lang: String): EitherT[Future, ImportKeyFailure, Address]
  def getRewardsAddress: EitherT[Future, GetRewardsAddressFailure, String]
  def updateRewardsAddress(address: Address): EitherT[Future, UpdateRewardsAddressFailure, Done.type]
  def listOpenKeyfiles(): EitherT[Future, ListOpenKeyfilesFailure, Set[Address]]
  def getOpenKeys: EitherT[Future, GetOpenKeysFailure, Set[_ <: Secret]]
}

class ActorKeyManagerInterface(actorRef: ActorRef)(implicit ec: ExecutionContext, timeout: Timeout)
    extends KeyManagerInterface {
  import co.topl.catsakka.CatsActor._

  override def unlockKey(address: String, password: String): EitherT[Future, UnlockKeyFailure, Address] =
    actorRef
      .askEither[Try[Address]](KeyManager.ReceivableMessages.UnlockKey(address, password))
      .leftMap { case AskException(throwable) => UnlockKeyFailureException(throwable) }
      .subflatMap(_.toEither.leftMap(UnlockKeyFailureException))

  override def lockKey(address: Address): EitherT[Future, LockKeyFailure, Done.type] =
    actorRef
      .askEither[Try[_]](KeyManager.ReceivableMessages.LockKey(address))
      .leftMap { case AskException(throwable) => LockKeyFailureException(throwable) }
      .subflatMap(_.toEither.leftMap(LockKeyFailureException))
      .map(_ => Done)
      .leftMap(e => e: LockKeyFailure)

  override def createKey(password: String): EitherT[Future, CreateKeyFailure, Address] =
    actorRef
      .askEither[Try[Address]](KeyManager.ReceivableMessages.CreateKey(password))
      .leftMap { case AskException(throwable) => CreateKeyFailureException(throwable) }
      .subflatMap(_.toEither.leftMap(CreateKeyFailureException))
      .leftMap(e => e: CreateKeyFailure)

  override def importKey(
    password: String,
    mnemonic: String,
    lang:     String
  ): EitherT[Future, ImportKeyFailure, Address] =
    actorRef
      .askEither[Try[Address]](KeyManager.ReceivableMessages.ImportKey(password, mnemonic = mnemonic, lang = lang))
      .leftMap { case AskException(throwable) => ImportKeyFailureException(throwable) }
      .subflatMap(_.toEither.leftMap(ImportKeyFailureException))
      .leftMap(e => e: ImportKeyFailure)

  override def getRewardsAddress: EitherT[Future, GetRewardsAddressFailure, String] =
    actorRef
      .askEither[String](KeyManager.ReceivableMessages.GetRewardsAddress)
      .leftMap { case AskException(throwable) => GetRewardsAddressFailureException(throwable) }
      .leftMap(e => e: GetRewardsAddressFailure)

  override def updateRewardsAddress(address: Address): EitherT[Future, UpdateRewardsAddressFailure, Done.type] =
    actorRef
      .askEither[String](KeyManager.ReceivableMessages.UpdateRewardsAddress(address))
      .leftMap { case AskException(throwable) => UpdateRewardsAddressFailureException(throwable) }
      .leftMap(e => e: UpdateRewardsAddressFailure)
      .map(_ => Done)

  override def listOpenKeyfiles(): EitherT[Future, ListOpenKeyfilesFailure, Set[Address]] =
    actorRef
      .askEither[Set[Address]](KeyManager.ReceivableMessages.ListKeys)
      .leftMap { case AskException(throwable) => ListOpenKeyfilesFailureException(throwable) }
      .leftMap(e => e: ListOpenKeyfilesFailure)

  override def getOpenKeys: EitherT[Future, GetOpenKeysFailure, Set[_ <: Secret]] =
    actorRef
      .askEither[Set[_ <: Secret]](KeyManager.ReceivableMessages.GetOpenKeys)
      .leftMap {
        case AskException(throwable) => GetOpenKeysFailureException(throwable)
      }
      .leftMap(e => e: GetOpenKeysFailure)
}<|MERGE_RESOLUTION|>--- conflicted
+++ resolved
@@ -181,13 +181,7 @@
 
     case object GetKeyView
 
-<<<<<<< HEAD
-    case class GenerateInitialAddresses(addressGenerationSettings: Option[AddressGenerationSettings])
-
-    case object GetOpenKeys
-=======
     case class GenerateInitialAddresses(addressGenerationSettings: AddressGenerationSettings)
->>>>>>> 5290b091
   }
 
 }
