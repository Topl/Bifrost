package co.topl.consensus

import co.topl.crypto.hash.blake2b256
import co.topl.modifier.ModifierId
import co.topl.settings.AppSettings
import co.topl.utils.BytesOf.Implicits._
import co.topl.utils.NetworkType.{LocalTestnet, PrivateTestnet}
import co.topl.utils.{Int128, Logging, NetworkType}
import com.google.common.primitives.Longs
import io.iohk.iodb.{ByteArrayWrapper, LSMStore, Store}

import java.io.File

/**
<<<<<<< HEAD
 * Persists parameters(totalStake, difficulty, inflation, and height) used in the consensus accumulators.
=======
 * Persists parameters(totalStake, difficulty, inflation, and height) used in the consensus package.
>>>>>>> 8e7a4b86
 * @param storage the LSM store to persist values in
 * @param defaultTotalStake should be 10000000 for private and local testnet, and 200000000000000000L otherwise
 */
class ConsensusStorage(storage: Option[Store], private val defaultTotalStake: Int128) extends Logging {

  // constant keys for each piece of consensus state
  private val totalStakeKey = ByteArrayWrapper(blake2b256("totalStake"))
  private val difficultyKey = ByteArrayWrapper(blake2b256("difficulty"))
  private val inflationKey = ByteArrayWrapper(blake2b256("inflation"))
  private val heightKey = ByteArrayWrapper(blake2b256("height"))

  private val defaultDifficulty: Long = 0
  private val defaultInflation: Long = 0
  private val defaultHeight: Long = 0

  private val totalStakeFromStorageOrDefault =
    storage
      .flatMap(_.get(totalStakeKey).map(v => Int128(v.data)))
      .getOrElse(defaultTotalStake)

  private val difficultyFromStorageOrDefault =
    storage
      .flatMap(_.get(difficultyKey).map(v => Longs.fromByteArray(v.data)))
      .getOrElse(defaultDifficulty)

  private val inflationFromStorageOrDefault =
    storage
      .flatMap(_.get(inflationKey).map(v => Longs.fromByteArray(v.data)))
      .getOrElse(defaultInflation)

  private val heightFromStorageOrDefault =
    storage
      .flatMap(_.get(heightKey).map(v => Longs.fromByteArray(v.data)))
      .getOrElse(defaultHeight)

  // cached state
  private var _totalStake: Int128 = totalStakeFromStorageOrDefault
  private var _difficulty: Long = difficultyFromStorageOrDefault
  private var _inflation: Long = inflationFromStorageOrDefault
  private var _height: Long = heightFromStorageOrDefault

  def totalStake: Int128 = _totalStake
  def difficulty: Long = _difficulty
  def inflation: Long = _inflation
  def height: Long = _height

  /**
   * Updates the consensus storage with the given values at a given block as the version.
   * @param blockId the block ID associated with the consensus parameters
   * @param params the current state of the parameters
   */
  def updateConsensusStorage(blockId: ModifierId, params: ConsensusParams): Unit = {
    _totalStake = params.totalStake
    _difficulty = params.difficulty
    _inflation = params.inflation
    _height = params.height

    val versionId = toVersionId(blockId)

    val totalStakePair = Seq(totalStakeKey -> params.totalStake.toByteArray)
    val difficultyPair = Seq(difficultyKey -> Longs.toByteArray(params.difficulty))
    val inflationPair = Seq(inflationKey -> Longs.toByteArray(params.inflation))
    val heightPair = Seq(heightKey -> Longs.toByteArray(params.height))

    val toUpdate = (totalStakePair ++ difficultyPair ++ inflationPair ++ heightPair).map { case (k, v) =>
      k -> ByteArrayWrapper(v)
    }

    // update cached values here
    storage match {
      case Some(store) => store.update(versionId, Seq(), toUpdate)
      case _           => log.warn("Failed saving consensus params in storage")
    }
  }

  /**
   * Rolls back the current state of storage to the data within the given version.
   * @param blockId the ID of the block to rollback to
   * @return a NoStorageError if no storage exists or a Unit if successful
   */
  def rollbackTo(blockId: ModifierId): Either[NoStorageError, Unit] =
    storage match {
      case Some(store) =>
        store.rollback(toVersionId(blockId))

        // reset cached values to stored values or defaults
        _difficulty = difficultyFromStorageOrDefault
        _height = heightFromStorageOrDefault
        _inflation = inflationFromStorageOrDefault
        _totalStake = totalStakeFromStorageOrDefault

        Right(())
      case None =>
        Left(NoStorageError())
    }

  /**
   * Converts the given block ID to a version ID to use with LSM Store.
   * @param blockId the ID of the block
   * @return the version ID
   */
  private def toVersionId(blockId: ModifierId): ByteArrayWrapper = ByteArrayWrapper(blockId.getIdBytes)

}

object ConsensusStorage {

  def apply(settings: AppSettings, networkType: NetworkType): ConsensusStorage = {
    val dataDir = settings.application.dataDir.ensuring(_.isDefined, "A data directory must be specified").get
    val defaultTotalStake = networkType match {
      case PrivateTestnet | LocalTestnet =>
        settings.forging.privateTestnet.map(sfp => sfp.numTestnetAccts * sfp.testnetBalance).getOrElse(10000000L)
      case _ => 200000000000000000L // todo: JAA - this should be with other genesis consensus parameters
    }
    val file = new File(s"$dataDir/consensus")
    file.mkdirs()
    val storage = new LSMStore(file)

    // todo: JAA - we need to find a better pattern than this. I see why it is the most straightforward for now,
    //       but maybe we elevate the ConsensusStorage interface up to a sealed abstract class and have two instances?
    //
    val consensusStorage = new ConsensusStorage(Some(storage), defaultTotalStake)

    consensusStorage
  }

  /**
   * Initializes an empty ConsensusStorage object with no persisted store.
   * Values will be cached in memory.
   * @return the initialized storage
   */
  def emptyStorage(): ConsensusStorage = new ConsensusStorage(None, 0)

}

/**
<<<<<<< HEAD
 * Global parameters used by the consensus accumulators.
=======
 * Global parameters used by the consensus package.
>>>>>>> 8e7a4b86
 * @param totalStake the total stake in the system
 * @param difficulty the current forging difficulty
 * @param inflation the current value of inflation
 * @param height the height of the main chain
 */
case class ConsensusParams(totalStake: Int128, difficulty: Long, inflation: Long, height: Long)

/** Indicates that there is no persisted store available. */
case class NoStorageError()<|MERGE_RESOLUTION|>--- conflicted
+++ resolved
@@ -12,11 +12,7 @@
 import java.io.File
 
 /**
-<<<<<<< HEAD
- * Persists parameters(totalStake, difficulty, inflation, and height) used in the consensus accumulators.
-=======
  * Persists parameters(totalStake, difficulty, inflation, and height) used in the consensus package.
->>>>>>> 8e7a4b86
  * @param storage the LSM store to persist values in
  * @param defaultTotalStake should be 10000000 for private and local testnet, and 200000000000000000L otherwise
  */
@@ -153,11 +149,7 @@
 }
 
 /**
-<<<<<<< HEAD
- * Global parameters used by the consensus accumulators.
-=======
  * Global parameters used by the consensus package.
->>>>>>> 8e7a4b86
  * @param totalStake the total stake in the system
  * @param difficulty the current forging difficulty
  * @param inflation the current value of inflation
