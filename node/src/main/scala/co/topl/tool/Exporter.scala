--- conflicted
+++ resolved
@@ -22,11 +22,7 @@
   private def initHistory(settings: AppSettings, np: NetworkPrefix, protocolVersioner: ProtocolVersioner): History =
     History.readOrGenerate(settings)(np, protocolVersioner)
 
-<<<<<<< HEAD
   private def exportHistory(connection: Exportable, history: History, start: Long = 1L, end: Long): Unit = {
-=======
-  private def `export`(connection: Exportable, history: History, start: Long = 1L, end: Long): Unit = {
->>>>>>> 696a09ad
 
     val startTime = System.currentTimeMillis()
 
