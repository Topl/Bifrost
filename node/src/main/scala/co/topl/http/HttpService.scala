--- conflicted
+++ resolved
@@ -4,20 +4,13 @@
 import akka.http.scaladsl.marshalling.Marshaller._
 import akka.http.scaladsl.model.{ContentTypes, HttpEntity}
 import akka.http.scaladsl.server.Route
-<<<<<<< HEAD
 import co.topl.crypto.hash.Blake2b256
 import co.topl.crypto.hash.digest.Digest32
-import co.topl.http.api.{ApiEndpoint, ApiResponse, ErrorResponse, SuccessResponse}
+import co.topl.crypto.hash.implicits._
+import co.topl.utils.AsBytes.implicits._
+import co.topl.rpc.ToplRpcServer
 import co.topl.settings.RPCApiSettings
 import co.topl.utils.encode.Base58
-import io.circe.Json
-import io.circe.parser.parse
-=======
-import co.topl.rpc.ToplRpcServer
-import co.topl.settings.RPCApiSettings
-import scorex.crypto.hash.Blake2b256
-import scorex.util.encode.Base58
->>>>>>> 1cbb0bc7
 
 final case class HttpService(
   settings:            RPCApiSettings,
@@ -60,26 +53,12 @@
    * @param keyOpt api key specified in header
    * @return
    */
-<<<<<<< HEAD
   private def isValid(keyOpt: Option[String]): Boolean = {
     lazy val keyHash: Option[Digest32] = keyOpt.map(k => Blake2b256.hash(k.getBytes))
     (apiKeyHash, keyHash) match {
       case (None, _)                      => true
-      case (Some(expected), Some(passed)) => expected sameElements passed.value
+      case (Some(expected), Some(passed)) => expected sameElements passed.asBytes
       case _                              => false
     }
   }
-}
-
-object HttpService {
-
-  implicit val apiResponseMarshaller: Marshaller[ApiResponse, HttpResponse] =
-    Marshaller.withFixedContentType[ApiResponse, HttpResponse](ContentTypes.`application/json`)(response =>
-      HttpResponse(entity = HttpEntity(ContentTypes.`application/json`, response.toJson.spaces2))
-    )
-
-=======
-  private def isValid(keyOpt: Option[String]): Boolean =
-    apiKeyHash.forall(expected => keyOpt.map(Blake2b256(_)).exists(expected sameElements _))
->>>>>>> 1cbb0bc7
 }