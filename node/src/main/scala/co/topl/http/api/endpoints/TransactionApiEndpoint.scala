package co.topl.http.api.endpoints

import akka.actor.ActorRef
import co.topl.attestation.{Address, Proposition, PublicKeyPropositionCurve25519, ThresholdPropositionCurve25519}
import co.topl.http.api.{ApiEndpointWithView, Namespace, ToplNamespace}
import co.topl.modifier.box.{AssetValue, SimpleValue}
import co.topl.modifier.transaction.{ArbitTransfer, AssetTransfer, PolyTransfer, Transaction}
import co.topl.nodeView.NodeViewHolder.ReceivableMessages.LocallyGeneratedTransaction
import co.topl.nodeView.history.History
import co.topl.nodeView.mempool.MemPool
import co.topl.nodeView.state.State
import co.topl.settings.{AppContext, RPCApiSettings}
import co.topl.utils.Int128
import co.topl.utils.NetworkType.NetworkPrefix
import co.topl.utils.codecs.Int128Codec
import io.circe.Json
import io.circe.syntax._
import scorex.util.encode.Base58

import scala.concurrent.{ExecutionContext, Future}
import scala.util.{Failure, Success}

/** Class route for managing assets using JSON-RPC requests
  *
  * @param nodeViewHolderRef actor reference to inform of new transactions
  * @param settings the settings for HTTP REST API
  */
case class TransactionApiEndpoint(
  settings:          RPCApiSettings,
  appContext:        AppContext,
  nodeViewHolderRef: ActorRef
)(implicit val ec:   ExecutionContext)
    extends ApiEndpointWithView {

  import Int128Codec._

  type HIS = History
  type MS = State
  type MP = MemPool

  // Establish the expected network prefix for addresses
  implicit val networkPrefix: NetworkPrefix = appContext.networkType.netPrefix

  // the namespace for the endpoints defined in handlers
  val namespace: Namespace = ToplNamespace

  // partial function for identifying local method handlers exposed by the api
  val handlers: PartialFunction[(String, Vector[Json], String), Future[Json]] = {
    case (method, params, id) if method == s"${namespace.name}_rawAssetTransfer" => rawAssetTransfer(params.head, id)
    case (method, params, id) if method == s"${namespace.name}_rawArbitTransfer" => rawArbitTransfer(params.head, id)
    case (method, params, id) if method == s"${namespace.name}_rawPolyTransfer"  => rawPolyTransfer(params.head, id)
    case (method, params, id) if method == s"${namespace.name}_broadcastTx"      => broadcastTx(params.head, id)
  }

  /** #### Summary
    * Transfer Assets from an account to a specified recipient
    *
    * #### Type
    * Remote -- Transaction must be used in conjunction with an external key manager service.
    *
    * #### Description
    * Default behavior of the wallet is to find the first unlocked address which hold the targetted Asset.
    * The protocols default behavior is to combine multiple UTXOs of the same type into a single UTXO when it can.
    *
    * #### Notes
    * - `AssetCode` in `AssetValue` can be generated using `util_generateAssetCode`
    * - `fee` and `quantity` in `AssetValue` need to be strings, they will be converted into Int128 which can go up to
    * 178 undecillion(2^127-1)
    *
    * #### Params
    * | Fields               | Data type              | Required / Optional | Description                                                                       |
    * |----------------------|------------------------|---------------------|-----------------------------------------------------------------------------------|
    * | propositionType      | String                 | Required            | Type of proposition, eg., PublicKeyCurve25519, ThresholdCurve25519                |
    * | recipients           | [[String, AssetValue]] | Required            | Array of addresses and assetValues for the transfer recipients(check table below) |
    * | sender               | [String]               | Required            | Array of addresses from which Assets should be sent                               |
    * | changeAddress        | String                 | Required            | Address for recipient of unspent Polys                                            |
    * | consolidationAddress | String                 | Optional            | Address for recipient of unspent Assets                                           |
    * | fee                  | String                 | Required            | Fee for the transfer. Minting AssetTransfer requires fee to be greater than 0     |
    * | minting              | Boolean                | Required            | If this is a minting AssetTransfer or not                                         |
    * | data                 | String                 | Optional            | Data string which can be associated with this transaction(may be empty)           |
    *
    * ###### AssetValue
    * | Fields       | Data type | Required / Optional | Description                                                                                     |
    * |--------------|-----------|---------------------|-------------------------------------------------------------------------------------------------|
    * | type         | String    | Required            | Type of transfer, should be "Asset" for AssetTransfer                                           |
    * | quantity     | String    | Required            | Number of tokens in String                                                                      |
    * | assetCode    | String    | Required            | Unique identifier for user issued Assets, generated from version, issuer address, and shortName |
    * | securityRoot | String    | Optional            | Optional 32 byte commitment to instance of the AssetBox                                         |
    * | metadata     | String    | Optional            | String must be less than 128 Latin-1 encoded characters                                                   |
    *
    * @param params input parameter as specified above
    * @param id request identifier
    * @return
    */
  private def rawAssetTransfer(implicit params: Json, id: String): Future[Json] =
    asyncState { stateReader =>
      val p = params.hcursor
      // parse arguments from the request
      (for {
        propType          <- p.get[String]("propositionType")
        recipients        <- p.get[IndexedSeq[(Address, AssetValue)]]("recipients")
        sender            <- p.get[IndexedSeq[Address]]("sender")
        changeAddr        <- p.get[Address]("changeAddress")
        consolidationAddr <- p.get[Option[Address]]("consolidationAddress")
        fee               <- p.get[Int128]("fee")(Int128Codec.jsonDecoder)
        minting           <- p.get[Boolean]("minting")
        data              <- p.get[Option[String]]("data")
      } yield {

        // check that the state is available
        checkAddress(sender, stateReader)

        // construct the transaction
        propType match {
          case PublicKeyPropositionCurve25519.`typeString` =>
            AssetTransfer
              .createRaw[PublicKeyPropositionCurve25519](
                stateReader,
                recipients,
                sender,
                changeAddr,
                consolidationAddr,
                fee,
                data,
                minting
              )

          case ThresholdPropositionCurve25519.`typeString` =>
            AssetTransfer
              .createRaw[ThresholdPropositionCurve25519](
                stateReader,
                recipients,
                sender,
                changeAddr,
                consolidationAddr,
                fee,
                data,
                minting
              )
        }
      }) match {
        case Right(Success(tx)) =>
          // validate and update nodeView with new TX
          tx.rawValidate match {
            case Success(_) =>
              Map(
                "rawTx"         -> tx.asJson,
                "messageToSign" -> Base58.encode(tx.messageToSign).asJson
              ).asJson

            case Failure(e) =>
              throw new Exception(s"Could not validate transaction: $e")
          }

        case Right(Failure(ex)) => throw new Exception(s"Failed to create raw AssetTransfer with error: $ex")
        case Left(ex)           => throw ex
      }
    }

  /** #### Summary
    * Transfer Polys from an account to a specified recipient.
    *
    * #### Type
    * Remote -- Transaction must be used in conjunction with an external key manager service.
    *
    * #### Description
    * Default behavior of the wallet is to find the first unlocked address which hold Polys.
    * The protocols default behavior is to combine multiple UTXOs of the same type into a single UTXO when it can.
    *
    * #### Notes
    * - `fee` and Poly amounts in `recipients` need to be strings, they will be converted into Int128 which can go up
    * to 178 undecillion(2^127-1)
    *
    * #### Params
    * | Fields          | Data type          | Required / Optional | Description                                                              |
    * |-----------------|--------------------|---------------------|--------------------------------------------------------------------------|
    * | propositionType | String             | Required            | Type of proposition, eg., PublicKeyCurve25519, ThresholdCurve25519       |
    * | recipients      | [[String, String]] | Required            | Array of addresses and Poly amounts for the corresponding recipients     |
    * | sender          | [String]           | Required            | Array of addresses from which Polys should be sent                       |
    * | changeAddress   | String             | Required            | Address for recipient of unspent Polys                                   |
    * | fee             | String             | Required            | Fee for the transfer                                                     |
    * | data            | String             | Optional            | Data string which can be associated with this transaction (may be empty) |
    *
    * @param params input parameters as specified above
    * @param id     request identifier
    * @return
    */
  private def rawPolyTransfer(implicit params: Json, id: String): Future[Json] =
    asyncState { stateReader =>
      val p = params.hcursor

      // parse arguments from the request
      (for {
        propType   <- p.get[String]("propositionType")
        recipients <- p.get[IndexedSeq[(Address, Int128)]]("recipients")
        sender     <- p.get[IndexedSeq[Address]]("sender")
        changeAddr <- p.get[Address]("changeAddress")
        fee        <- p.get[Int128]("fee")(Int128Codec.jsonDecoder)
        data       <- p.get[Option[String]]("data")
      } yield {

        // check that the state is available
        checkAddress(sender, stateReader)

        // convert to simple value type
        val to = recipients.map(r => r._1 -> SimpleValue(r._2))

        // construct the transaction
        propType match {
          case PublicKeyPropositionCurve25519.`typeString` =>
            PolyTransfer
<<<<<<< HEAD
              .createRaw[PublicKeyPropositionCurve25519](view.state, to, sender, changeAddr, fee, data)

          case ThresholdPropositionCurve25519.`typeString` =>
            PolyTransfer
              .createRaw[ThresholdPropositionCurve25519](view.state, to, sender, changeAddr, fee, data)
=======
              .createRaw[PublicKeyPropositionCurve25519](stateReader, to, sender, changeAddr, None, fee, data)

          case ThresholdPropositionCurve25519.`typeString` =>
            PolyTransfer
              .createRaw[ThresholdPropositionCurve25519](stateReader, to, sender, changeAddr, None, fee, data)
>>>>>>> 379bd745
        }
      }) match {
        case Right(Success(tx)) =>
          // validate and update nodeView with new TX
          tx.rawValidate match {
            case Success(_) =>
              Map(
                "rawTx"         -> tx.asJson,
                "messageToSign" -> Base58.encode(tx.messageToSign).asJson
              ).asJson

            case Failure(e) =>
              throw new Exception(s"Could not validate transaction: $e")
          }

        case Right(Failure(ex)) => throw new Exception(s"Failed to create raw PolyTransfer with error: $ex")
        case Left(ex)           => throw ex
      }
    }

  /** #### Summary
    * Transfer Arbits from an account to a specified recipient.
    *
    * #### Type
    * Remote -- Transaction must be used in conjunction with an external key manager service.
    *
    * #### Description
    * Default behavior of the wallet is to find the first unlocked address which hold Arbits.
    * The protocols default behavior is to combine multiple UTXOs of the same type into a single UTXO when it can.
    *
    * #### Notes
    * - `fee` and Arbit amounts in `recipients` need to be strings, they will be converted into Int128 which can go up
    * to 178 undecillion(2^127-1)
    *
    * #### Params
    * | Fields               | Data type          | Required / Optional | Description                                                              |
    * |----------------------|--------------------|---------------------|--------------------------------------------------------------------------|
    * | propositionType      | String             | Required            | Type of proposition, eg., PublicKeyCurve25519, ThresholdCurve25519       |
    * | recipients           | [[String, String]] | Required            | Array of addresses and Arbit amounts for the corresponding recipients    |
    * | sender               | [String]           | Required            | Array of addresses from which Arbits should be sent                      |
    * | changeAddress        | String             | Required            | Address for recipient of changes                                         |
    * | consolidationAddress | String             | Optional            | Address for recipient of unspent Arbits                                  |
    * | fee                  | String             | Required            | Fee for the transfer                                                     |
    * | data                 | String             | Optional            | Data string which can be associated with this transaction (may be empty) |
    *
    * @param params input parameters as specified above
    * @param id     request identifier
    * @return
    */
  private def rawArbitTransfer(implicit params: Json, id: String): Future[Json] =
    asyncState { stateReader =>
      val p = params.hcursor

      // parse arguments from the request
      (for {
        propType          <- p.get[String]("propositionType")
        recipients        <- p.get[IndexedSeq[(Address, Int128)]]("recipients")
        sender            <- p.get[IndexedSeq[Address]]("sender")
        changeAddr        <- p.get[Address]("changeAddress")
        consolidationAddr <- p.get[Option[Address]]("consolidationAddress")
        fee               <- p.get[Int128]("fee")(Int128Codec.jsonDecoder)
        data              <- p.get[Option[String]]("data")
      } yield {

        // check that the state is available
        checkAddress(sender, stateReader)

        // convert to simple value type
        val to = recipients.map(r => r._1 -> SimpleValue(r._2))

        // construct the transaction
        propType match {
          case PublicKeyPropositionCurve25519.`typeString` =>
            ArbitTransfer
              .createRaw[PublicKeyPropositionCurve25519](
                stateReader,
                to,
                sender,
                changeAddr,
                consolidationAddr,
                fee,
                data
              )

          case ThresholdPropositionCurve25519.`typeString` =>
            ArbitTransfer
              .createRaw[ThresholdPropositionCurve25519](
                stateReader,
                to,
                sender,
                changeAddr,
                consolidationAddr,
                fee,
                data
              )
        }
      }) match {
        case Right(Success(tx)) =>
          // validate and update nodeView with new TX
          tx.rawValidate match {
            case Success(_) =>
              Map(
                "rawTx"         -> tx.asJson,
                "messageToSign" -> Base58.encode(tx.messageToSign).asJson
              ).asJson

            case Failure(e) =>
              throw new Exception(s"Could not validate transaction: $e")
          }

        case Right(Failure(ex)) => throw new Exception(s"Failed to create raw ArbitTransfer with error: $ex")
        case Left(ex)           => throw ex
      }
    }

  /** #### Summary
    * Broadcast transaction
    *
    * #### Type
    * Remote -- Route must be used in conjunction with an external key manager service.
    *
    * #### Description
    * Place specified signed transaction into the mempool and broadcast to other nodes
    *
    * #### Notes
    * - Currently only enabled for `AssetCreation` and `AssetTransfer` transactions
    *
    * #### Params
    * | Fields | Data type | Required / Optional | Description                                                                   |
    * |--------|-----------|---------------------|-------------------------------------------------------------------------------|
    * | tx     | object    | Required            | A full formatted transaction JSON object (prototype transaction + signatures) |
    *
    * @param params input parameters as specified above
    * @param id     request identifier
    * @return
    */
  private def broadcastTx(params: Json, id: String): Future[Json] = Future {
    (for {
      tx <- params.hcursor.get[Transaction[_, _ <: Proposition]]("tx")
    } yield tx.syntacticValidate.map { _ =>
      nodeViewHolderRef ! LocallyGeneratedTransaction(tx)
      tx.asJson
    }) match {
      case Right(Success(json)) => json
      case Right(Failure(ex))   => throw new Exception (ex)
      case Left(ex)             => throw ex
    }
  }
}<|MERGE_RESOLUTION|>--- conflicted
+++ resolved
@@ -209,19 +209,11 @@
         propType match {
           case PublicKeyPropositionCurve25519.`typeString` =>
             PolyTransfer
-<<<<<<< HEAD
-              .createRaw[PublicKeyPropositionCurve25519](view.state, to, sender, changeAddr, fee, data)
+              .createRaw[PublicKeyPropositionCurve25519](stateReader, to, sender, changeAddr, fee, data)
 
           case ThresholdPropositionCurve25519.`typeString` =>
             PolyTransfer
-              .createRaw[ThresholdPropositionCurve25519](view.state, to, sender, changeAddr, fee, data)
-=======
-              .createRaw[PublicKeyPropositionCurve25519](stateReader, to, sender, changeAddr, None, fee, data)
-
-          case ThresholdPropositionCurve25519.`typeString` =>
-            PolyTransfer
-              .createRaw[ThresholdPropositionCurve25519](stateReader, to, sender, changeAddr, None, fee, data)
->>>>>>> 379bd745
+              .createRaw[ThresholdPropositionCurve25519](stateReader, to, sender, changeAddr, fee, data)
         }
       }) match {
         case Right(Success(tx)) =>
