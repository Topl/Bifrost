--- conflicted
+++ resolved
@@ -2,11 +2,7 @@
 
   application {
     # application version of this software
-<<<<<<< HEAD
-    version { value = 1.8.2 }
-=======
     version { value = 1.8.4 }
->>>>>>> 67963495
 
     # directory where all network data is stored
     dataDir = ".bifrost/private-testnet/data"
