--- conflicted
+++ resolved
@@ -81,20 +81,8 @@
 
     var history = new History(storage, BlockProcessor(1024), validators)
 
-<<<<<<< HEAD
     history = history.append(genesisBlock, ConsensusParams(Int128(10000000), 1000000000000000000L, 0L, 0L)).get._1
     assert(history.modifierById(genesisBlock.id).isDefined)
-=======
-    history = history.append(genesisBlock).get._1
-
-    val genesisBlockId = genesisBlock.id
-
-    val historyModifierId = history.modifierById(genesisBlockId)
-
-    val isDefined = historyModifierId.isDefined
-
-    assert(isDefined)
->>>>>>> 33f23992
     history
   }
 
