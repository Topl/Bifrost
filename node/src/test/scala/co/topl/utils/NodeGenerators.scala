package co.topl.utils

import co.topl.attestation.{Address, _}
import co.topl.attestation.keyManagement._
import co.topl.consensus.ConsensusVariables.ConsensusParams
import co.topl.consensus.NxtLeaderElection
import co.topl.consensus.genesis.TestGenesis
import co.topl.modifier.ModifierId
import co.topl.modifier.block.Block
import co.topl.modifier.box.Box.identifier
import co.topl.modifier.box._
import co.topl.modifier.transaction.Transaction.TX
import co.topl.modifier.transaction.builder.TransferRequests.{
  ArbitTransferRequest,
  AssetTransferRequest,
  PolyTransferRequest
}
import co.topl.modifier.transaction.builder.{BoxSelectionAlgorithms, TransferBuilder}
import co.topl.modifier.transaction.{ArbitTransfer, AssetTransfer, PolyTransfer, Transaction}
import co.topl.nodeView.history.{BlockProcessor, History, InMemoryKeyValueStore, Storage}
import co.topl.nodeView.state.State
import co.topl.settings.{AppContext, AppSettings, StartupOpts, Version}
import co.topl.utils.IdiomaticScalaTransition.implicits._
import co.topl.utils.StringDataTypes.Latin1Data
import com.typesafe.config.Config
import org.scalacheck.Gen
import org.scalatest.Suite

import java.nio.file.Files
import scala.collection.immutable.ListMap
import scala.util.Random

trait TestSettings {
  implicit def settings: AppSettings = TestSettings.defaultSettings
  implicit def appContext: AppContext = TestSettings.defaultAppContext
  val nxtLeaderElection: NxtLeaderElection = NxtLeaderElection(settings)
}

object TestSettings {
  private val settingsFilename = "node/src/test/resources/application-test.conf"

  val (defaultSettings: AppSettings, defaultConfig: Config) = {
    val (s, c) = AppSettings.read(StartupOpts(Some(settingsFilename)))
    s.copy(
      application = s.application.copy(
        dataDir = Some(Files.createTempDirectory("bifrost-test-data").toString),
        consensusStoreVersionsToKeep = 10
      )
    ) -> c
  }

  val defaultAppContext: AppContext =
    new AppContext(defaultSettings, StartupOpts(), None)
}

trait NodeGenerators extends CommonGenerators with DiskKeyFileTestHelper with TestSettings {
  self: Suite =>

  lazy val versionGen: Gen[Version] = for {
    first  <- Gen.choose(0: Byte, Byte.MaxValue)
    second <- Gen.choose(0: Byte, Byte.MaxValue)
    third  <- Gen.choose(0: Byte, Byte.MaxValue)
  } yield new Version(first, second, third)

  lazy val genesisBlock: Block =
    TestGenesis(keyRingCurve25519, keyRingEd25519, propsThresholdCurve25519, settings).getGenesisBlock.get._1

  def genesisBlockId: ModifierId = genesisBlock.id

  def generateHistory(genesisBlock: Block = genesisBlock): History = {
//    val dataDir = s"/tmp/bifrost/test-data/test-${Random.nextInt(10000000)}"
//
//    val iFile = new File(s"$dataDir/blocks")
//    iFile.mkdirs()
//    val blockStorage = new LDBVersionedStore(iFile, 100)

    val storage =
      new Storage(new InMemoryKeyValueStore)
    // we don't care about validation here
    val validators = Seq()

    var history = new History(storage, BlockProcessor(1024), validators, nxtLeaderElection)

<<<<<<< HEAD
    history = history.append(genesisBlock, ConsensusParams(Int128(10000000), 1000000000000000000L, 0L, 0L)).get._1
    assert(history.modifierById(genesisBlock.id).isDefined)
=======
    history = history.append(genesisBlock).get._1

    val genesisBlockId = genesisBlock.id

    val historyModifierId = history.modifierById(genesisBlockId)

    val isDefined = historyModifierId.isDefined

    assert(isDefined)
>>>>>>> 33f23992
    history
  }

  def genesisState(
    settings:                AppSettings,
    genesisBlockWithVersion: Block = genesisBlock,
    consensusParams:         ConsensusParams
  ): State = {
    History.readOrGenerate(settings, nxtLeaderElection).append(genesisBlock, consensusParams)
    State.genesisState(settings, Seq(genesisBlockWithVersion))
  }

  lazy val genesisState: State =
    genesisState(settings, genesisBlock, ConsensusParams(Int128(10000000), 1000000000000000000L, 0L, 0L))

  lazy val validBifrostTransactionSeqGen: Gen[Seq[TX]] = for {
    seqLen <- positiveMediumIntGen
  } yield 0 until seqLen map { _ =>
    val g: Gen[TX] = sampleUntilNonEmpty(
      Gen.oneOf(
        validPolyTransferGen(keyRingCurve25519, keyRingEd25519, propsThresholdCurve25519, genesisState),
        validArbitTransferGen(keyRingCurve25519, keyRingEd25519, propsThresholdCurve25519, genesisState),
        validAssetTransferGen(keyRingCurve25519, keyRingEd25519, propsThresholdCurve25519, genesisState, minting = true)
      )
    )
    sampleUntilNonEmpty(g)
  }

  def validPolyTransferCurve25519Gen(
    keyRing: KeyRing[PrivateKeyCurve25519, KeyfileCurve25519],
    state:   State,
    fee:     Long = 1L
  ): Gen[PolyTransfer[PublicKeyPropositionCurve25519]] = {

    val availablePolys = sumBoxes(collectBoxes(keyRing.addresses, state), "PolyBox")
    val (sender, poly) = availablePolys(Random.nextInt(availablePolys.length))
    val polyAmount = Int128(sampleUntilNonEmpty(Gen.chooseNum(1L + fee, poly.longValue() - 1))) - fee

    val recipients = {
      val address: Address = keyRing.addresses.filterNot(_ == sender).toSeq(Random.nextInt(keyRing.addresses.size - 1))
      List((address, polyAmount))
    }

    val rawTx =
      TransferBuilder
        .buildUnsignedPolyTransfer[PublicKeyPropositionCurve25519](
          state,
          PolyTransferRequest(List(sender), recipients, sender, fee, None),
          BoxSelectionAlgorithms.All
        )
        .getOrThrow()

    rawTx.copy(attestation = Transaction.updateAttestation(rawTx)(keyRing.generateAttestation(sender)))
  }

  def validPolyTransferThresholdCurve25519Gen(
    keyRing: KeyRing[PrivateKeyCurve25519, KeyfileCurve25519],
    props:   Set[ThresholdPropositionCurve25519],
    state:   State,
    fee:     Long = 1L
  ): Gen[PolyTransfer[ThresholdPropositionCurve25519]] = {

    val addresses = props.map(_.address)
    val addressesToPropMap = props.map(prop => (prop.address, prop)).toMap

    val availablePolys: Seq[(Address, Int128)] = sumBoxes(collectBoxes(addresses, state), "PolyBox")
    val (sender, poly): (Address, Int128) = availablePolys(Random.nextInt(availablePolys.length))
    val polyAmount = Int128(sampleUntilNonEmpty(Gen.chooseNum(1L + fee, poly.longValue() - 1))) - fee

    val recipients = {
      val address: Address =
        addresses.filterNot(_ == sender).toSeq(Random.nextInt(addresses.size - 1))
      List((address, polyAmount))
    }

    val rawTx =
      TransferBuilder
        .buildUnsignedPolyTransfer[PublicKeyPropositionCurve25519](
          state,
          PolyTransferRequest(List(sender), recipients, sender, fee, None),
          BoxSelectionAlgorithms.All
        )
        .getOrThrow()

    val signatures = keyRing.generateAttestation(keyRing.addresses)(rawTx.messageToSign).values.toSet
    val thresholdSignature = ThresholdSignatureCurve25519(signatures)
    val attestation = ListMap(addressesToPropMap(sender) -> thresholdSignature)

    rawTx.copy(attestation = attestation)
  }

  def validPolyTransferEd25519Gen(
    keyRing: KeyRing[PrivateKeyEd25519, KeyfileEd25519],
    state:   State,
    fee:     Long = 1L
  ): Gen[PolyTransfer[PublicKeyPropositionEd25519]] = {

    val availablePolys = sumBoxes(collectBoxes(keyRing.addresses, state), "PolyBox")
    val (sender, poly) = availablePolys(Random.nextInt(availablePolys.length))
    val polyAmount = Int128(sampleUntilNonEmpty(Gen.chooseNum(1L + fee, poly.longValue() - 1))) - fee

    val recipients = {
      val address: Address = keyRing.addresses.filterNot(_ == sender).toSeq(Random.nextInt(keyRing.addresses.size - 1))
      List((address, polyAmount))
    }

    val rawTx =
      TransferBuilder
        .buildUnsignedPolyTransfer[PublicKeyPropositionEd25519](
          state,
          PolyTransferRequest(List(sender), recipients, sender, fee, None),
          BoxSelectionAlgorithms.All
        )
        .getOrThrow()

    rawTx.copy(attestation = Transaction.updateAttestation(rawTx)(keyRing.generateAttestation(sender)))
  }

  def validPolyTransferGen(
    keyRingCurve25519:        KeyRing[PrivateKeyCurve25519, KeyfileCurve25519],
    keyRingEd25519:           KeyRing[PrivateKeyEd25519, KeyfileEd25519],
    propsThresholdCurve25519: Set[ThresholdPropositionCurve25519],
    state:                    State,
    fee:                      Long = 1L
  ): Gen[PolyTransfer[_ <: Proposition]] =
    Gen.oneOf(
      validPolyTransferCurve25519Gen(keyRingCurve25519, state, fee),
      validPolyTransferThresholdCurve25519Gen(keyRingCurve25519, propsThresholdCurve25519, state, fee),
      validPolyTransferEd25519Gen(keyRingEd25519, state, fee)
    )

  def validArbitTransferCurve25519Gen(
    keyRing: KeyRing[PrivateKeyCurve25519, KeyfileCurve25519],
    state:   State,
    fee:     Long = 1L
  ): Gen[ArbitTransfer[PublicKeyPropositionCurve25519]] = {

    val availableArbits = sumBoxes(collectBoxes(keyRing.addresses, state), "ArbitBox")
    val (sender, arbit) = availableArbits(Random.nextInt(availableArbits.length))
    val arbitAmount = Int128(sampleUntilNonEmpty(Gen.chooseNum(1L + fee, arbit.longValue() - 1))) - fee

    val recipients = {
      val address = keyRing.addresses.filterNot(_ == sender).toSeq(Random.nextInt(keyRing.addresses.size - 1))
      List((address, arbitAmount))
    }

    val rawTx =
      TransferBuilder
        .buildUnsignedArbitTransfer[PublicKeyPropositionCurve25519](
          state,
          ArbitTransferRequest(List(sender), recipients, sender, sender, fee, None),
          BoxSelectionAlgorithms.All
        )
        .getOrThrow()

    rawTx.copy(attestation = Transaction.updateAttestation(rawTx)(keyRing.generateAttestation(sender)))
  }

  def validArbitTransferThresholdCurve25519Gen(
    keyRing:      KeyRing[PrivateKeyCurve25519, KeyfileCurve25519],
    propositions: Set[ThresholdPropositionCurve25519],
    state:        State,
    fee:          Long = 1L
  ): Gen[ArbitTransfer[ThresholdPropositionCurve25519]] = {

    val addresses = propositions.map(_.address)
    val addressesToPropMap = propositions.map(prop => (prop.address, prop)).toMap

    val availableArbits = sumBoxes(collectBoxes(addresses, state), "ArbitBox")
    val (sender, arbit) = availableArbits(Random.nextInt(availableArbits.length))
    val arbitAmount = Int128(sampleUntilNonEmpty(Gen.chooseNum(1L + fee, arbit.longValue() - 1))) - fee

    val recipients = {
      val address: Address =
        addresses.filterNot(_ == sender).toSeq(Random.nextInt(addresses.size - 1))
      List((address, arbitAmount))
    }

    val rawTx =
      TransferBuilder
        .buildUnsignedArbitTransfer[ThresholdPropositionCurve25519](
          state,
          ArbitTransferRequest(List(sender), recipients, sender, sender, fee, None),
          BoxSelectionAlgorithms.All
        )
        .getOrThrow()

    val signatures = keyRing.generateAttestation(keyRing.addresses)(rawTx.messageToSign).values.toSet
    val thresholdSignature = ThresholdSignatureCurve25519(signatures)
    val attestation = ListMap(addressesToPropMap(sender) -> thresholdSignature)

    rawTx.copy(attestation = attestation)
  }

  def validArbitTransferEd25519Gen(
    keyRing: KeyRing[PrivateKeyEd25519, KeyfileEd25519],
    state:   State,
    fee:     Long = 1L
  ): Gen[ArbitTransfer[PublicKeyPropositionEd25519]] = {

    val availableArbits = sumBoxes(collectBoxes(keyRing.addresses, state), "ArbitBox")
    val (sender, arbit) = availableArbits(Random.nextInt(availableArbits.length))
    val arbitAmount = Int128(sampleUntilNonEmpty(Gen.chooseNum(1L + fee, arbit.longValue() - 1))) - fee

    val recipients = {
      val address = keyRing.addresses.filterNot(_ == sender).toSeq(Random.nextInt(keyRing.addresses.size - 1))
      List((address, arbitAmount))
    }

    val rawTx =
      TransferBuilder
        .buildUnsignedArbitTransfer[PublicKeyPropositionEd25519](
          state,
          ArbitTransferRequest(List(sender), recipients, sender, sender, fee, None),
          BoxSelectionAlgorithms.All
        )
        .getOrThrow()

    rawTx.copy(attestation = Transaction.updateAttestation(rawTx)(keyRing.generateAttestation(sender)))
  }

  def validArbitTransferGen(
    keyRingCurve25519:        KeyRing[PrivateKeyCurve25519, KeyfileCurve25519],
    keyRingEd25519:           KeyRing[PrivateKeyEd25519, KeyfileEd25519],
    propsThresholdCurve25519: Set[ThresholdPropositionCurve25519],
    state:                    State,
    fee:                      Long = 1L
  ): Gen[ArbitTransfer[_ <: Proposition]] =
    Gen.oneOf(
      validArbitTransferCurve25519Gen(keyRingCurve25519, state, fee),
      validArbitTransferThresholdCurve25519Gen(keyRingCurve25519, propsThresholdCurve25519, state, fee),
      validArbitTransferEd25519Gen(keyRingEd25519, state, fee)
    )

  def validAssetTransferCurve25519Gen(
    keyRing: KeyRing[PrivateKeyCurve25519, KeyfileCurve25519],
    state:   State,
    fee:     Long = 1L,
    minting: Boolean = false
  ): Gen[AssetTransfer[PublicKeyPropositionCurve25519]] = {
    val sender = keyRing.addresses.head
    val asset = AssetValue(1, AssetCode(1: Byte, sender, Latin1Data.unsafe("test")), SecurityRoot.empty)
    val recipients = List((sender, asset))

    val rawTx =
      TransferBuilder
        .buildUnsignedAssetTransfer[PublicKeyPropositionCurve25519](
          state,
          AssetTransferRequest(List(sender), recipients, sender, sender, fee, None, minting),
          BoxSelectionAlgorithms.All
        )
        .getOrThrow()

    rawTx.copy(attestation = Transaction.updateAttestation(rawTx)(keyRing.generateAttestation(sender)))
  }

  def validAssetTransferThresholdCurve25519Gen(
    keyRing:      KeyRing[PrivateKeyCurve25519, KeyfileCurve25519],
    propositions: Set[ThresholdPropositionCurve25519],
    state:        State,
    fee:          Long = 1L,
    minting:      Boolean = false
  ): Gen[AssetTransfer[ThresholdPropositionCurve25519]] = {

    val addresses = propositions.map(_.address)
    val addressesToPropMap = propositions.map(prop => (prop.address, prop)).toMap

    val sender = addresses.head
    val asset = AssetValue(1, AssetCode(1: Byte, sender, Latin1Data.unsafe("test")), SecurityRoot.empty)
    val recipients = List((sender, asset))

    val rawTx =
      TransferBuilder
        .buildUnsignedAssetTransfer[ThresholdPropositionCurve25519](
          state,
          AssetTransferRequest(List(sender), recipients, sender, sender, fee, None, minting),
          BoxSelectionAlgorithms.All
        )
        .getOrThrow()

    val signatures = keyRing.generateAttestation(keyRing.addresses)(rawTx.messageToSign).values.toSet
    val thresholdSignature = ThresholdSignatureCurve25519(signatures)
    val attestation = ListMap(addressesToPropMap(sender) -> thresholdSignature)

    rawTx.copy(attestation = attestation)
  }

  def validAssetTransferEd25519Gen(
    keyRing: KeyRing[PrivateKeyEd25519, KeyfileEd25519],
    state:   State,
    fee:     Long = 1L,
    minting: Boolean = false
  ): Gen[AssetTransfer[PublicKeyPropositionEd25519]] = {
    val sender = keyRing.addresses.head
    val asset = AssetValue(1, AssetCode(1: Byte, sender, Latin1Data.unsafe("test")), SecurityRoot.empty)
    val recipients = List((sender, asset))

    val rawTx =
      TransferBuilder
        .buildUnsignedAssetTransfer[PublicKeyPropositionEd25519](
          state,
          AssetTransferRequest(List(sender), recipients, sender, sender, fee, None, minting),
          BoxSelectionAlgorithms.All
        )
        .getOrThrow()

    rawTx.copy(attestation = Transaction.updateAttestation(rawTx)(keyRing.generateAttestation(sender)))
  }

  def validAssetTransferGen(
    keyRingCurve25519:        KeyRing[PrivateKeyCurve25519, KeyfileCurve25519],
    keyRingEd25519:           KeyRing[PrivateKeyEd25519, KeyfileEd25519],
    propsThresholdCurve25519: Set[ThresholdPropositionCurve25519],
    state:                    State,
    fee:                      Long = 1L,
    minting:                  Boolean = false
  ): Gen[AssetTransfer[_ <: Proposition]] =
    Gen.oneOf(
      validAssetTransferCurve25519Gen(keyRingCurve25519, state, fee, minting),
      validAssetTransferThresholdCurve25519Gen(keyRingCurve25519, propsThresholdCurve25519, state, fee, minting),
      validAssetTransferEd25519Gen(keyRingEd25519, state, fee, minting)
    )

  def collectBoxes(addresses: Set[Address], state: State): Seq[TokenBox[TokenValueHolder]] =
    addresses.flatMap(address => state.getTokenBoxes(address)).flatten.toSeq

  def sumBoxes(boxes: Seq[TokenBox[TokenValueHolder]], tokenType: String): Seq[(Address, Int128)] = {
    val boxesByOwner = boxes.groupBy(_.evidence)
    val ownerQuantities = boxesByOwner.map { case (evidence, boxes) =>
      Address(evidence) -> boxes
        .filter(identifier(_).typeString == tokenType)
        .map(_.value.quantity)
        .sum
    }.toSeq
    ownerQuantities.filter(_._2 > 0)
  }
}<|MERGE_RESOLUTION|>--- conflicted
+++ resolved
@@ -1,7 +1,7 @@
 package co.topl.utils
 
-import co.topl.attestation.{Address, _}
 import co.topl.attestation.keyManagement._
+import co.topl.attestation._
 import co.topl.consensus.ConsensusVariables.ConsensusParams
 import co.topl.consensus.NxtLeaderElection
 import co.topl.consensus.genesis.TestGenesis
@@ -81,20 +81,8 @@
 
     var history = new History(storage, BlockProcessor(1024), validators, nxtLeaderElection)
 
-<<<<<<< HEAD
     history = history.append(genesisBlock, ConsensusParams(Int128(10000000), 1000000000000000000L, 0L, 0L)).get._1
     assert(history.modifierById(genesisBlock.id).isDefined)
-=======
-    history = history.append(genesisBlock).get._1
-
-    val genesisBlockId = genesisBlock.id
-
-    val historyModifierId = history.modifierById(genesisBlockId)
-
-    val isDefined = historyModifierId.isDefined
-
-    assert(isDefined)
->>>>>>> 33f23992
     history
   }
 
