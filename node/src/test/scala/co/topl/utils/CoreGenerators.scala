package co.topl.utils

import co.topl.attestation.PublicKeyPropositionCurve25519.evProducer
import co.topl.attestation._
import co.topl.crypto.hash.digest.Digest32
import co.topl.crypto.signatures.{Curve25519, Signature}
import co.topl.attestation.keyManagement.{
  KeyRing,
  KeyfileCurve25519,
  KeyfileCurve25519Companion,
  PrivateKeyCurve25519,
  Secret
}
import co.topl.modifier.ModifierId
import co.topl.modifier.block.Block
import co.topl.modifier.block.PersistentNodeViewModifier.PNVMVersion
import co.topl.modifier.box.Box.Nonce
import co.topl.modifier.box.{ProgramId, _}
import co.topl.modifier.transaction._
import co.topl.nodeView.history.{BlockProcessor, History, Storage}
import co.topl.settings.{AppSettings, StartupOpts, Version}
import co.topl.utils.AsBytes.implicits._
import co.topl.utils.NetworkType.{NetworkPrefix, PrivateTestnet}
import co.topl.utils.encode.Base58
import io.circe.Json
import io.circe.syntax._
import io.iohk.iodb.LSMStore
import org.scalacheck.rng.Seed
import org.scalacheck.{Arbitrary, Gen}

import java.io.File
import java.time.Instant
import scala.collection.SortedSet
import scala.util.Try

/**
 * Created by cykoz on 4/12/17.
 */
trait CoreGenerators extends Logging {

  type P = Proposition
  type S = Secret

  implicit val networkPrefix: NetworkPrefix = PrivateTestnet.netPrefix
  implicit val keyfileCurve25519Companion: KeyfileCurve25519Companion.type = KeyfileCurve25519Companion

  private val settingsFilename = "node/src/test/resources/test.conf"
  val settings: AppSettings = AppSettings.read(StartupOpts(Some(settingsFilename)))._1

  private val keyFileDir =
    settings.application.keyFileDir.ensuring(_.isDefined, "A keyfile directory must be specified").get
  private val keyRing = KeyRing.empty[PrivateKeyCurve25519, KeyfileCurve25519](Some(keyFileDir))

  def sampleUntilNonEmpty[T](generator: Gen[T]): T =
    generator.pureApply(Gen.Parameters.default, Seed.random())

  lazy val stringGen: Gen[String] = Gen.alphaNumStr.suchThat(_.nonEmpty)

  lazy val shortNameGen: Gen[String] = for {
    n   <- Gen.choose(0, AssetCode.shortNameLimit)
    str <- Gen.listOfN(n, Gen.alphaNumChar).map(_.mkString)
  } yield str

  val jsonTypes: Seq[String] = Seq("Object", "Array", "Boolean", "String", "Number")

  lazy val jsonTypeGen: Gen[String] = Gen.oneOf(jsonTypes)

  private val booleanGen: Gen[Boolean] = Gen.oneOf(Seq(true, false))

  def jsonGen(depth: Int = 0): Gen[Json] = for {
    numFields <- positiveTinyIntGen
  } yield (0 until numFields)
    .map { _ =>
      sampleUntilNonEmpty(stringGen) -> (sampleUntilNonEmpty(jsonTypeGen) match {
        case "Object" if depth < 2 => sampleUntilNonEmpty(jsonGen(depth + 1))
        case "Array" if depth < 3  => sampleUntilNonEmpty(jsonArrayGen(depth + 1))
        case "Boolean"             => sampleUntilNonEmpty(booleanGen).asJson
        case "String"              => sampleUntilNonEmpty(stringGen).asJson
        case "Number"              => sampleUntilNonEmpty(positiveDoubleGen).asJson
        case _                     => sampleUntilNonEmpty(stringGen).asJson
      })
    }
    .toMap
    .asJson

  def jsonArrayGen(depth: Int = 0): Gen[Json] = for {
    numFields <- positiveTinyIntGen
  } yield ((0 until numFields) map { _ =>
    sampleUntilNonEmpty(jsonTypeGen) match {
      case "Object" if depth < 2 => sampleUntilNonEmpty(jsonGen(depth + 1))
      case "Array" if depth < 3  => sampleUntilNonEmpty(jsonArrayGen(depth + 1))
      case "Boolean"             => sampleUntilNonEmpty(booleanGen).asJson
      case "String"              => sampleUntilNonEmpty(stringGen).asJson
      case "Number"              => sampleUntilNonEmpty(positiveDoubleGen).asJson
      case _                     => sampleUntilNonEmpty(stringGen).asJson
    }
  }).asJson

  private lazy val intMin = 1
  private lazy val tinyIntMax = 10
  private lazy val medIntMax = 100

  private lazy val int128Min: Int128 = Int128.MaxValue
  private lazy val int128Max: Int128 = Int128.MaxValue

  implicit lazy val int128Chooser: Gen.Choose[Int128] =
    (min, max) => Gen.Choose.chooseBigInt.choose(min.bigInt, max.bigInt).map(Int128(_))

  lazy val positiveTinyIntGen: Gen[Int] = Gen.choose(intMin, tinyIntMax)
  lazy val positiveMediumIntGen: Gen[Int] = Gen.choose(intMin, medIntMax)

  lazy val positiveDoubleGen: Gen[Double] = Gen.choose(0, Double.MaxValue)

  lazy val positiveInt128Gen: Gen[Int128] = Gen.choose[Int128](0, int128Max)
  lazy val smallInt128Gen: Gen[Int128] = Gen.choose[Int128](0, Int.MaxValue)
  lazy val largeInt128Gen: Gen[Int128] = Gen.choose[Int128](Long.MaxValue, int128Max)

  def samplePositiveDouble: Double = scala.util.Random.nextFloat()

  lazy val tokenBoxesGen: Gen[Seq[TokenBox[TokenValueHolder]]] = for {
    tx <- Gen.someOf(polyBoxGen, arbitBoxGen, assetBoxGen)
  } yield tx

  lazy val polyBoxGen: Gen[PolyBox] = for {
    evidence <- evidenceGen
    nonce    <- positiveLongGen
    value    <- positiveLongGen
  } yield PolyBox(evidence, nonce, SimpleValue(value))

  lazy val arbitBoxGen: Gen[ArbitBox] = for {
    evidence <- evidenceGen
    nonce    <- positiveLongGen
    value    <- positiveLongGen
  } yield ArbitBox(evidence, nonce, SimpleValue(value))

  lazy val assetBoxGen: Gen[AssetBox] = for {
    evidence <- evidenceGen
    nonce    <- positiveLongGen
    quantity <- positiveLongGen
    // TODO: Hard coded as 1, but change this to arbitrary in the future
    //assetVersion <- Arbitrary.arbitrary[Byte]
    shortName <- shortNameGen
    issuer    <- addressGen
    data      <- stringGen
  } yield {
    // TODO: Hard coded as 1, but change this to arbitrary in the future
    val assetVersion = 1: Byte
    val assetCode = AssetCode(assetVersion, issuer, shortName)
    val value = AssetValue(quantity, assetCode, metadata = Some(data))
    AssetBox(evidence, nonce, value)
  }

  lazy val stateBoxGen: Gen[StateBox] = for {
    evidence  <- evidenceGen
    state     <- stringGen
    nonce     <- positiveLongGen
    programId <- programIdGen
  } yield StateBox(evidence, nonce, programId, state.asJson)

  lazy val codeBoxGen: Gen[CodeBox] = for {
    evidence  <- evidenceGen
    nonce     <- positiveLongGen
    methodLen <- positiveTinyIntGen
    methods   <- Gen.containerOfN[Seq, String](methodLen, stringGen)
    paramLen  <- positiveTinyIntGen
    programId <- programIdGen
  } yield {

    val interface: Map[String, Seq[String]] = methods.map {
      _ -> sampleUntilNonEmpty(Gen.containerOfN[Seq, String](paramLen, Gen.oneOf(jsonTypes)))
    }.toMap

    CodeBox(evidence, nonce, programId, methods, interface)
  }

  lazy val executionBoxGen: Gen[ExecutionBox] = for {
    evidence   <- evidenceGen
    codeBox_1  <- codeBoxGen
    codeBox_2  <- codeBoxGen
    nonce      <- positiveLongGen
    stateBox_1 <- stateBoxGen
    stateBox_2 <- stateBoxGen
    programId  <- programIdGen
  } yield ExecutionBox(
    evidence,
    nonce,
    programId,
    Seq(stateBox_1.value, stateBox_2.value),
    Seq(codeBox_1.value, codeBox_2.value)
  )

  lazy val signatureGen: Gen[SignatureCurve25519] =
    genBytesList(SignatureCurve25519.signatureSize).map(bytes => SignatureCurve25519(Signature(bytes)))

  lazy val programIdGen: Gen[ProgramId] = for {
    seed <- specificLengthBytesGen(ProgramId.size)
  } yield ProgramId.create(seed)

  def preFeeBoxGen(minFee: Long = 0, maxFee: Long = Long.MaxValue): Gen[(Nonce, Long)] = for {
    nonce  <- Gen.choose(Long.MinValue, Long.MaxValue)
    amount <- Gen.choose(minFee, maxFee)
  } yield (nonce, amount)

  lazy val fromGen: Gen[(Address, Nonce)] = for {
    address <- addressGen
    nonce   <- positiveLongGen
  } yield (address, nonce)

  lazy val fromSeqGen: Gen[IndexedSeq[(Address, Nonce)]] = for {
    seqLen <- positiveTinyIntGen
  } yield (0 until seqLen) map { _ => sampleUntilNonEmpty(fromGen) }

  lazy val simpleValueGen: Gen[SimpleValue] = for {
    value <- positiveLongGen
  } yield SimpleValue(value)

  lazy val toGen: Gen[(Address, SimpleValue)] = for {
    address <- addressGen
    value   <- positiveLongGen
  } yield (address, SimpleValue(value))

  lazy val assetCodeGen: Gen[AssetCode] = for {
    // TODO: Hard coded as 1, but change this to arbitrary in the future
    // assetVersion <- Arbitrary.arbitrary[Byte]
    issuer    <- addressGen
    shortName <- shortNameGen
  } yield AssetCode(1: Byte, issuer, shortName)

  lazy val assetValueGen: Gen[AssetValue] = for {
    quantity  <- positiveLongGen
    assetCode <- assetCodeGen
    data      <- stringGen
  } yield AssetValue(quantity, assetCode, metadata = Some(data))

  lazy val assetToGen: Gen[(Address, AssetValue)] = for {
    assetValue <- assetValueGen
  } yield (assetValue.assetCode.issuer, assetValue)

  lazy val securityRootGen: Gen[SecurityRoot] = for {
    root <- specificLengthBytesGen(Digest32.size)
  } yield SecurityRoot(Base58.encode(root))

  lazy val toSeqGen: Gen[IndexedSeq[(Address, SimpleValue)]] = for {
    seqLen <- positiveTinyIntGen
  } yield (0 until seqLen) map { _ => sampleUntilNonEmpty(toGen) }

  lazy val assetToSeqGen: Gen[IndexedSeq[(Address, TokenValueHolder)]] = for {
    seqLen <- positiveTinyIntGen
  } yield (0 until seqLen) map { _ => sampleUntilNonEmpty(assetToGen) }

  lazy val sigSeqGen: Gen[IndexedSeq[SignatureCurve25519]] = for {
    seqLen <- positiveTinyIntGen
  } yield (0 until seqLen) map { _ => sampleUntilNonEmpty(signatureGen) }

  lazy val polyTransferGen: Gen[PolyTransfer[PublicKeyPropositionCurve25519]] = for {
    from        <- fromSeqGen
    to          <- toSeqGen
    attestation <- attestationGen
    fee         <- positiveLongGen
    timestamp   <- positiveLongGen
    data        <- stringGen
  } yield PolyTransfer(from, to, attestation, fee, timestamp, Some(data), minting = false)

  lazy val arbitTransferGen: Gen[ArbitTransfer[PublicKeyPropositionCurve25519]] = for {
    from        <- fromSeqGen
    to          <- toSeqGen
    attestation <- attestationGen
    fee         <- positiveLongGen
    timestamp   <- positiveLongGen
    data        <- stringGen
  } yield ArbitTransfer(from, to, attestation, fee, timestamp, Some(data), minting = false)

  lazy val assetTransferGen: Gen[AssetTransfer[PublicKeyPropositionCurve25519]] = for {
    from        <- fromSeqGen
    to          <- assetToSeqGen
    attestation <- attestationGen
    fee         <- positiveLongGen
    timestamp   <- positiveLongGen
    data        <- stringGen
  } yield AssetTransfer(from, to, attestation, fee, timestamp, Some(data), minting = true)

  lazy val publicKeyPropositionCurve25519Gen: Gen[(PrivateKeyCurve25519, PublicKeyPropositionCurve25519)] =
    key25519Gen.map(key => key._1 -> key._2)

  lazy val thresholdPropositionCurve25519Gen: Gen[(Set[PrivateKeyCurve25519], ThresholdPropositionCurve25519)] = for {
    numKeys   <- positiveMediumIntGen
    threshold <- positiveTinyIntGen
  } yield {
    val setOfKeys = (0 until numKeys)
      .map { _ =>
        val key = sampleUntilNonEmpty(key25519Gen)
        (key._1, key._2)
      }
      .foldLeft((Set[PrivateKeyCurve25519](), Set[PublicKeyPropositionCurve25519]())) { (set, cur) =>
        (set._1 + cur._1, set._2 + cur._2)
      }
    val props = SortedSet[PublicKeyPropositionCurve25519]() ++ setOfKeys._2
    val thresholdProp = ThresholdPropositionCurve25519(threshold, props)

    (setOfKeys._1, thresholdProp)
  }

  lazy val thresholdSignatureCurve25519Gen: Gen[ThresholdSignatureCurve25519] = for {
    numKeys <- positiveMediumIntGen
    message <- nonEmptyBytesGen
  } yield {
    val sigs = (0 until numKeys).map { _ =>
      val key = sampleUntilNonEmpty(key25519Gen)
      key._1.sign(message)
    }.toSet
    ThresholdSignatureCurve25519(sigs)
  }

  lazy val propTypes: Gen[String] = sampleUntilNonEmpty(
    Gen.oneOf(PublicKeyPropositionCurve25519.typeString, ThresholdPropositionCurve25519.typeString)
  )

  lazy val keyPairGen: Gen[(Set[_ <: Secret], _ <: KnowledgeProposition[_ <: Secret])] = for {
    propType <- propTypes
  } yield propType match {
    case PublicKeyPropositionCurve25519.typeString =>
      val key = sampleUntilNonEmpty(publicKeyPropositionCurve25519Gen)
      Set(key._1) -> key._2
    case ThresholdPropositionCurve25519.typeString =>
      sampleUntilNonEmpty(thresholdPropositionCurve25519Gen)
  }

  lazy val attestationGen: Gen[Map[PublicKeyPropositionCurve25519, Proof[PublicKeyPropositionCurve25519]]] = for {
    prop <- propositionGen
    sig  <- signatureGen
  } yield Map(prop -> sig)

  lazy val oneOfNPropositionGen: Gen[(Set[PrivateKeyCurve25519], ThresholdPropositionCurve25519)] = for {
    n <- positiveTinyIntGen
  } yield {
    val setOfKeys = (0 until n)
      .map { _ =>
        val key = sampleUntilNonEmpty(key25519Gen)
        (key._1, key._2)
      }
      .foldLeft((Set[PrivateKeyCurve25519](), Set[PublicKeyPropositionCurve25519]())) { (set, cur) =>
        (set._1 + cur._1, set._2 + cur._2)
      }
    val pubKeyProps = SortedSet[PublicKeyPropositionCurve25519]() ++ setOfKeys._2
    val prop = ThresholdPropositionCurve25519(1, pubKeyProps)

    (setOfKeys._1, prop)
  }

  lazy val keyPairSetGen: Gen[Set[(PrivateKeyCurve25519, PublicKeyPropositionCurve25519)]] = for {
    seqLen <- positiveTinyIntGen
  } yield ((0 until seqLen) map { _ => sampleUntilNonEmpty(key25519Gen) }).toSet

  val transactionTypes: Seq[Gen[Transaction.TX]] =
    Seq(polyTransferGen, arbitTransferGen, assetTransferGen)

  lazy val bifrostTransactionSeqGen: Gen[Seq[Transaction.TX]] = for {
    seqLen <- positiveMediumIntGen
  } yield 0 until seqLen map { _ =>
    sampleUntilNonEmpty(sampleUntilNonEmpty(Gen.oneOf(transactionTypes)))
  }

  lazy val intSeqGen: Gen[Seq[Int]] = for {
    seqLen <- positiveMediumIntGen
  } yield 0 until seqLen map { _ =>
    sampleUntilNonEmpty(Gen.choose(0, 255))
  }

  lazy val nonEmptyBytesGen: Gen[Array[Byte]] = Gen
    .nonEmptyListOf(Arbitrary.arbitrary[Byte])
    .map(_.toArray)
    .retryUntil(_.length > 0)
  lazy val positiveLongGen: Gen[Long] = Gen.choose(1, Long.MaxValue)

  lazy val modifierIdGen: Gen[ModifierId] =
    Gen.listOfN(ModifierId.size, Arbitrary.arbitrary[Byte]).map(li => ModifierId.parseBytes(li.toArray).get)

  lazy val key25519Gen: Gen[(PrivateKeyCurve25519, PublicKeyPropositionCurve25519)] = genBytesList(Curve25519.KeyLength)
    .map(s => PrivateKeyCurve25519.secretGenerator.generateSecret(s))
  lazy val propositionGen: Gen[PublicKeyPropositionCurve25519] = key25519Gen.map(_._2)
  lazy val evidenceGen: Gen[Evidence] = for { address <- addressGen } yield address.evidence
  lazy val addressGen: Gen[Address] = for { key <- propositionGen } yield key.address

  lazy val versionGen: Gen[Version] = for {
    first  <- Gen.choose(0: Byte, Byte.MaxValue)
    second <- Gen.choose(0: Byte, Byte.MaxValue)
    third  <- Gen.choose(0: Byte, Byte.MaxValue)
  } yield new Version(first, second, third)

  def genBytesList(size: Int): Gen[Array[Byte]] = genBoundedBytes(size, size)

  def genBoundedBytes(minSize: Int, maxSize: Int): Gen[Array[Byte]] =
    Gen.choose(minSize, maxSize) flatMap { sz => Gen.listOfN(sz, Arbitrary.arbitrary[Byte]).map(_.toArray) }

  def specificLengthBytesGen(length: Int): Gen[Array[Byte]] = Gen
    .listOfN(length, Arbitrary.arbitrary[Byte])
    .map(_.toArray)

  lazy val blockGen: Gen[Block] = for {
    parentIdBytes <- specificLengthBytesGen(ModifierId.size)
    timestamp     <- positiveLongGen
    generatorBox  <- arbitBoxGen
    publicKey     <- propositionGen
    signature     <- signatureGen
    txs           <- bifrostTransactionSeqGen
  } yield {
    val parentId = ModifierId.create(Base58.encode(parentIdBytes)).getOrElse(ModifierId.empty)
    val height: Long = 1L
    val difficulty = settings.forging.privateTestnet.map(_.initialDifficulty).get
    val version: PNVMVersion = settings.application.version.firstDigit

    Block(parentId, timestamp, generatorBox, publicKey, signature, height, difficulty, txs, version)
  }

  lazy val genesisBlockGen: Gen[Block] = {
    val keyPair = keyRing.generateNewKeyPairs().get.head
    val matchingAddr = keyPair.publicImage.address
    val height: Long = 1L
    val difficulty = settings.forging.privateTestnet.map(_.initialDifficulty).get
    val version: PNVMVersion = settings.application.version.firstDigit
    val signingFunction: Array[Byte] => Try[SignatureCurve25519] =
      (messageToSign: Array[Byte]) => keyRing.signWithAddress(matchingAddr)(messageToSign)

    Block
      .createAndSign(
        History.GenesisParentId,
        Instant.now().toEpochMilli,
        Seq(),
        ArbitBox(matchingAddr.evidence, 0L, SimpleValue(0)),
        keyPair.publicImage,
        height,
        difficulty,
        version
      )(signingFunction)
      .get
  }

<<<<<<< HEAD
  def generateHistory(genesisBlock: Block = genesisBlockGen.sample.get): History = {
    val dataDir = s"/tmp/bifrost/test-data/test-${scala.util.Random.nextInt(10000000)}"
=======
  def generateHistory(genesisBlock: Block = sampleUntilNonEmpty(genesisBlockGen)): History = {
    val dataDir = s"/tmp/bifrost/test-data/test-${Random.nextInt(10000000)}"
>>>>>>> 3d0b91a7

    val iFile = new File(s"$dataDir/blocks")
    iFile.mkdirs()
    val blockStorage = new LSMStore(iFile)

    val storage = new Storage(blockStorage, settings.application.cacheExpire, settings.application.cacheSize)
    //we don't care about validation here
    val validators = Seq()

    var history = new History(storage, BlockProcessor(1024), validators)

    history = history.append(genesisBlock).get._1
    assert(history.modifierById(genesisBlock.id).isDefined)
    history
  }

}<|MERGE_RESOLUTION|>--- conflicted
+++ resolved
@@ -31,7 +31,7 @@
 import java.io.File
 import java.time.Instant
 import scala.collection.SortedSet
-import scala.util.Try
+import scala.util.{Random, Try}
 
 /**
  * Created by cykoz on 4/12/17.
@@ -435,13 +435,8 @@
       .get
   }
 
-<<<<<<< HEAD
-  def generateHistory(genesisBlock: Block = genesisBlockGen.sample.get): History = {
-    val dataDir = s"/tmp/bifrost/test-data/test-${scala.util.Random.nextInt(10000000)}"
-=======
   def generateHistory(genesisBlock: Block = sampleUntilNonEmpty(genesisBlockGen)): History = {
     val dataDir = s"/tmp/bifrost/test-data/test-${Random.nextInt(10000000)}"
->>>>>>> 3d0b91a7
 
     val iFile = new File(s"$dataDir/blocks")
     iFile.mkdirs()
