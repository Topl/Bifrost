package co.topl.utils

import co.topl.attestation.PublicKeyPropositionCurve25519.evProducer
import co.topl.attestation.keyManagement.{KeyRing, KeyfileCurve25519, PrivateKeyCurve25519}
import co.topl.attestation.{Address, PublicKeyPropositionCurve25519}
import co.topl.consensus.genesis.PrivateGenesis
import co.topl.modifier.ModifierId
import co.topl.modifier.block.Block
import co.topl.modifier.box.Box.identifier
import co.topl.modifier.box.{AssetCode, AssetValue, SecurityRoot, SimpleValue, _}
import co.topl.modifier.transaction.Transaction.TX
import co.topl.modifier.transaction._
import co.topl.nodeView.history.History
import co.topl.nodeView.state.State
import co.topl.program.Program
import co.topl.settings.AppSettings
import io.circe.syntax.EncoderOps
import org.scalacheck.Gen
import scorex.crypto.hash.Blake2b256

import scala.util.{Failure, Random, Success}

trait ValidGenerators extends CoreGenerators {

  val keyRing: KeyRing[PrivateKeyCurve25519, KeyfileCurve25519] =
    KeyRing(settings.application.keyFileDir.get, KeyfileCurve25519)

<<<<<<< HEAD
  val genesisBlock: Block = PrivateGenesis(
    (_: Int, _: Option[String]) =>
      keyRing.generateNewKeyPairs(num = 3) match {
        case Success(keys) => keys.map(_.publicImage)
        case Failure(ex)   => throw ex
      },
    settings
  ).getGenesisBlock.get._1
=======
  keyRing.generateNewKeyPairs(num = 3) match {
    case Success(_) => ()
    case Failure(error) => throw error
  }

  val genesisBlock: Block = PrivateGenesis(keyRing.addresses, settings).getGenesisBlock.get._1
>>>>>>> 990e0bfa

  val genesisBlockId: ModifierId = genesisBlock.id

  val genesisState: State = genesisState(settings)

  lazy val validBifrostTransactionSeqGen: Gen[Seq[TX]] = for {
    seqLen <- positiveMediumIntGen
  } yield 0 until seqLen map { _ =>
    val g: Gen[TX] = sampleUntilNonEmpty(Gen.oneOf(transactionTypes))
    sampleUntilNonEmpty(g)
  }

  lazy val validProgramGen: Gen[Program] = for {
    producer         <- propositionGen
    investor         <- propositionGen
    hub              <- propositionGen
    executionBuilder <- validExecutionBuilderGen().map(_.json)
    id               <- genBytesList(Blake2b256.DigestSize)
  } yield Program(
    Map(
      "parties" -> Map(
        producer.toString -> "producer",
        investor.toString -> "investor",
        hub.toString      -> "hub"
      ).asJson,
      "executionBuilder" -> executionBuilder,
      "lastUpdated"      -> System.currentTimeMillis().asJson
    ).asJson,
    id
  )

  lazy val validPolyTransferGen: Gen[PolyTransfer[_]] = for {
    from        <- fromSeqGen
    to          <- toSeqGen
    attestation <- attestationGen
    key         <- publicKeyPropositionCurve25519Gen
    fee         <- positiveLongGen
    timestamp   <- positiveLongGen
    data        <- stringGen
  } yield {

    val tx = PolyTransfer(from, to, attestation, fee, timestamp, Some(data))
    val sig = key._1.sign(tx.messageToSign)
    tx.copy(attestation = Map(key._2 -> sig))
  }

  lazy val validArbitTransferGen: Gen[ArbitTransfer[_]] = for {
    from        <- fromSeqGen
    to          <- toSeqGen
    attestation <- attestationGen
    fee         <- positiveLongGen
    timestamp   <- positiveLongGen
    data        <- stringGen
  } yield ArbitTransfer(from, to, attestation, fee, timestamp, Some(data))

  lazy val validAssetTransferGen: Gen[AssetTransfer[_]] = for {
    from        <- fromSeqGen
    to          <- assetToSeqGen
    attestation <- attestationGen
    fee         <- positiveLongGen
    timestamp   <- positiveLongGen
    data        <- stringGen
  } yield AssetTransfer(from, to, attestation, fee, timestamp, Some(data), minting = true)

  def genesisState(settings: AppSettings, genesisBlockWithVersion: Block = genesisBlock): State = {
    History.readOrGenerate(settings).append(genesisBlock)
    State.genesisState(settings, Seq(genesisBlockWithVersion))
  }

  def validPolyTransfer(
    keyRing: KeyRing[PrivateKeyCurve25519, KeyfileCurve25519],
    state:   State,
    fee:     Long = 1L
  ): Gen[PolyTransfer[PublicKeyPropositionCurve25519]] = {

    val availablePolys = sumBoxes(collectBoxes(keyRing.addresses, state), "PolyBox")
    val (sender, poly) = availablePolys(Random.nextInt(availablePolys.length))
    val polyAmount = SimpleValue(Int128(sampleUntilNonEmpty(Gen.chooseNum(1L + fee, poly.longValue() - 1))) - fee)

    val recipients = {
      val address: Address = keyRing.addresses.filterNot(_ == sender).toSeq(Random.nextInt(keyRing.addresses.size - 1))
      IndexedSeq((address, polyAmount))
    }
    val rawTx = PolyTransfer
      .createRaw(
        state,
        recipients,
        IndexedSeq(sender),
        changeAddress = sender,
        fee,
        data = None
      )
      .get

    rawTx.copy(attestation = Transaction.updateAttestation(rawTx)(keyRing.generateAttestation(sender)))
  }

  def validArbitTransfer(
    keyRing: KeyRing[PrivateKeyCurve25519, KeyfileCurve25519],
    state:   State,
    fee:     Long = 1L
  ): Gen[ArbitTransfer[PublicKeyPropositionCurve25519]] = {

    val availableArbits = sumBoxes(collectBoxes(keyRing.addresses, state), "ArbitBox")
    val (sender, arbit) = availableArbits(Random.nextInt(availableArbits.length))
    val arbitAmount = SimpleValue(Int128(sampleUntilNonEmpty(Gen.chooseNum(1L + fee, arbit.longValue() - 1))) - fee)

    val recipients = {
      val address = keyRing.addresses.filterNot(_ == sender).toSeq(Random.nextInt(keyRing.addresses.size - 1))
      IndexedSeq((address, arbitAmount))
    }
    val rawTx = ArbitTransfer
      .createRaw(
        state,
        recipients,
        IndexedSeq(sender),
        changeAddress = sender,
        None,
        fee,
        data = None
      )
      .get

    rawTx.copy(attestation = Transaction.updateAttestation(rawTx)(keyRing.generateAttestation(sender)))
  }

  def validAssetTransfer(
    keyRing: KeyRing[PrivateKeyCurve25519, KeyfileCurve25519],
    state:   State,
    fee:     Long = 1L,
    minting: Boolean = false
  ): Gen[AssetTransfer[PublicKeyPropositionCurve25519]] = {
    val sender = keyRing.addresses.head
    val asset = AssetValue(1, AssetCode(1: Byte, sender, "test"), SecurityRoot.empty)
    val recipients = IndexedSeq((sender, asset))

    // todo: This should not be using the create raw function because we are testing too many things then!
    val rawTx = AssetTransfer
      .createRaw(
        state,
        recipients,
        IndexedSeq(sender),
        changeAddress = sender,
        None,
        fee,
        data = None,
        minting
      )
      .get

    rawTx.copy(attestation = Transaction.updateAttestation(rawTx)(keyRing.generateAttestation(sender)))
  }

  def collectBoxes(addresses: Set[Address], state: State): Seq[TokenBox[TokenValueHolder]] =
    addresses.flatMap(address => state.getTokenBoxes(address)).flatten.toSeq

  def sumBoxes(boxes: Seq[TokenBox[TokenValueHolder]], tokenType: String): Seq[(Address, Int128)] = {
    val boxesByOwner = boxes.groupBy(_.evidence)
    val ownerQuantities = boxesByOwner.map { case (evidence, boxes) =>
      Address(evidence) -> boxes
        .filter(identifier(_).typeString == tokenType)
        .map(_.value.quantity)
        .sum
    }.toSeq
    ownerQuantities.filter(_._2 > 0)
  }
}<|MERGE_RESOLUTION|>--- conflicted
+++ resolved
@@ -25,23 +25,13 @@
   val keyRing: KeyRing[PrivateKeyCurve25519, KeyfileCurve25519] =
     KeyRing(settings.application.keyFileDir.get, KeyfileCurve25519)
 
-<<<<<<< HEAD
   val genesisBlock: Block = PrivateGenesis(
-    (_: Int, _: Option[String]) =>
       keyRing.generateNewKeyPairs(num = 3) match {
-        case Success(keys) => keys.map(_.publicImage)
+        case Success(keys) => keys.map(_.publicImage.address)
         case Failure(ex)   => throw ex
       },
     settings
   ).getGenesisBlock.get._1
-=======
-  keyRing.generateNewKeyPairs(num = 3) match {
-    case Success(_) => ()
-    case Failure(error) => throw error
-  }
-
-  val genesisBlock: Block = PrivateGenesis(keyRing.addresses, settings).getGenesisBlock.get._1
->>>>>>> 990e0bfa
 
   val genesisBlockId: ModifierId = genesisBlock.id
 
