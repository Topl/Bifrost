package co.topl.api

import akka.util.ByteString
import co.topl.akkahttprpc.InvalidParametersError
import co.topl.attestation.Address
import co.topl.crypto.hash.blake2b256
import co.topl.crypto.hash.implicits._
import co.topl.modifier.box.AssetCode
import co.topl.rpc.ToplRpcErrors
import co.topl.utils.StringTypes.Base58String
import co.topl.utils.codecs.CryptoCodec.implicits._
import co.topl.utils.codecs.implicits.base58JsonDecoder
import co.topl.utils.encode.Base58
import io.circe.Json
import io.circe.parser.parse
import org.scalatest.EitherValues
import org.scalatest.matchers.should.Matchers
import org.scalatest.wordspec.AnyWordSpec

import scala.util.{Failure, Success}

class UtilsRPCSpec extends AnyWordSpec with Matchers with RPCMockState with EitherValues {

  val seedLength: Int = 10
  var address: Address = _

  override def beforeAll(): Unit = {
    super.beforeAll()
    address = keyRing.addresses.head
  }

  "Utils RPC" should {
    "Generate random seed" in {
      val requestBody = ByteString(s"""
           |{
           |   "jsonrpc": "2.0",
           |   "id": "1",
           |   "method": "util_seed",
           |   "params": [{}]
           |}
        """.stripMargin)

      httpPOST(requestBody) ~> route ~> check {
        val res: Json = parse(responseAs[String]).value

        val seedString: Base58String = res.hcursor.downField("result").get[Base58String]("seed").value

        res.hcursor.downField("error").values shouldBe None

        Base58.decode(seedString).length shouldEqual 32
      }
    }

    "Generate random of given length" in {
      val requestBody = ByteString(s"""
           |{
           |   "jsonrpc": "2.0",
           |   "id": "1",
           |   "method": "util_seedOfLength",
           |   "params": [{
           |      "length": $seedLength
           |   }]
           |}
      """.stripMargin)

      httpPOST(requestBody) ~> route ~> check {
        val res: Json = parse(responseAs[String]).value

        val seedString: Base58String = res.hcursor.downField("result").get[Base58String]("seed").value

        res.hcursor.downField("error").values shouldBe None

        Base58.decode(seedString).length shouldEqual seedLength
      }
    }

    "Return blake2b hash of given message" in {
      val requestBody = ByteString(s"""
           |{
           |   "jsonrpc": "2.0",
           |   "id": "1",
           |   "method": "util_hashBlake2b256",
           |   "params": [{
           |      "message": "Hello World"
           |   }]
           |}
      """.stripMargin)

      httpPOST(requestBody) ~> route ~> check {
        val res: Json = parse(responseAs[String]).value
        val hash = res.hcursor.downField("result").get[String]("hash").value

<<<<<<< HEAD
        hash shouldEqual Base58.encode(Blake2b256.hash("Hello World".getBytes).value)
=======
        hash shouldEqual Base58.encode(blake2b256.hash("Hello World".getBytes))
>>>>>>> ba36a0bc
        res.hcursor.downField("error").values shouldBe None
      }
    }

    "Generate AssetCode with given issuer and shortName" in {
      val requestBody = ByteString(s"""
           |{
           |   "jsonrpc": "2.0",
           |   "id": "1",
           |   "method": "util_generateAssetCode",
           |   "params": [{
           |      "version": 1,
           |      "issuer": "$address",
           |      "shortName": "testcode"
           |   }]
           |}
      """.stripMargin)

      httpPOST(requestBody) ~> route ~> check {
        val res: Json = parse(responseAs[String]).value
        val oldAssetCode: AssetCode = AssetCode(1: Byte, address, "testcode")

        val genAssetCode: AssetCode = res.hcursor.downField("result").get[AssetCode]("assetCode").value

        res.hcursor.downField("error").values shouldBe None
        oldAssetCode.toString shouldEqual genAssetCode.toString
      }
    }

    "Return the same address and network if the given address and network type are valid and matching" in {
      val requestBody = ByteString(s"""
           |{
           |   "jsonrpc": "2.0",
           |   "id": "1",
           |   "method": "util_checkValidAddress",
           |   "params": [{
           |      "network": "private",
           |      "address": "$address"
           |   }]
           |}
      """.stripMargin)

      httpPOST(requestBody) ~> route ~> check {
        val res: Json = parse(responseAs[String]).value
        val resAddress = res.hcursor.downField("result").get[Address]("address").value
        val network = res.hcursor.downField("result").get[String]("network").value

        res.hcursor.downField("error").values shouldBe None
        network shouldEqual "private"
        resAddress shouldEqual address
      }
    }

    "Returns the address and the current network type, which should be private for tests, if only address is given" in {
      val requestBody = ByteString(s"""
           |{
           |   "jsonrpc": "2.0",
           |   "id": "1",
           |   "method": "util_checkValidAddress",
           |   "params": [{
           |      "address": "$address"
           |   }]
           |}
      """.stripMargin)

      httpPOST(requestBody) ~> route ~> check {
        val res: Json = parse(responseAs[String]).value
        val network = res.hcursor.downField("result").get[String]("network").value
        val resAddress = res.hcursor.downField("result").get[Address]("address").value

        res.hcursor.downField("error").values shouldBe None
        network shouldEqual "private"
        resAddress shouldEqual address
      }
    }

    "Complain that the network type doesn't match if the received address and network type are not matching" in {
      val requestBody = ByteString(s"""
           |{
           |   "jsonrpc": "2.0",
           |   "id": "1",
           |   "method": "util_checkValidAddress",
           |   "params": [{
           |      "network": "toplnet",
           |      "address": "$address"
           |   }]
           |}
      """.stripMargin)

      httpPOST(requestBody) ~> route ~> check {
        val res: Json = parse(responseAs[String]).value
        val code = res.hcursor.downField("error").get[Int]("code").value
        val message = res.hcursor.downField("error").get[String]("message").value

        code shouldEqual InvalidParametersError.Code
        message shouldEqual InvalidParametersError.Message
      }
    }

    "Reject request if the network type doesn't exist" in {
      val requestBody = ByteString(s"""
           |{
           |   "jsonrpc": "2.0",
           |   "id": "1",
           |   "method": "util_checkValidAddress",
           |   "params": [{
           |      "network": "nonexistentnetwork",
           |      "address": "$address"
           |   }]
           |}
      """.stripMargin)

      httpPOST(requestBody) ~> route ~> check {
        val res: Json = parse(responseAs[String]).value
        val code = res.hcursor.downField("error").get[Int]("code").value
        val message = res.hcursor.downField("error").get[String]("message").value

        code shouldEqual ToplRpcErrors.InvalidNetworkSpecified.code
        message shouldEqual ToplRpcErrors.InvalidNetworkSpecified.message
      }
    }
  }
}<|MERGE_RESOLUTION|>--- conflicted
+++ resolved
@@ -90,11 +90,7 @@
         val res: Json = parse(responseAs[String]).value
         val hash = res.hcursor.downField("result").get[String]("hash").value
 
-<<<<<<< HEAD
-        hash shouldEqual Base58.encode(Blake2b256.hash("Hello World".getBytes).value)
-=======
-        hash shouldEqual Base58.encode(blake2b256.hash("Hello World".getBytes))
->>>>>>> ba36a0bc
+        hash shouldEqual Base58.encode(blake2b256.hash("Hello World".getBytes).bytes)
         res.hcursor.downField("error").values shouldBe None
       }
     }
