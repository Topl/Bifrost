package co.topl.api

import akka.util.ByteString
import co.topl.akkahttprpc.InvalidParametersError
import co.topl.attestation.Address
import co.topl.crypto.hash.Blake2b256
import co.topl.modifier.box.AssetCode
<<<<<<< HEAD
import co.topl.crypto.hash.implicits._
import co.topl.utils.AsBytes.implicits._
import co.topl.utils.encode.Base58
=======
import co.topl.rpc.ToplRpcErrors
>>>>>>> 1cbb0bc7
import io.circe.Json
import io.circe.parser.parse
import org.scalatest.EitherValues
import org.scalatest.matchers.should.Matchers
import org.scalatest.wordspec.AnyWordSpec

import scala.util.{Failure, Success}

class UtilsRPCSpec extends AnyWordSpec with Matchers with RPCMockState with EitherValues {

  val seedLength: Int = 10
  val address: Address = keyRing.addresses.head

  "Utils RPC" should {
    "Generate random seed" in {
      val requestBody = ByteString(s"""
           |{
           |   "jsonrpc": "2.0",
           |   "id": "1",
           |   "method": "util_seed",
           |   "params": [{}]
           |}
        """.stripMargin)

      httpPOST(requestBody) ~> route ~> check {
        val res: Json = parse(responseAs[String]).value

        val seedString: String = res.hcursor.downField("result").get[String]("seed").value

        res.hcursor.downField("error").values shouldBe None

        Base58.decode(seedString) match {
          case Success(seed) => seed.length shouldEqual 32
          case Failure(_)    => fail("Could not Base 58 decode seed output")
        }
      }
    }

    "Generate random of given length" in {
      val requestBody = ByteString(s"""
           |{
           |   "jsonrpc": "2.0",
           |   "id": "1",
           |   "method": "util_seedOfLength",
           |   "params": [{
           |      "length": $seedLength
           |   }]
           |}
      """.stripMargin)

      httpPOST(requestBody) ~> route ~> check {
        val res: Json = parse(responseAs[String]).value

        val seedString: String = res.hcursor.downField("result").get[String]("seed").value

        res.hcursor.downField("error").values shouldBe None

        Base58.decode(seedString) match {
          case Success(seed) => seed.length shouldEqual seedLength
          case Failure(_)    => fail("Could not Base 58 decode seed output")
        }
      }
    }

    "Return blake2b hash of given message" in {
      val requestBody = ByteString(s"""
           |{
           |   "jsonrpc": "2.0",
           |   "id": "1",
           |   "method": "util_hashBlake2b256",
           |   "params": [{
           |      "message": "Hello World"
           |   }]
           |}
      """.stripMargin)

      httpPOST(requestBody) ~> route ~> check {
        val res: Json = parse(responseAs[String]).value
        val hash = res.hcursor.downField("result").get[String]("hash").value

<<<<<<< HEAD
        res.hcursor.downField("error").values.isEmpty shouldBe true
        hash shouldEqual Right(Base58.encode(Blake2b256.hash("Hello World".getBytes)))
=======
        res.hcursor.downField("error").values shouldBe None
        hash shouldEqual Base58.encode(Blake2b256("Hello World"))
>>>>>>> 1cbb0bc7
      }
    }

    "Generate AssetCode with given issuer and shortName" in {
      val requestBody = ByteString(s"""
           |{
           |   "jsonrpc": "2.0",
           |   "id": "1",
           |   "method": "util_generateAssetCode",
           |   "params": [{
           |      "version": 1,
           |      "issuer": "$address",
           |      "shortName": "testcode"
           |   }]
           |}
      """.stripMargin)

      httpPOST(requestBody) ~> route ~> check {
        val res: Json = parse(responseAs[String]).value
        val oldAssetCode: AssetCode = AssetCode(1: Byte, address, "testcode")

        val genAssetCode: AssetCode = res.hcursor.downField("result").get[AssetCode]("assetCode").value

        res.hcursor.downField("error").values shouldBe None
        oldAssetCode.toString shouldEqual genAssetCode.toString
      }
    }

    "Return the same address and network if the given address and network type are valid and matching" in {
      val requestBody = ByteString(s"""
           |{
           |   "jsonrpc": "2.0",
           |   "id": "1",
           |   "method": "util_checkValidAddress",
           |   "params": [{
           |      "network": "private",
           |      "address": "$address"
           |   }]
           |}
      """.stripMargin)

      httpPOST(requestBody) ~> route ~> check {
        val res: Json = parse(responseAs[String]).value
        val resAddress = res.hcursor.downField("result").get[Address]("address").value
        val network = res.hcursor.downField("result").get[String]("network").value

        res.hcursor.downField("error").values shouldBe None
        network shouldEqual "private"
        resAddress shouldEqual address
      }
    }

    "Returns the address and the current network type, which should be private for tests, if only address is given" in {
      val requestBody = ByteString(s"""
           |{
           |   "jsonrpc": "2.0",
           |   "id": "1",
           |   "method": "util_checkValidAddress",
           |   "params": [{
           |      "address": "$address"
           |   }]
           |}
      """.stripMargin)

      httpPOST(requestBody) ~> route ~> check {
        val res: Json = parse(responseAs[String]).value
        val network = res.hcursor.downField("result").get[String]("network").value
        val resAddress = res.hcursor.downField("result").get[Address]("address").value

        res.hcursor.downField("error").values shouldBe None
        network shouldEqual "private"
        resAddress shouldEqual address
      }
    }

    "Complain that the network type doesn't match if the received address and network type are not matching" in {
      val requestBody = ByteString(s"""
           |{
           |   "jsonrpc": "2.0",
           |   "id": "1",
           |   "method": "util_checkValidAddress",
           |   "params": [{
           |      "network": "toplnet",
           |      "address": "$address"
           |   }]
           |}
      """.stripMargin)

      httpPOST(requestBody) ~> route ~> check {
        val res: Json = parse(responseAs[String]).value
        val code = res.hcursor.downField("error").get[Int]("code").value
        val message = res.hcursor.downField("error").get[String]("message").value

        code shouldEqual InvalidParametersError.Code
        message shouldEqual InvalidParametersError.Message
      }
    }

    "Reject request if the network type doesn't exist" in {
      val requestBody = ByteString(s"""
           |{
           |   "jsonrpc": "2.0",
           |   "id": "1",
           |   "method": "util_checkValidAddress",
           |   "params": [{
           |      "network": "nonexistentnetwork",
           |      "address": "$address"
           |   }]
           |}
      """.stripMargin)

      httpPOST(requestBody) ~> route ~> check {
        val res: Json = parse(responseAs[String]).value
        val code = res.hcursor.downField("error").get[Int]("code").value
        val message = res.hcursor.downField("error").get[String]("message").value

        code shouldEqual ToplRpcErrors.InvalidNetworkSpecified.code
        message shouldEqual ToplRpcErrors.InvalidNetworkSpecified.message
      }
    }
  }
}<|MERGE_RESOLUTION|>--- conflicted
+++ resolved
@@ -5,13 +5,10 @@
 import co.topl.attestation.Address
 import co.topl.crypto.hash.Blake2b256
 import co.topl.modifier.box.AssetCode
-<<<<<<< HEAD
+import co.topl.rpc.ToplRpcErrors
 import co.topl.crypto.hash.implicits._
 import co.topl.utils.AsBytes.implicits._
 import co.topl.utils.encode.Base58
-=======
-import co.topl.rpc.ToplRpcErrors
->>>>>>> 1cbb0bc7
 import io.circe.Json
 import io.circe.parser.parse
 import org.scalatest.EitherValues
@@ -92,13 +89,8 @@
         val res: Json = parse(responseAs[String]).value
         val hash = res.hcursor.downField("result").get[String]("hash").value
 
-<<<<<<< HEAD
-        res.hcursor.downField("error").values.isEmpty shouldBe true
-        hash shouldEqual Right(Base58.encode(Blake2b256.hash("Hello World".getBytes)))
-=======
-        res.hcursor.downField("error").values shouldBe None
-        hash shouldEqual Base58.encode(Blake2b256("Hello World"))
->>>>>>> 1cbb0bc7
+        hash shouldEqual Base58.encode(Blake2b256.hash("Hello World".getBytes))
+        res.hcursor.downField("error").values shouldBe None
       }
     }
 
