--- conflicted
+++ resolved
@@ -1,7 +1,6 @@
 package co.topl.api
 
 import java.io.File
-
 import akka.actor.{ActorRef, ActorSystem}
 import akka.http.scaladsl.model.headers.RawHeader
 import akka.http.scaladsl.model.{HttpEntity, HttpMethods, HttpRequest, MediaTypes}
@@ -9,28 +8,17 @@
 import akka.http.scaladsl.testkit.ScalatestRouteTest
 import akka.testkit.TestActorRef
 import akka.util.{ByteString, Timeout}
-<<<<<<< HEAD
 import co.topl.akkahttprpc.ThrowableSupport.Standard._
-import co.topl.consensus.{ActorForgerInterface, ActorKeyManagerInterface, Forger, ForgerRef}
+import co.topl.consensus.{ActorForgerInterface, ActorKeyManagerInterface, Forger, ForgerRef, KeyManager}
 import co.topl.http.HttpService
+import co.topl.modifier.block.Block
 import co.topl.rpc.ToplRpcServer
-import co.topl.nodeView.NodeViewHolder.ReceivableMessages.GetDataFromCurrentView
-=======
-import co.topl.consensus.{Forger, ForgerRef, KeyManager}
-import co.topl.http.HttpService
-import co.topl.http.api.ApiEndpoint
-import co.topl.http.api.endpoints._
-import co.topl.modifier.block.Block
 import co.topl.network.message.BifrostSyncInfo
->>>>>>> 990e0bfa
 import co.topl.nodeView.history.History
 import co.topl.nodeView.mempool.MemPool
 import co.topl.nodeView.nodeViewHolder.TestableNodeViewHolder
 import co.topl.nodeView.state.State
-<<<<<<< HEAD
-import co.topl.nodeView.{ActorNodeViewHolderInterface, CurrentView, NodeViewHolder, NodeViewHolderRef}
-=======
->>>>>>> 990e0bfa
+import co.topl.nodeView.ActorNodeViewHolderInterface
 import co.topl.settings.{AppContext, AppSettings, StartupOpts}
 import co.topl.utils.GenesisGenerators
 import org.scalatest.wordspec.AnyWordSpec
@@ -38,15 +26,12 @@
 import scala.concurrent.duration.DurationInt
 
 trait RPCMockState extends AnyWordSpec with GenesisGenerators with ScalatestRouteTest {
-<<<<<<< HEAD
-=======
 
   type BSI = BifrostSyncInfo
   type PMOD = Block
   type HIS = History
   type MP = MemPool
   type ST = State
->>>>>>> 990e0bfa
 
   val tempFile: File = createTempFile
 
@@ -67,10 +52,7 @@
   protected val appContext = new AppContext(rpcSettings, StartupOpts.empty, None)
 
   // Create Bifrost singleton actors
-<<<<<<< HEAD
-  protected val forgerRef: ActorRef = ForgerRef(Forger.actorName, rpcSettings, appContext)
-  protected val nodeViewHolderRef: ActorRef = NodeViewHolderRef(NodeViewHolder.actorName, rpcSettings, appContext)
-=======
+
   // NOTE: Some of these actors are TestActors in order to access the underlying instance so that we can manipulate
   //       the state of the underlying instance while testing. Use with caution
   protected val keyManagerRef: TestActorRef[KeyManager] = TestActorRef(
@@ -90,12 +72,10 @@
   nvh.updateNodeViewPublicAccessor(updatedState = Some(genesisState))
   km.context.become(km.receive(keyRing, Some(keyRing.addresses.head)))
 
->>>>>>> 990e0bfa
   /* ----------------- */ /* ----------------- */ /* ----------------- */ /* ----------------- */ /* ----------------- */
 
   implicit val timeout: Timeout = Timeout(10.seconds)
 
-<<<<<<< HEAD
   val rpcServer: ToplRpcServer = {
     val forgerInterface = new ActorForgerInterface(forgerRef)
     val keyManagerInterface = new ActorKeyManagerInterface(forgerRef)
@@ -112,15 +92,6 @@
       appContext
     )
   }
-=======
-  private val apiRoutes: Seq[ApiEndpoint] = Seq(
-    UtilsApiEndpoint(rpcSettings.rpcApi, appContext),
-    AdminApiEndpoint(settings.rpcApi, appContext, forgerRef, keyManagerRef),
-    NodeViewApiEndpoint(rpcSettings.rpcApi, appContext, nodeViewHolderRef),
-    TransactionApiEndpoint(rpcSettings.rpcApi, appContext, nodeViewHolderRef),
-    DebugApiEndpoint(rpcSettings.rpcApi, appContext, nodeViewHolderRef, keyManagerRef)
-  )
->>>>>>> 990e0bfa
 
   private val httpService = HttpService(rpcSettings.rpcApi, rpcServer)
   val route: Route = httpService.compositeRoute
@@ -131,12 +102,6 @@
       entity = HttpEntity(MediaTypes.`application/json`, jsonRequest)
     ).withHeaders(RawHeader("x-api-key", "test_key"))
 
-<<<<<<< HEAD
-  protected def view(): CurrentView[History, State, MemPool] =
-    Await.result((nodeViewHolderRef ? GetDataFromCurrentView).mapTo[CurrentView[History, State, MemPool]], 10.seconds)
-=======
   // this method returns modifiable instances of the node view components
   protected def view(): (History, State, MemPool) = nvh.nodeViewPublicAccessor
-
->>>>>>> 990e0bfa
 }