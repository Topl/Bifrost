package co.topl.api.transaction

import akka.util.ByteString
import co.topl.api.RPCMockState
import co.topl.attestation.Address
import io.circe.Json
import io.circe.parser.parse
import io.circe.syntax._
import org.scalatest.EitherValues
import org.scalatest.matchers.should.Matchers
import org.scalatest.wordspec.AnyWordSpec
import scorex.util.encode.Base58

class ArbitTransferRPCSpec extends AnyWordSpec
  with Matchers
  with RPCMockState with EitherValues {

  val address: Address = keyRing.addresses.head
  var tx = ""

  "ArbitTransfer RPC" should {
    "Create new arbit transfer raw transaction" in {
      val requestBody = ByteString(
        s"""
           |{
           |   "jsonrpc": "2.0",
           |   "id": "2",
           |   "method": "topl_rawArbitTransfer",
           |   "params": [{
           |     "propositionType": "PublicKeyCurve25519",
           |     "recipients": [["$address", "1"]],
           |     "sender": ["$address"],
           |     "changeAddress": "$address",
           |     "consolidationAddress": "$address",
<<<<<<< HEAD
=======
           |     "minting": "false",
>>>>>>> 82f16720
           |     "fee": "1",
           |     "data": ""
           |   }]
           |}
        """.stripMargin)

      httpPOST(requestBody) ~> route ~> check {
        val res = parse(responseAs[String]).value

        val sigTx = for {
          rawTx <- res.hcursor.downField("result").get[Json]("rawTx")
          message <- res.hcursor.downField("result").get[String]("messageToSign")
        } yield {
          val sig = keyRing.generateAttestation(address)(Base58.decode(message).get)
          val signatures: Json = Map(
            "signatures" -> sig.asJson
          ).asJson
          rawTx.deepMerge(signatures)
        }

        tx = sigTx.value.toString

        (res \\ "error").isEmpty shouldBe true
        (res \\ "result").head.asObject.isDefined shouldBe true
      }
    }

    "Broadcast signed ArbitTransfer transaction" in {
      val requestBody = ByteString(
        s"""
           |{
           |   "jsonrpc": "2.0",
           |   "id": "2",
           |   "method": "topl_broadcastTx",
           |   "params": [{
           |     "tx": $tx
           |   }]
           |}
           |""".stripMargin)

      httpPOST(requestBody) ~> route ~> check {
        val res = parse(responseAs[String]).value
        (res \\ "error").isEmpty shouldBe true
        (res \\ "result").head.asObject.isDefined shouldBe true
      }
    }
  }
}<|MERGE_RESOLUTION|>--- conflicted
+++ resolved
@@ -32,10 +32,7 @@
            |     "sender": ["$address"],
            |     "changeAddress": "$address",
            |     "consolidationAddress": "$address",
-<<<<<<< HEAD
-=======
            |     "minting": "false",
->>>>>>> 82f16720
            |     "fee": "1",
            |     "data": ""
            |   }]
