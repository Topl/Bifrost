package co.topl.consensus

import co.topl.attestation.Address
import co.topl.attestation.implicits._
<<<<<<< HEAD
import co.topl.consensus.ConsensusVariables.ConsensusParams
=======
>>>>>>> 6089e909
import co.topl.consensus.LeaderElection.{NoAddressesAvailable, NoArbitBoxesAvailable}
import co.topl.utils.StringDataTypes.Base58Data
import co.topl.utils.{CommonGenerators, TestSettings}
import org.scalamock.scalatest.MockFactory
import org.scalatest.EitherValues
import org.scalatest.flatspec.AnyFlatSpec
import org.scalatest.matchers.should.Matchers.convertToAnyShouldWrapper
import org.scalatestplus.scalacheck.ScalaCheckDrivenPropertyChecks.forAll

class LeaderElectionTests extends AnyFlatSpec with MockFactory with CommonGenerators with EitherValues {

<<<<<<< HEAD
  implicit val nxtLeaderElection: NxtLeaderElection = NxtLeaderElection(TestSettings.defaultSettings)
=======
  val nxtLeaderElection: NxtLeaderElection = NxtLeaderElection(TestSettings.defaultSettings)
>>>>>>> 6089e909

  val address: Address =
    Base58Data.unsafe("AUAvJqLKc8Un3C6bC4aj8WgHZo74vamvX8Kdm6MhtdXgw51cGfix").decodeAddress.toEither.value

  "getEligibleBox" should "return NoAddressesAvailable when no addresses provided" in {
    forAll(blockCurve25519Gen) { parent =>
      val stateReader = mock[LeaderElection.SR]
      val addresses = Set[Address]()
      val expectedResult = Left(NoAddressesAvailable)

      val result = LeaderElection.getEligibleBox(
        parent,
        addresses,
        parent.timestamp + 100,
<<<<<<< HEAD
        ConsensusParams(10000000, parent.difficulty, 0L, parent.height),
=======
        NxtConsensus.State(10000000, parent.difficulty, 0L, parent.height),
        nxtLeaderElection,
>>>>>>> 6089e909
        stateReader
      )

      result shouldBe expectedResult
    }
  }

  "getEligibleBox" should "return NoArbitBoxesAvailable when no addresses contain arbit boxes" in {
    forAll(blockCurve25519Gen) { parent =>
      val stateReader = mock[LeaderElection.SR]
      (stateReader.getTokenBoxes _)
        .expects(address)
        .returns(None)
      val addresses = Set[Address](address)
      val expectedResult = Left(NoArbitBoxesAvailable)

      val result = LeaderElection.getEligibleBox(
        parent,
        addresses,
        parent.timestamp + 100,
<<<<<<< HEAD
        ConsensusParams(10000000, parent.difficulty, 0L, parent.height),
=======
        NxtConsensus.State(10000000, parent.difficulty, 0L, parent.height),
        nxtLeaderElection,
>>>>>>> 6089e909
        stateReader
      )

      result shouldBe expectedResult
    }
  }

}<|MERGE_RESOLUTION|>--- conflicted
+++ resolved
@@ -2,10 +2,6 @@
 
 import co.topl.attestation.Address
 import co.topl.attestation.implicits._
-<<<<<<< HEAD
-import co.topl.consensus.ConsensusVariables.ConsensusParams
-=======
->>>>>>> 6089e909
 import co.topl.consensus.LeaderElection.{NoAddressesAvailable, NoArbitBoxesAvailable}
 import co.topl.utils.StringDataTypes.Base58Data
 import co.topl.utils.{CommonGenerators, TestSettings}
@@ -17,11 +13,7 @@
 
 class LeaderElectionTests extends AnyFlatSpec with MockFactory with CommonGenerators with EitherValues {
 
-<<<<<<< HEAD
-  implicit val nxtLeaderElection: NxtLeaderElection = NxtLeaderElection(TestSettings.defaultSettings)
-=======
   val nxtLeaderElection: NxtLeaderElection = NxtLeaderElection(TestSettings.defaultSettings)
->>>>>>> 6089e909
 
   val address: Address =
     Base58Data.unsafe("AUAvJqLKc8Un3C6bC4aj8WgHZo74vamvX8Kdm6MhtdXgw51cGfix").decodeAddress.toEither.value
@@ -36,12 +28,8 @@
         parent,
         addresses,
         parent.timestamp + 100,
-<<<<<<< HEAD
-        ConsensusParams(10000000, parent.difficulty, 0L, parent.height),
-=======
         NxtConsensus.State(10000000, parent.difficulty, 0L, parent.height),
         nxtLeaderElection,
->>>>>>> 6089e909
         stateReader
       )
 
@@ -62,12 +50,8 @@
         parent,
         addresses,
         parent.timestamp + 100,
-<<<<<<< HEAD
-        ConsensusParams(10000000, parent.difficulty, 0L, parent.height),
-=======
         NxtConsensus.State(10000000, parent.difficulty, 0L, parent.height),
         nxtLeaderElection,
->>>>>>> 6089e909
         stateReader
       )
 
