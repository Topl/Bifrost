package co.topl.mempool

import akka.actor.typed._
import akka.actor.typed.eventstream.EventStream
import akka.actor.typed.scaladsl.AskPattern._
import akka.actor.typed.scaladsl.Behaviors
import akka.util.Timeout
<<<<<<< HEAD
import co.topl.consensus.{ActorConsensusVariablesHolder, ConsensusVariables}
=======
import co.topl.consensus.{ActorConsensusInterface, NxtConsensus}
>>>>>>> 6089e909
import co.topl.modifier.block.Block
import co.topl.modifier.transaction.Transaction
import co.topl.network.BifrostSyncInfo
import co.topl.network.utils.NetworkTimeProvider
import co.topl.nodeView.NodeViewHolder
import co.topl.nodeView.history.{HistoryReader, InMemoryKeyValueStore}
import co.topl.nodeView.mempool.MemPoolReader
import co.topl.utils.{NodeGenerators, TimeProvider}
import org.scalatest.matchers.must.Matchers
import org.scalatest.matchers.should.Matchers.convertToAnyShouldWrapper
import org.scalatest.propspec.AnyPropSpec
import org.scalatest.{BeforeAndAfterAll, DoNotDiscover}

import scala.concurrent.Await
import scala.concurrent.duration.DurationInt

@DoNotDiscover
class MempoolSpec extends AnyPropSpec with Matchers with NodeGenerators with BeforeAndAfterAll {

  implicit private val actorSystem: ActorSystem[_] = ActorSystem(Behaviors.empty, settings.network.agentName)

  implicit private val timeProvider: TimeProvider = new NetworkTimeProvider(settings.ntp)

  private val consensusStorageRef = actorSystem.systemActorOf(
<<<<<<< HEAD
    ConsensusVariables(settings, appContext.networkType, InMemoryKeyValueStore.empty()),
    ConsensusVariables.actorName
=======
    NxtConsensus(settings, appContext.networkType, InMemoryKeyValueStore.empty()),
    NxtConsensus.actorName
>>>>>>> 6089e909
  )

  private val nodeViewHolderRef =
    actorSystem.systemActorOf(
      NodeViewHolder(
        settings,
<<<<<<< HEAD
        new ActorConsensusVariablesHolder(consensusStorageRef)(implicitly, 10.seconds),
=======
        new ActorConsensusInterface(consensusStorageRef)(implicitly, 10.seconds),
>>>>>>> 6089e909
        () => ???
      ),
      NodeViewHolder.ActorName
    )

  implicit val timeout: Timeout = Timeout(10.seconds)

  private def getHistory: HistoryReader[Block, BifrostSyncInfo] = Await.result(
    nodeViewHolderRef.askWithStatus[HistoryReader[Block, BifrostSyncInfo]](
      NodeViewHolder.ReceivableMessages.Read(_.history, _)
    ),
    10.seconds
  )

  private def getMempool: MemPoolReader[Transaction.TX] = Await.result(
    nodeViewHolderRef
      .askWithStatus[MemPoolReader[Transaction.TX]](NodeViewHolder.ReceivableMessages.Read(_.memPool, _)),
    10.seconds
  )

  property(
    "Repeated transactions already in history should be discarded " +
    "when received by the node view"
  ) {
    val txs = getHistory.bestBlock.transactions

    txs.foreach(tx => actorSystem.eventStream.tell(EventStream.Publish(???)))
    txs.foreach(tx => getMempool.contains(tx) shouldBe false)
  }

  override protected def afterAll(): Unit =
    actorSystem.terminate()
}<|MERGE_RESOLUTION|>--- conflicted
+++ resolved
@@ -5,11 +5,7 @@
 import akka.actor.typed.scaladsl.AskPattern._
 import akka.actor.typed.scaladsl.Behaviors
 import akka.util.Timeout
-<<<<<<< HEAD
-import co.topl.consensus.{ActorConsensusVariablesHolder, ConsensusVariables}
-=======
 import co.topl.consensus.{ActorConsensusInterface, NxtConsensus}
->>>>>>> 6089e909
 import co.topl.modifier.block.Block
 import co.topl.modifier.transaction.Transaction
 import co.topl.network.BifrostSyncInfo
@@ -34,24 +30,15 @@
   implicit private val timeProvider: TimeProvider = new NetworkTimeProvider(settings.ntp)
 
   private val consensusStorageRef = actorSystem.systemActorOf(
-<<<<<<< HEAD
-    ConsensusVariables(settings, appContext.networkType, InMemoryKeyValueStore.empty()),
-    ConsensusVariables.actorName
-=======
     NxtConsensus(settings, appContext.networkType, InMemoryKeyValueStore.empty()),
     NxtConsensus.actorName
->>>>>>> 6089e909
   )
 
   private val nodeViewHolderRef =
     actorSystem.systemActorOf(
       NodeViewHolder(
         settings,
-<<<<<<< HEAD
-        new ActorConsensusVariablesHolder(consensusStorageRef)(implicitly, 10.seconds),
-=======
         new ActorConsensusInterface(consensusStorageRef)(implicitly, 10.seconds),
->>>>>>> 6089e909
         () => ???
       ),
       NodeViewHolder.ActorName
