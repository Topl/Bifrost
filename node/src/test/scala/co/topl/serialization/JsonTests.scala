package co.topl.serialization

import co.topl.attestation.{Address, Evidence, PublicKeyPropositionCurve25519, SignatureCurve25519}
import co.topl.attestation.keyManagement.{KeyfileCurve25519, KeyfileCurve25519Companion}
import co.topl.modifier.ModifierId
import co.topl.modifier.block.{Block, BlockBody, BlockHeader, BloomFilter}
import co.topl.modifier.box._
import co.topl.modifier.transaction.Transaction
import co.topl.utils.CoreGenerators
import co.topl.utils.IdiomaticScalaTransition.implicits.toEitherOps
import io.circe.syntax.EncoderOps
import org.scalacheck.Gen
import org.scalatest.matchers.must.Matchers
import org.scalatest.matchers.should.Matchers.convertToAnyShouldWrapper
import org.scalatest.propspec.AnyPropSpec
import org.scalatestplus.scalacheck.ScalaCheckPropertyChecks

class JsonTests extends AnyPropSpec with Matchers with ScalaCheckPropertyChecks with CoreGenerators {

  property("PublicKeyPropositionCurve25519 json") {
    forAll(propositionCurve25519Gen) { prop =>
      prop.asJson.as[PublicKeyPropositionCurve25519] shouldEqual Right(prop)
    }
  }

  property("SignatureCurve25519 json") {
    forAll(signatureGen) { sig =>
      sig.asJson.as[SignatureCurve25519] shouldEqual Right(sig)
    }
  }

  property("KeyfileCurve25519 json") {
<<<<<<< HEAD
    forAll(keyCurve25519Gen) { key =>
      val keyfile = KeyfileCurve25519.encryptSecret(key._1, "test")
=======
    forAll(key25519Gen) { key =>
      val keyfile = KeyfileCurve25519Companion.encryptSecret(key._1, "test")
>>>>>>> 07c002ad
      keyfile.asJson.as[KeyfileCurve25519] match {
        case Right(kf) =>
          kf.address shouldEqual keyfile.address
          kf.cipherText sameElements keyfile.cipherText
          kf.mac sameElements keyfile.mac
          kf.salt sameElements keyfile.salt
          kf.iv sameElements keyfile.iv
        case Left(e) => e
      }
    }
  }

  property("Address json") {
    forAll(addressCurve25519Gen) { address =>
      address.asJson.as[Address] shouldEqual Right(address)
    }
  }

  property("Evidence json") {
    forAll(evidenceCurve25519Gen) { evidence =>
      evidence.asJson.as[Evidence] shouldEqual Right(evidence)
    }
  }

  property("ModifierId json") {
    forAll(modifierIdGen) { id =>
      id.asJson.as[ModifierId] shouldEqual Right(id)
    }
  }

  property("AssetCode json") {
    forAll(assetCodeGen) { code =>
      code.asJson.as[AssetCode] shouldEqual Right(code)
    }
  }

  property("SecurityRoot json") {
    forAll(securityRootGen) { root =>
      root.asJson.as[SecurityRoot] shouldEqual Right(root)
    }
  }

  property("TokenValueHolder json") {
    forAll(Gen.oneOf(simpleValueGen, assetValueGen)) { value: TokenValueHolder =>
      value.asJson.as[TokenValueHolder] shouldEqual Right(value)
    }
  }

  property("PolyBox json") {
    forAll(polyBoxGen) { box =>
      box.asJson.as[PolyBox] shouldEqual Right(box)
    }
  }

  property("ArbitBox json") {
    forAll(arbitBoxGen) { box =>
      box.asJson.as[ArbitBox] shouldEqual Right(box)
    }
  }

  property("AssetBox json") {
    forAll(assetBoxGen) { box =>
      box.asJson.as[AssetBox] shouldEqual Right(box)
    }
  }

  property("ProgramId json") {
    forAll(programIdGen) { id =>
      id.asJson.as[ProgramId] shouldEqual Right(id)
    }
  }

  property("StateBox json") {
    forAll(stateBoxGen) { box =>
      box.asJson.as[StateBox] shouldEqual Right(box)
    }
  }

  property("CodeBox json") {
    forAll(codeBoxGen) { box =>
      box.asJson.as[CodeBox] shouldEqual Right(box)
    }
  }

  property("ExecutionBox json") {
    forAll(executionBoxGen) { box =>
      box.asJson.as[ExecutionBox] shouldEqual Right(box)
    }
  }

  property("Transaction json") {
    forAll(Gen.oneOf(polyTransferGen, arbitTransferGen, assetTransferGen)) { tx: Transaction.TX =>
      tx.asJson.as[Transaction.TX] shouldEqual Right(tx)
    }
  }

  property("FullBlock json") {
    forAll(blockGen) { block =>
      block.asJson.as[Block] shouldEqual Right(block)
    }
  }

  property("BlockHeader json") {
    forAll(blockGen) { block =>
      val header = block.toComponents.getOrThrow()._1
      header.asJson.as[BlockHeader] match {
        case Right(value) =>
          value.id shouldEqual header.id
          value.parentId shouldEqual header.parentId
          value.timestamp shouldEqual header.timestamp
          value.generatorBox shouldEqual header.generatorBox
          value.publicKey shouldEqual header.publicKey
          value.signature shouldEqual header.signature
          value.height shouldEqual header.height
          value.difficulty shouldEqual header.difficulty
          value.txRoot shouldEqual header.txRoot
          value.bloomFilter shouldEqual header.bloomFilter
          value.version shouldEqual header.version
        case Left(e) => e
      }

    }
  }

  property("BlockBody json") {
    forAll(blockGen) { block =>
      val body = block.toComponents.getOrThrow()._2
      body.asJson.as[BlockBody] shouldEqual Right(body)
    }
  }

  property("BloomFilter json") {
    forAll(blockGen) { block =>
      block.bloomFilter.asJson.as[BloomFilter] shouldEqual Right(block.bloomFilter)
    }
  }
}<|MERGE_RESOLUTION|>--- conflicted
+++ resolved
@@ -30,13 +30,8 @@
   }
 
   property("KeyfileCurve25519 json") {
-<<<<<<< HEAD
-    forAll(keyCurve25519Gen) { key =>
-      val keyfile = KeyfileCurve25519.encryptSecret(key._1, "test")
-=======
     forAll(key25519Gen) { key =>
       val keyfile = KeyfileCurve25519Companion.encryptSecret(key._1, "test")
->>>>>>> 07c002ad
       keyfile.asJson.as[KeyfileCurve25519] match {
         case Right(kf) =>
           kf.address shouldEqual keyfile.address
