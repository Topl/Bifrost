--- conflicted
+++ resolved
@@ -4,11 +4,7 @@
 import akka.actor.typed.ActorRef
 import akka.actor.typed.eventstream.EventStream
 import co.topl.attestation.{Address, PublicKeyPropositionCurve25519}
-<<<<<<< HEAD
-import co.topl.consensus.{ActorConsensusVariablesHolder, ConsensusVariables}
-=======
 import co.topl.consensus.{ActorConsensusInterface, NxtConsensus}
->>>>>>> 6089e909
 import co.topl.modifier.block.Block
 import co.topl.modifier.box.ArbitBox
 import co.topl.modifier.transaction.builder.{BoxSelectionAlgorithms, TransferBuilder, TransferRequests}
@@ -384,26 +380,17 @@
   private def genesisActorTest(test: TestInWithActor => Unit)(implicit timeProvider: TimeProvider): Unit = {
     val testIn = genesisNodeView()
     val consensusStorageRef = spawn(
-<<<<<<< HEAD
-      ConsensusVariables(settings, appContext.networkType, InMemoryKeyValueStore.empty()),
-      ConsensusVariables.actorName
-=======
       NxtConsensus(
         settings,
         appContext.networkType,
         InMemoryKeyValueStore.empty()
       ),
       NxtConsensus.actorName
->>>>>>> 6089e909
     )
     val nodeViewHolderRef = spawn(
       NodeViewHolder(
         settings,
-<<<<<<< HEAD
-        new ActorConsensusVariablesHolder(consensusStorageRef),
-=======
         new ActorConsensusInterface(consensusStorageRef),
->>>>>>> 6089e909
         () => Future.successful(testIn.nodeView)
       )
     )
@@ -448,10 +435,6 @@
   case class TestInWithActor(
     testIn:              TestIn,
     nodeViewHolderRef:   ActorRef[NodeViewHolder.ReceivableMessage],
-<<<<<<< HEAD
-    consensusStorageRef: ActorRef[ConsensusVariables.ReceivableMessage]
-=======
     consensusStorageRef: ActorRef[NxtConsensus.ReceivableMessage]
->>>>>>> 6089e909
   )
 }