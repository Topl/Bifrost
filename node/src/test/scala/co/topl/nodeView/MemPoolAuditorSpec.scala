--- conflicted
+++ resolved
@@ -7,11 +7,7 @@
 import akka.io.{IO, Tcp}
 import co.topl.attestation.PublicKeyPropositionCurve25519
 import co.topl.consensus.KeyManager.{KeyView, StartupKeyView}
-<<<<<<< HEAD
-import co.topl.consensus.{ActorConsensusVariablesHolder, ConsensusVariables, Forger, LocallyGeneratedBlock}
-=======
 import co.topl.consensus.{ActorConsensusInterface, Forger, LocallyGeneratedBlock, NxtConsensus}
->>>>>>> 6089e909
 import co.topl.modifier.block.Block
 import co.topl.modifier.transaction.builder.{BoxSelectionAlgorithms, TransferBuilder, TransferRequests}
 import co.topl.network.{NetworkControllerRef, PeerManager, PeerManagerRef}
@@ -167,12 +163,6 @@
     val networkControllerRef: CActorRef =
       cSystem.actorOf(NetworkControllerRef.props(testSettings, peerManagerRef, appContext, IO(Tcp)))
     val consensusStorageRef = spawn(
-<<<<<<< HEAD
-      ConsensusVariables(settings, appContext.networkType, InMemoryKeyValueStore.empty()),
-      ConsensusVariables.actorName
-    )
-    val consensusVariablesInterface = new ActorConsensusVariablesHolder(consensusStorageRef)
-=======
       NxtConsensus(
         settings,
         appContext.networkType,
@@ -181,7 +171,6 @@
       NxtConsensus.actorName
     )
     val consensusVariablesInterface = new ActorConsensusInterface(consensusStorageRef)
->>>>>>> 6089e909
     val nodeViewHolderRef = spawn(
       NodeViewHolder(testSettings, consensusVariablesInterface, () => Future.successful(testIn.nodeView))
     )
@@ -194,11 +183,7 @@
         fetchKeyView,
         fetchStartupKeyView,
         new ActorNodeViewHolderInterface(nodeViewHolderRef),
-<<<<<<< HEAD
-        new ActorConsensusVariablesHolder(consensusStorageRef)
-=======
         new ActorConsensusInterface(consensusStorageRef)
->>>>>>> 6089e909
       )
     )
 
@@ -216,11 +201,7 @@
   case class TestInWithActor(
     testIn:              TestIn,
     nodeViewHolderRef:   ActorRef[NodeViewHolder.ReceivableMessage],
-<<<<<<< HEAD
-    consensusStorageRef: ActorRef[ConsensusVariables.ReceivableMessage],
-=======
     consensusStorageRef: ActorRef[NxtConsensus.ReceivableMessage],
->>>>>>> 6089e909
     memPoolAuditorRef:   ActorRef[MemPoolAuditor.ReceivableMessage],
     forgerRef:           ActorRef[Forger.ReceivableMessage]
   )
