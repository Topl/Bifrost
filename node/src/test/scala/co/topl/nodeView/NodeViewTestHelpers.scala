package co.topl.nodeView

import co.topl.attestation.Address
<<<<<<< HEAD
import co.topl.consensus.ConsensusVariables.ConsensusParams
import co.topl.consensus._
import co.topl.consensus.genesis.GeneratedGenesis
=======
import co.topl.consensus.NxtConsensus
import co.topl.consensus._
import co.topl.consensus.genesis.PrivateGenesis
>>>>>>> 6089e909
import co.topl.modifier.block.Block
import co.topl.modifier.box.ArbitBox
import co.topl.modifier.transaction.{ArbitTransfer, PolyTransfer}
import co.topl.nodeView.NodeViewTestHelpers.TestIn
import co.topl.nodeView.history.{History, InMemoryKeyValueStore, Storage}
import co.topl.nodeView.mempool.MemPool
import co.topl.nodeView.state.{State, TokenBoxRegistry}
<<<<<<< HEAD
import co.topl.settings.GenesisGenerationSettings
=======
>>>>>>> 6089e909
import co.topl.utils.{InMemoryKeyFileTestHelper, Int128, TestSettings, TimeProvider}
import org.scalatest.{BeforeAndAfterAll, Suite}

trait NodeViewTestHelpers extends BeforeAndAfterAll {
  self: Suite with InMemoryKeyFileTestHelper with TestSettings =>

  protected var genesisBlock: Block = _

  protected def nextBlock(parent: Block, nodeView: NodeView, forgerAddress: Address): Block = {
    val timestamp = parent.timestamp + 50000
    val arbitBox = LeaderElection
      .getEligibleBox(
        parent,
        keyRingCurve25519.addresses,
        timestamp,
<<<<<<< HEAD
        ConsensusParams(10000000, parent.difficulty, 0L, parent.height),
=======
        NxtConsensus.State(10000000, parent.difficulty, 0L, parent.height),
        nxtLeaderElection,
>>>>>>> 6089e909
        nodeView.state
      )
      .toOption
      .get
    nextBlock(
      parent,
      arbitBox,
      nodeView.history.getTimestampsFrom(parent, 3),
      keyRingCurve25519.addresses.find(_.evidence == arbitBox.evidence).get
    )
  }

  protected def nextBlock(
    parent:             Block,
    arbitBox:           ArbitBox,
    previousTimestamps: Seq[TimeProvider.Time],
    rewardsAddress:     Address
  ): Block = {
    val timestamp = parent.timestamp + 50000
    val rewards = {
      val base = Rewards(Nil, rewardsAddress, parent.id, timestamp, 0L).get
      base.map {
        case b: PolyTransfer[_] =>
          b.copy(attestation = keyRingCurve25519.generateAttestation(keyRingCurve25519.addresses)(b.messageToSign))
        case a: ArbitTransfer[_] =>
          a.copy(attestation = keyRingCurve25519.generateAttestation(keyRingCurve25519.addresses)(a.messageToSign))
      }
    }
    Block
      .createAndSign(
        parent.id,
        timestamp = timestamp,
        txs = rewards,
        generatorBox = arbitBox,
        publicKey = keyRingCurve25519.lookupPublicKey(rewardsAddress).get,
        height = parent.height + 1,
        difficulty = nxtLeaderElection.calcNewBaseDifficulty(
          parent.height + 1,
          parent.difficulty,
          previousTimestamps :+ timestamp
        ),
        version = 1: Byte
      )(keyRingCurve25519.signWithAddress(rewardsAddress))
      .get
  }

  def genesisNodeView(): TestIn = {
    val historyStore = InMemoryKeyValueStore.empty()
    val stateStore = InMemoryKeyValueStore.empty()
    val tokenBoxStore = InMemoryKeyValueStore.empty()
    val nodeView = NodeView(
      History(settings, new Storage(historyStore)),
      State(
        settings,
        stateStore,
        keys => Some(new TokenBoxRegistry(tokenBoxStore, keys)),
        None
      ),
      MemPool.empty()
    )

<<<<<<< HEAD
    nodeView.history.append(genesisBlock, ConsensusParams(Int128(10000000), 1000000000000000000L, 0L, 0L))
=======
    nodeView.history.append(
      genesisBlock,
      NxtConsensus.View(
        NxtConsensus.State(Int128(10000000), 1000000000000000000L, 0L, 0L),
        nxtLeaderElection,
        protocolVersioner
      )
    )
>>>>>>> 6089e909
    nodeView.state.applyModifier(genesisBlock)
    TestIn(nodeView, historyStore, stateStore, tokenBoxStore)
  }

  override protected def beforeAll(): Unit = {
    super.beforeAll()
    // A beforeAll step generates 3 keys.  We need 7 more to hit 10.
    val genesisGenSettings: GenesisGenerationSettings = settings.forging.genesis.flatMap(_.generated).head
    keyRingCurve25519.generateNewKeyPairs(7)
<<<<<<< HEAD
    genesisBlock = GeneratedGenesis(keyRingCurve25519.addresses, genesisGenSettings).formNewBlock._1
=======
    genesisBlock = PrivateGenesis(keyRingCurve25519.addresses, settings).formNewBlock._1
>>>>>>> 6089e909
  }
}

object NodeViewTestHelpers {

  case class TestIn(
    nodeView:      NodeView,
    historyStore:  InMemoryKeyValueStore,
    stateStore:    InMemoryKeyValueStore,
    tokenBoxStore: InMemoryKeyValueStore
  )
}<|MERGE_RESOLUTION|>--- conflicted
+++ resolved
@@ -1,15 +1,9 @@
 package co.topl.nodeView
 
 import co.topl.attestation.Address
-<<<<<<< HEAD
-import co.topl.consensus.ConsensusVariables.ConsensusParams
+import co.topl.consensus.NxtConsensus
 import co.topl.consensus._
 import co.topl.consensus.genesis.GeneratedGenesis
-=======
-import co.topl.consensus.NxtConsensus
-import co.topl.consensus._
-import co.topl.consensus.genesis.PrivateGenesis
->>>>>>> 6089e909
 import co.topl.modifier.block.Block
 import co.topl.modifier.box.ArbitBox
 import co.topl.modifier.transaction.{ArbitTransfer, PolyTransfer}
@@ -17,10 +11,7 @@
 import co.topl.nodeView.history.{History, InMemoryKeyValueStore, Storage}
 import co.topl.nodeView.mempool.MemPool
 import co.topl.nodeView.state.{State, TokenBoxRegistry}
-<<<<<<< HEAD
 import co.topl.settings.GenesisGenerationSettings
-=======
->>>>>>> 6089e909
 import co.topl.utils.{InMemoryKeyFileTestHelper, Int128, TestSettings, TimeProvider}
 import org.scalatest.{BeforeAndAfterAll, Suite}
 
@@ -36,12 +27,8 @@
         parent,
         keyRingCurve25519.addresses,
         timestamp,
-<<<<<<< HEAD
-        ConsensusParams(10000000, parent.difficulty, 0L, parent.height),
-=======
         NxtConsensus.State(10000000, parent.difficulty, 0L, parent.height),
         nxtLeaderElection,
->>>>>>> 6089e909
         nodeView.state
       )
       .toOption
@@ -103,9 +90,6 @@
       MemPool.empty()
     )
 
-<<<<<<< HEAD
-    nodeView.history.append(genesisBlock, ConsensusParams(Int128(10000000), 1000000000000000000L, 0L, 0L))
-=======
     nodeView.history.append(
       genesisBlock,
       NxtConsensus.View(
@@ -114,7 +98,6 @@
         protocolVersioner
       )
     )
->>>>>>> 6089e909
     nodeView.state.applyModifier(genesisBlock)
     TestIn(nodeView, historyStore, stateStore, tokenBoxStore)
   }
@@ -124,11 +107,7 @@
     // A beforeAll step generates 3 keys.  We need 7 more to hit 10.
     val genesisGenSettings: GenesisGenerationSettings = settings.forging.genesis.flatMap(_.generated).head
     keyRingCurve25519.generateNewKeyPairs(7)
-<<<<<<< HEAD
     genesisBlock = GeneratedGenesis(keyRingCurve25519.addresses, genesisGenSettings).formNewBlock._1
-=======
-    genesisBlock = PrivateGenesis(keyRingCurve25519.addresses, settings).formNewBlock._1
->>>>>>> 6089e909
   }
 }
 
