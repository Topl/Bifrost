package co.topl.nodeView.history

<<<<<<< HEAD
import co.topl.consensus.ConsensusVariables.ConsensusParams
=======
import co.topl.consensus.NxtConsensus
import co.topl.consensus.NxtConsensus.State
>>>>>>> 6089e909
import co.topl.modifier.ModifierId
import co.topl.modifier.block.Block
import co.topl.utils.{Int128, NodeGenerators}
import org.scalacheck.Gen
import org.scalatest.matchers.should.Matchers
import org.scalatest.propspec.AnyPropSpec
import org.scalatestplus.scalacheck.ScalaCheckDrivenPropertyChecks

class BifrostHistorySpec extends AnyPropSpec with ScalaCheckDrivenPropertyChecks with Matchers with NodeGenerators {

  var history: History = _

  override def beforeAll(): Unit = {
    super.beforeAll()

    history = generateHistory()
  }

  property("Block application should result in storage and BifrostHistory.continuationIds") {
    var ids: Seq[ModifierId] = Seq()

    /* Apply blocks and ensure that they are stored */
    forAll(blockCurve25519Gen) { blockTemp =>
      val block = blockTemp.copy(parentId = history.bestBlockId)

      history = history
<<<<<<< HEAD
        .append(block, ConsensusParams(10000000, history.bestBlock.difficulty, 0L, history.bestBlock.height))
=======
        .append(
          block,
          NxtConsensus.View(
            NxtConsensus.State(Int128(10000000), history.bestBlock.difficulty, 0L, history.bestBlock.height),
            nxtLeaderElection,
            protocolVersioner
          )
        )
>>>>>>> 6089e909
        .get
        ._1

      history.modifierById(block.id).isDefined shouldBe true
      ids = ids :+ block.id
    }

    val startFrom = ids.head

    /* Continuation ids should get the block start up to the end of the chain */
    val continuationIds = history
      .continuationIds(Seq((Block.modifierTypeId, startFrom)), ids.length)
      .get
      .map(_._2)

    continuationIds shouldEqual ids

    forAll(Gen.choose(0, ids.length - 1)) { startIndex: Int =>
      val startFrom = Seq((Block.modifierTypeId, ids(startIndex)))
      val startList = ids.take(startIndex + 1).map((Block.modifierTypeId, _))
      val restIds = ids.zipWithIndex
        .filter { case (_, index) =>
          index >= startIndex
        }
        .map(_._1)

      val continuationIds = history.continuationIds(startFrom, ids.length).get.map(_._2)

      /* Starting from a random block should give us continuation ids of the chain from that block */
      continuationIds shouldEqual restIds

      val limit = 5
      val continuation = history.continuationIds(startList, limit).get

      continuation.length shouldBe Math.min(limit, restIds.length)

      startList.exists(sl => sl._2 == continuation.head._2) shouldBe true

      continuation.tail.foreach { c =>
        startList.exists(sl => sl._2 == c._2) shouldBe false
      }
    }
  }

}<|MERGE_RESOLUTION|>--- conflicted
+++ resolved
@@ -1,11 +1,7 @@
 package co.topl.nodeView.history
 
-<<<<<<< HEAD
-import co.topl.consensus.ConsensusVariables.ConsensusParams
-=======
 import co.topl.consensus.NxtConsensus
 import co.topl.consensus.NxtConsensus.State
->>>>>>> 6089e909
 import co.topl.modifier.ModifierId
 import co.topl.modifier.block.Block
 import co.topl.utils.{Int128, NodeGenerators}
@@ -32,9 +28,6 @@
       val block = blockTemp.copy(parentId = history.bestBlockId)
 
       history = history
-<<<<<<< HEAD
-        .append(block, ConsensusParams(10000000, history.bestBlock.difficulty, 0L, history.bestBlock.height))
-=======
         .append(
           block,
           NxtConsensus.View(
@@ -43,7 +36,6 @@
             protocolVersioner
           )
         )
->>>>>>> 6089e909
         .get
         ._1
 
