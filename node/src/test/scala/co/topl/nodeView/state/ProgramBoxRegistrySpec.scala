--- conflicted
+++ resolved
@@ -9,13 +9,8 @@
 
   var state: State = _
 
-<<<<<<< HEAD
-  val pubKey: PublicKeyPropositionCurve25519 = propositionCurve25519Gen.sample.get
-  val address: Address = pubKey.address
-=======
   var pubKey: PublicKeyPropositionCurve25519 = _
   var address: Address = _
->>>>>>> 816bea7c
 
   val stateOne: Json =
     s"""
