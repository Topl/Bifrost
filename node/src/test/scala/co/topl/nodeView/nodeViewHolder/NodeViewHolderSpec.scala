package co.topl.nodeView.nodeViewHolder

import akka.actor.ActorSystem
import akka.testkit.TestActorRef
import co.topl.nodeView.NodeViewHolder
import co.topl.nodeView.mempool.MemPool
import co.topl.nodeView.state.{MockState, State}
import co.topl.settings.{AppContext, StartupOpts}
import org.scalatest.propspec.AnyPropSpec
import org.scalatest.{BeforeAndAfterAll, PrivateMethodTester}

import scala.concurrent.Await
import scala.concurrent.duration._

class NodeViewHolderSpec extends AnyPropSpec with PrivateMethodTester with MockState with BeforeAndAfterAll {

  type MP = MemPool

  implicit private val actorSystem: ActorSystem = ActorSystem("NodeviewHolderSpec")
  import actorSystem.dispatcher

  private var appContext: AppContext = _
  private var nvhTestRef: TestActorRef[NodeViewHolder] = _
  private var nodeView: NodeViewHolder = _
  private var state: State = _

  override def beforeAll(): Unit = {
    super.beforeAll()
    appContext = new AppContext(settings, StartupOpts(), None)
    state = createState(inTempFile = false)
    nvhTestRef = TestActorRef(new NodeViewHolder(settings, appContext), "nvhTest")
    nodeView = nvhTestRef.underlyingActor
  }

  // TODO replace reward transactions with valid transactions
  property("Rewards transactions are removed from transactions extracted from a block being rolled back") {
<<<<<<< HEAD
    forAll(blockGen) { block =>
      val polyReward = sampleUntilNonEmpty(polyTransferCurve25519Gen)
=======
    forAll(blockCurve25519Gen) { block =>
      val polyReward = sampleUntilNonEmpty(polyTransferGen)
>>>>>>> c283528d
      val arbitReward = sampleUntilNonEmpty(arbitTransferGen)
      val rewardBlock = block.copy(transactions = Seq(arbitReward, polyReward))

      val updateMemPool = PrivateMethod[MP](Symbol("updateMemPool"))
      val memPool = nodeView invokePrivate updateMemPool(Seq(rewardBlock), Seq(), MemPool.emptyPool, state)
      memPool.contains(polyReward) shouldBe false
      memPool.contains(arbitReward) shouldBe false
    }
  }

  override protected def afterAll(): Unit =
    Await.result(actorSystem.terminate(), 10.seconds)
}<|MERGE_RESOLUTION|>--- conflicted
+++ resolved
@@ -34,13 +34,8 @@
 
   // TODO replace reward transactions with valid transactions
   property("Rewards transactions are removed from transactions extracted from a block being rolled back") {
-<<<<<<< HEAD
-    forAll(blockGen) { block =>
-      val polyReward = sampleUntilNonEmpty(polyTransferCurve25519Gen)
-=======
     forAll(blockCurve25519Gen) { block =>
       val polyReward = sampleUntilNonEmpty(polyTransferGen)
->>>>>>> c283528d
       val arbitReward = sampleUntilNonEmpty(arbitTransferGen)
       val rewardBlock = block.copy(transactions = Seq(arbitReward, polyReward))
 
