--- conflicted
+++ resolved
@@ -1,13 +1,9 @@
 package co.topl.attestation
 
-<<<<<<< HEAD
+import co.topl.attestation.AddressCodec.implicits._
 import co.topl.utils.NodeGenerators
-=======
+import co.topl.utils.StringDataTypes.Latin1Data
 import co.topl.utils.codecs.implicits._
-import co.topl.attestation.AddressCodec.implicits._
-import co.topl.utils.StringDataTypes.Latin1Data
-import co.topl.utils.{KeyFileTestHelper, NodeGenerators}
->>>>>>> a9d1592a
 import org.scalatest.matchers.should.Matchers
 import org.scalatest.propspec.AnyPropSpec
 import org.scalatestplus.scalacheck.ScalaCheckDrivenPropertyChecks
@@ -39,37 +35,26 @@
   }
 
   property("Once we lock the generated address, it will be removed from the secrets set in the keyRing") {
-    keyRingCurve25519.removeFromKeyring(addressCurve25519)
 
     /** There will be a warning for locking again if a key is already locked */
+    keyRingCurve25519.removeFromKeyring(addressCurve25519)
     keyRingCurve25519.removeFromKeyring(addressCurve25519)
     keyRingCurve25519.addresses.contains(addressCurve25519) shouldBe false
 
     keyRingEd25519.removeFromKeyring(addressEd25519)
-
-    /** There will be a warning for locking again if a key is already locked */
     keyRingEd25519.removeFromKeyring(addressEd25519)
     keyRingEd25519.addresses.contains(addressEd25519) shouldBe false
   }
 
   property("Once unlocked, the address will be accessible from the keyRing again") {
-<<<<<<< HEAD
-    keyRingCurve25519.DiskOps.unlockKeyFile(addressCurve25519.toString, password)
 
     /** There will be a warning for unlocking again if a key is already unlocked */
-    keyRingCurve25519.DiskOps.unlockKeyFile(addressCurve25519.toString, password)
+    keyRingCurve25519.DiskOps.unlockKeyFile(addressCurve25519.encodeAsBase58, password)
+    keyRingCurve25519.DiskOps.unlockKeyFile(addressCurve25519.encodeAsBase58, password)
     keyRingCurve25519.addresses.contains(addressCurve25519) shouldBe true
-=======
-    keyRing.DiskOps.unlockKeyFile(address.encodeAsBase58, password)
 
-    /** There will be a warning for unlocking again if a key is already unlocked */
-    keyRing.DiskOps.unlockKeyFile(address.encodeAsBase58, password)
->>>>>>> a9d1592a
-
-    keyRingEd25519.DiskOps.unlockKeyFile(addressEd25519.toString, password)
-
-    /** There will be a warning for unlocking again if a key is already unlocked */
-    keyRingEd25519.DiskOps.unlockKeyFile(addressEd25519.toString, password)
+    keyRingEd25519.DiskOps.unlockKeyFile(addressEd25519.encodeAsBase58, password)
+    keyRingEd25519.DiskOps.unlockKeyFile(addressEd25519.encodeAsBase58, password)
     keyRingEd25519.addresses.contains(addressEd25519) shouldBe true
   }
 
@@ -100,7 +85,7 @@
   }
 
   property("The proof from signing with an address should only be valid for the corresponding proposition") {
-<<<<<<< HEAD
+    <<<<<<< HEAD
     val propCurve25519 = keyRingCurve25519.lookupPublicKey(addressCurve25519).get
     val newAddrCurve25519: Address = keyRingCurve25519.DiskOps.generateKeyFile(stringGen.sample.get).get
     val newPropCurve25519 = keyRingCurve25519.lookupPublicKey(newAddrCurve25519).get
@@ -114,7 +99,7 @@
     val newProofEd25519 = keyRingEd25519.signWithAddress(newAddrEd25519)(messageByte).get
     newProofEd25519.isValid(propEd25519, messageByte) shouldBe false
     newProofEd25519.isValid(newPropEd25519, messageByte) shouldBe true
-=======
+    =======
     val prop = keyRing.lookupPublicKey(address).get
 
     val newAddr: Address = keyRing.DiskOps.generateKeyFile(Latin1Data.unsafe(stringGen.sample.get)).get
@@ -123,7 +108,7 @@
 
     newProof.isValid(prop, messageByte) shouldBe false
     newProof.isValid(newProp, messageByte) shouldBe true
->>>>>>> a9d1592a
+    >>>>>>> dev
   }
 
   //TODO: Jing - test importPhrase
