FROM ubuntu:20.10

ARG GRAALVM_VERSION=21.0.0.2
<<<<<<< HEAD
ARG JAVA_VERSION=java11
ARG SBT_VERSION=1.4.9
=======
ARG JAVA_VERSION=java8
ARG SBT_VERSION=1.5.0
>>>>>>> 5638d96a

RUN apt -y update && apt -y upgrade
RUN apt -y install \
            apt-transport-https \
            ca-certificates \
            curl \
            gnupg \
            lsb-release

# Docker install
# See: https://docs.docker.com/engine/install/ubuntu/#install-using-the-repository
RUN curl -fsSL https://download.docker.com/linux/ubuntu/gpg | gpg --dearmor -o /usr/share/keyrings/docker-archive-keyring.gpg && \
    echo \
      "deb [arch=amd64 signed-by=/usr/share/keyrings/docker-archive-keyring.gpg] https://download.docker.com/linux/ubuntu \
      $(lsb_release -cs) stable" | tee /etc/apt/sources.list.d/docker.list > /dev/null && \
      apt -y update && apt -y install docker-ce docker-ce-cli containerd.io

# GraalVM install
# See: https://github.com/graalvm/container/blob/master/community/Dockerfile
ARG GRAALVM_PKG=https://github.com/graalvm/graalvm-ce-builds/releases/download/vm-$GRAALVM_VERSION/graalvm-ce-$JAVA_VERSION-linux-amd64-$GRAALVM_VERSION.tar.gz

ENV LANG=en_US.UTF-8 \
    JAVA_HOME=/opt/graalvm-ce-$JAVA_VERSION-$GRAALVM_VERSION/ \
    PATH=/opt/graalvm-ce-$JAVA_VERSION-$GRAALVM_VERSION/bin:$PATH

RUN set -eux \
    && curl --fail --silent --location --retry 3 ${GRAALVM_PKG} \
    | gunzip | tar x -C /opt/

# SBT Install
# See: https://github.com/mozilla/docker-sbt/blob/main/Dockerfile
RUN \
  mkdir /working/ && \
  cd /working/ && \
  curl -L -o sbt-$SBT_VERSION.deb https://dl.bintray.com/sbt/debian/sbt-$SBT_VERSION.deb && \
  dpkg -i sbt-$SBT_VERSION.deb && \
  rm sbt-$SBT_VERSION.deb && \
  apt-get update && \
  apt-get install sbt && \
  cd && \
  rm -r /working/ && \
  sbt sbtVersion

WORKDIR /bifrost

COPY . /bifrost

RUN sbt compile

ENTRYPOINT sbt bifrost/docker:publishLocal it/test<|MERGE_RESOLUTION|>--- conflicted
+++ resolved
@@ -1,13 +1,8 @@
 FROM ubuntu:20.10
 
 ARG GRAALVM_VERSION=21.0.0.2
-<<<<<<< HEAD
 ARG JAVA_VERSION=java11
 ARG SBT_VERSION=1.4.9
-=======
-ARG JAVA_VERSION=java8
-ARG SBT_VERSION=1.5.0
->>>>>>> 5638d96a
 
 RUN apt -y update && apt -y upgrade
 RUN apt -y install \
