--- conflicted
+++ resolved
@@ -7,11 +7,7 @@
 object PublicKeyPropositionCurve25519Serializer extends BifrostSerializer[PublicKeyPropositionCurve25519] {
 
   override def serialize(obj: PublicKeyPropositionCurve25519, w: Writer): Unit =
-<<<<<<< HEAD
-    w.putBytes(obj.pubKeyBytes.asBytes)
-=======
     w.putBytes(obj.pubKeyBytes.value)
->>>>>>> aa8a340e
 
   override def parse(r: Reader): PublicKeyPropositionCurve25519 = {
     val proposition = r.getBytes(Curve25519.KeyLength)
