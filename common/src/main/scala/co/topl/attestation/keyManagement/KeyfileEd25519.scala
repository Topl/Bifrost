package co.topl.attestation.keyManagement

import co.topl.attestation.Address
import co.topl.crypto.hash.blake2b256
import co.topl.crypto.signatures.Ed25519
import co.topl.crypto.{PrivateKey, PublicKey}
import co.topl.utils.IdiomaticScalaTransition.implicits.toEitherOps
import co.topl.utils.NetworkType.NetworkPrefix
import co.topl.utils.SecureRandom.randomBytes
import co.topl.utils.StringDataTypes.{Base58Data, Latin1Data}
import co.topl.utils.codecs.implicits._
import io.circe.parser.parse
import io.circe.syntax._
import io.circe.{Decoder, Encoder, HCursor}
import org.bouncycastle.crypto.BufferedBlockCipher
import org.bouncycastle.crypto.engines.AESEngine
import org.bouncycastle.crypto.generators.SCrypt
import org.bouncycastle.crypto.modes.SICBlockCipher
import org.bouncycastle.crypto.params.{KeyParameter, ParametersWithIV}

import scala.util.Try

case class KeyfileEd25519(
  address:    Address,
  cipherText: Array[Byte],
  mac:        Array[Byte],
  salt:       Array[Byte],
  iv:         Array[Byte]
) extends Keyfile[PrivateKeyEd25519]

object KeyfileEd25519 {

  implicit val jsonEncoder: Encoder[KeyfileEd25519] = { kf: KeyfileEd25519 =>
    Map(
      "crypto" -> Map(
        "cipher"       -> "aes-256-ctr".asJson,
<<<<<<< HEAD
        "cipherParams" -> Map("iv" -> kf.iv.encodeAsBase58).asJson,
=======
        "cipherParams" -> Map("iv" -> kf.iv.encodeAsBase58.asJson).asJson,
>>>>>>> f1494e3d
        "cipherText"   -> kf.cipherText.encodeAsBase58.asJson,
        "kdf"          -> "scrypt".asJson,
        "kdfSalt"      -> kf.salt.encodeAsBase58.asJson,
        "mac"          -> kf.mac.encodeAsBase58.asJson
      ).asJson,
      "address" -> kf.address.asJson
    ).asJson
  }

  implicit def jsonDecoder(implicit networkPrefix: NetworkPrefix): Decoder[KeyfileEd25519] = (c: HCursor) =>
    for {
      address    <- c.downField("address").as[Address]
      cipherText <- c.downField("crypto").downField("cipherText").as[Base58Data]
      mac        <- c.downField("crypto").downField("mac").as[Base58Data]
      salt       <- c.downField("crypto").downField("kdfSalt").as[Base58Data]
      iv         <- c.downField("crypto").downField("cipherParams").downField("iv").as[Base58Data]
    } yield {
      implicit val netPrefix: NetworkPrefix = address.networkPrefix
      new KeyfileEd25519(address, cipherText.value, mac.value, salt.value, iv.value)
    }
}

object KeyfileEd25519Companion extends KeyfileCompanion[PrivateKeyEd25519, KeyfileEd25519] {

  /**
   * Create a keyfile from the provided seed and save it to disk
   *
   * @param password string used to encrypt the private key when saved to disk
   * @return
   */
  def encryptSecretSafe(secretKey: PrivateKeyEd25519, password: Latin1Data)(implicit
    networkPrefix:                 NetworkPrefix
  ): KeyfileEd25519 = {
    // get random bytes to obfuscate the cipher
    val salt = randomBytes(32)
    val ivData = randomBytes(16)

    // calculate the deterministic key used to create the cipher
    val derivedKey = getDerivedKey(password, salt)

    // encrypt private key
    val (cipherText, mac) = getAESResult(derivedKey, ivData, secretKey.bytes, encrypt = true)

    // generate address from the secret key
    val address = Address.from(secretKey.publicImage)

    // create a new instance of the keyfile case class
    new KeyfileEd25519(address, cipherText, mac, salt, ivData)
  }

  def decryptSecretSafe(encryptedKeyFile: KeyfileEd25519, password: Latin1Data)(implicit
    networkPrefix:                        NetworkPrefix
  ): Try[PrivateKeyEd25519] = Try {
    val derivedKey = getDerivedKey(password, encryptedKeyFile.salt)
    val calcMAC = getMAC(derivedKey, encryptedKeyFile.cipherText)

    require(calcMAC sameElements encryptedKeyFile.mac, "MAC does not match. Try again")

    getAESResult(
      derivedKey,
      encryptedKeyFile.iv,
      encryptedKeyFile.cipherText,
      encrypt = false
    ) match {
      case (cipherBytes, _) =>
        cipherBytes.grouped(Ed25519.KeyLength).toSeq match {
          case Seq(skBytes, pkBytes) =>
            // recreate the private key
            val privateKey = new PrivateKeyEd25519(PrivateKey(skBytes), PublicKey(pkBytes))
            val derivedAddress = Address.from(privateKey.publicImage)
            // check that the address given in the keyfile matches the public key
            require(
              encryptedKeyFile.address == derivedAddress,
              "Derived address does not match that listed in the keyfile"
            )
            privateKey
        }
    }
  }

  /**
   * @param filename
   * @return
   */
  def readFile(filename: String)(implicit networkPrefix: NetworkPrefix): KeyfileEd25519 = {
    // read data from disk
    val src = scala.io.Source.fromFile(filename)

    // attempt to retrieve the required keyfile type from the data that was just read
    val keyfile = parse(src.mkString) match {
      case Left(ex) => throw ex
      case Right(json) =>
        json.as[KeyfileEd25519].getOrThrow(ex => new Exception(s"Could not parse KeyFile: $ex"))
    }

    // close the stream and return the keyfile
    src.close()
    keyfile
  }

  /**
   * @param password
   * @param salt
   * @return
   */
  private def getDerivedKey(password: Latin1Data, salt: Array[Byte]): Array[Byte] = {
    val passwordBytes = password.infalliblyEncodeAsBytes
    SCrypt.generate(passwordBytes, salt, scala.math.pow(2, 18).toInt, 8, 1, 32)
  }

  /**
   * @param derivedKey
   * @param cipherText
   * @return
   */
  private def getMAC(derivedKey: Array[Byte], cipherText: Array[Byte]): Array[Byte] =
    blake2b256.hash(derivedKey.slice(16, 32) ++ cipherText).value

  /**
   * @param derivedKey
   * @param ivData
   * @param inputText
   * @param encrypt
   * @return
   */
  private def getAESResult(
    derivedKey: Array[Byte],
    ivData:     Array[Byte],
    inputText:  Array[Byte],
    encrypt:    Boolean
  ): (Array[Byte], Array[Byte]) = {
    val cipherParams = new ParametersWithIV(new KeyParameter(derivedKey), ivData)
    val aesCtr = new BufferedBlockCipher(new SICBlockCipher(new AESEngine))
    aesCtr.init(encrypt, cipherParams)

    val outputText = Array.fill(inputText.length)(1: Byte)
    aesCtr.processBytes(inputText, 0, inputText.length, outputText, 0)
    aesCtr.doFinal(outputText, 0)

    val mac = getMAC(derivedKey, outputText)

    (outputText, mac)
  }
}<|MERGE_RESOLUTION|>--- conflicted
+++ resolved
@@ -34,11 +34,7 @@
     Map(
       "crypto" -> Map(
         "cipher"       -> "aes-256-ctr".asJson,
-<<<<<<< HEAD
         "cipherParams" -> Map("iv" -> kf.iv.encodeAsBase58).asJson,
-=======
-        "cipherParams" -> Map("iv" -> kf.iv.encodeAsBase58.asJson).asJson,
->>>>>>> f1494e3d
         "cipherText"   -> kf.cipherText.encodeAsBase58.asJson,
         "kdf"          -> "scrypt".asJson,
         "kdfSalt"      -> kf.salt.encodeAsBase58.asJson,
