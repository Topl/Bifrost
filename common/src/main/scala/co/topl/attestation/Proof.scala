--- conflicted
+++ resolved
@@ -187,7 +187,7 @@
     extends ProofOfKnowledge[PrivateKeyEd25519, PublicKeyPropositionEd25519] {
 
   private val signatureLength = sig.infalliblyEncodeAsBytes.length
-<<<<<<< HEAD
+  private val ec = new Ed25519
 
   private val ed25519 = new Ed25519
 
@@ -202,21 +202,6 @@
 
 object SignatureEd25519 {
   lazy val signatureSize: Int = new Ed25519().SignatureLength
-=======
-  private val ec = new Ed25519
-
-  require(
-    signatureLength == 0 || signatureLength == ec.SignatureLength,
-    s"$signatureLength != ${ec.SignatureLength}"
-  )
-
-  def isValid(proposition: PublicKeyPropositionEd25519, message: Array[Byte]): Boolean =
-    ec.verify(sig, message, PublicKey(proposition.pubKeyBytes.value))
-}
-
-object SignatureEd25519 {
-  lazy val signatureSize: Int = Ed25519.SignatureLength
->>>>>>> f5d2616b
 
   /** Helper function to create empty signatures */
   lazy val empty: SignatureEd25519 = SignatureEd25519(Signature(Array.emptyByteArray))
@@ -227,15 +212,9 @@
 
   def apply(str: String): SignatureEd25519 =
     Proof.fromString(str) match {
-<<<<<<< HEAD
       case Right(sig: SignatureEd25519) => sig
       case Right(_)                     => throw new Error("Invalid proof generation")
       case Left(ex)                     => throw new Exception(s"Invalid signature: $ex")
-=======
-      case Success(sig: SignatureEd25519) => sig
-      case Success(_)                     => throw new Error("Invalid proof generation")
-      case Failure(ex)                    => throw new Exception(s"Invalid signature: $ex")
->>>>>>> f5d2616b
     }
 
   // see circe documentation for custom encoder / decoders
