--- conflicted
+++ resolved
@@ -3,15 +3,11 @@
 import cats.implicits._
 import co.topl.attestation.serialization.ProofSerializer
 import co.topl.crypto.signatures.{Curve25519, PublicKey, Signature}
-<<<<<<< HEAD
-import co.topl.keyManagement.{PrivateKeyCurve25519, Secret}
-=======
 import co.topl.attestation.keyManagement.{PrivateKeyCurve25519, Secret}
->>>>>>> aa8a340e
 import co.topl.utils.AsBytes.implicits._
 import co.topl.utils.StringTypes.implicits._
-import co.topl.utils.StringTypes.{Base58String, InvalidCharacterSet, StringValidationError}
-import co.topl.utils.encode.{Base58, DecodingError, InvalidCharactersError, InvalidDataLengthError}
+import co.topl.utils.StringTypes.{Base58String, InvalidCharacterSet, StringValidationFailure}
+import co.topl.utils.encode.{Base58, DecodingFailure, InvalidCharacters, InvalidDataLength}
 import co.topl.utils.serialization.{BifrostSerializer, BytesSerializable}
 import com.google.common.primitives.Ints
 import io.circe.syntax.EncoderOps
@@ -55,8 +51,8 @@
     } yield result
 
   sealed abstract class ProofFromStringError
-  case class Base58ValidationError(error: StringValidationError) extends ProofFromStringError
-  case class Base58DecodingError(error: DecodingError) extends ProofFromStringError
+  case class Base58ValidationError(error: StringValidationFailure) extends ProofFromStringError
+  case class Base58DecodingError(error: DecodingFailure) extends ProofFromStringError
   case class ProofParseFailure(error: Throwable) extends ProofFromStringError
 
   implicit def jsonEncoder[PR <: Proof[_]]: Encoder[PR] = (proof: PR) => proof.toString.asJson
@@ -105,10 +101,10 @@
       case Right(sig: SignatureCurve25519) => sig
       case Right(_)                        => throw new Exception("Parsed to incorrect signature type")
       case Left(Proof.Base58ValidationError(InvalidCharacterSet())) | Left(
-            Proof.Base58DecodingError(InvalidCharactersError())
+            Proof.Base58DecodingError(InvalidCharacters())
           ) =>
         throw new Exception("Invalid character in signature proof.")
-      case Left(Proof.Base58DecodingError(InvalidDataLengthError())) =>
+      case Left(Proof.Base58DecodingError(InvalidDataLength())) =>
         throw new Exception("Invalid length of signature proof.")
       case Left(Proof.ProofParseFailure(error)) => throw new Exception(s"Error while parsing proof: $error")
       case Left(error)                          => throw new Exception(s"Invalid signature: $error")
@@ -142,11 +138,7 @@
       if (acc < proposition.threshold) {
         if (
           proposition.pubKeyProps
-<<<<<<< HEAD
-            .exists(prop => Curve25519.verify(sig.sig, message, PublicKey(prop.pubKeyBytes.asBytes)))
-=======
             .exists(prop => Curve25519.verify(sig.sigBytes, message, prop.pubKeyBytes))
->>>>>>> aa8a340e
         ) {
           1
         } else {
