package co.topl.utils

package object codecs {

  object implicits
      extends AsBytes.Instances
      with AsBytes.ToOps
      with FromBytes.Instances
      with FromBytes.ToOps
      with CryptoCodec.CryptoCodecInstances
      with StringDataTypesCodec.StringTypesInstances
<<<<<<< HEAD
      with binary.Implicits
=======
      with SizedBytesCodec.Instances
>>>>>>> b8230d99
}<|MERGE_RESOLUTION|>--- conflicted
+++ resolved
@@ -9,9 +9,6 @@
       with FromBytes.ToOps
       with CryptoCodec.CryptoCodecInstances
       with StringDataTypesCodec.StringTypesInstances
-<<<<<<< HEAD
+      with SizedBytesCodec.Instances
       with binary.Implicits
-=======
-      with SizedBytesCodec.Instances
->>>>>>> b8230d99
 }