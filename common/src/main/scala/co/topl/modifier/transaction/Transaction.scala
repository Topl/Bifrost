package co.topl.modifier.transaction

import co.topl.attestation.{Proof, Proposition}
import co.topl.modifier.NodeViewModifier.ModifierTypeId
import co.topl.modifier.block.BloomFilter.BloomTopic
import co.topl.modifier.box.{Box, BoxId}
import co.topl.modifier.{ModifierId, NodeViewModifier}
import co.topl.utils.NetworkType.NetworkPrefix
import co.topl.utils.{Identifiable, Identifier, Int128}
import com.google.common.primitives.Longs
import io.circe.{Decoder, Encoder, HCursor}
import scorex.crypto.hash.Digest32

<<<<<<< HEAD
import scala.util.Try
import scala.Iterable

abstract class Transaction[+T, P <: Proposition: Identifiable] extends NodeViewModifier {
=======
abstract class Transaction[+T, P <: Proposition](implicit val identifiableEv: Identifiable[P])
    extends NodeViewModifier {
>>>>>>> ed3261aa

  override lazy val id: ModifierId = ModifierId(this)

  val modifierTypeId: ModifierTypeId = Transaction.modifierTypeId

  val bloomTopics: IndexedSeq[BloomTopic]

  val boxIdsToOpen: IndexedSeq[BoxId]

  val newBoxes: Iterable[Box[T]]

  val attestation: Map[P, Proof[P]]

  val fee: Int128

  val timestamp: Long

  override def toString: String =
    Transaction.identifier(this).typeString + Transaction.jsonEncoder(this).noSpaces

  def messageToSign: Array[Byte] =
    Array(Transaction.identifier(this).typePrefix) ++
    newBoxes.foldLeft(Array[Byte]())((acc, x) => acc ++ x.bytes) ++
    boxIdsToOpen.foldLeft(Array[Byte]())((acc, x) => acc ++ x.hashBytes) ++
    Longs.toByteArray(timestamp) ++
    fee.toByteArray

  def getPropIdentifier: Identifier = Identifiable[P].getId

}

object Transaction {
  type TX = Transaction[_, _ <: Proposition]
  type TxType = Byte
  type TransactionId = ModifierId

  val modifierTypeId: ModifierTypeId = ModifierTypeId @@ (2: Byte)

  def updateAttestation[
    P <: Proposition
  ](tx: Transaction[_, P])(f: Array[Byte] => Map[P, Proof[P]]): Map[P, Proof[P]] =
    tx.attestation ++ f(tx.messageToSign)

  def nonceFromDigest(digest: Digest32): Box.Nonce = Longs.fromByteArray(digest.take(Longs.BYTES))

  def identifier(tx: TX): Identifier = tx match {
    case _: PolyTransfer[_]  => PolyTransfer.identifier.getId
    case _: ArbitTransfer[_] => ArbitTransfer.identifier.getId
    case _: AssetTransfer[_] => AssetTransfer.identifier.getId
  }

  implicit def jsonTypedEncoder[T, P <: Proposition]: Encoder[Transaction[T, P]] = { case tx: Transaction[_, _] =>
    jsonEncoder(tx)
  }

  implicit def jsonEncoder: Encoder[TX] = {
    //    case tx: CodeCreation           => CodeCreation.jsonEncoder(tx)
    //    case tx: ProgramCreation        => ProgramCreation.jsonEncoder(tx)
    //    case tx: ProgramMethodExecution => ProgramMethodExecution.jsonEncoder(tx)
    //    case tx: ProgramTransfer        => ProgramTransfer.jsonEncoder(tx)
    case tx: PolyTransfer[_]  => PolyTransfer.jsonEncoder(tx)
    case tx: ArbitTransfer[_] => ArbitTransfer.jsonEncoder(tx)
    case tx: AssetTransfer[_] => AssetTransfer.jsonEncoder(tx)
  }

  implicit def jsonDecoder(implicit networkPrefix: NetworkPrefix): Decoder[TX] = { c: HCursor =>
    c.downField("txType").as[String].map {
      //      case "CodeCreation"           => CodeCreation.jsonDecoder(c)
      //      case "ProgramCreation"        => ProgramCreation.jsonDecoder(c)
      //      case "ProgramMethodExecution" => ProgramMethodExecution.jsonDecoder(c)
      //      case "ProgramTransfer"        => ProgramTransfer.jsonDecoder(c)
      case PolyTransfer.typeString  => PolyTransfer.jsonDecoder(networkPrefix)(c)
      case ArbitTransfer.typeString => ArbitTransfer.jsonDecoder(networkPrefix)(c)
      case AssetTransfer.typeString => AssetTransfer.jsonDecoder(networkPrefix)(c)
    } match {
      case Right(tx) => tx
      case Left(ex)  => throw ex
    }
  }
}<|MERGE_RESOLUTION|>--- conflicted
+++ resolved
@@ -11,15 +11,8 @@
 import io.circe.{Decoder, Encoder, HCursor}
 import scorex.crypto.hash.Digest32
 
-<<<<<<< HEAD
-import scala.util.Try
-import scala.Iterable
-
-abstract class Transaction[+T, P <: Proposition: Identifiable] extends NodeViewModifier {
-=======
 abstract class Transaction[+T, P <: Proposition](implicit val identifiableEv: Identifiable[P])
     extends NodeViewModifier {
->>>>>>> ed3261aa
 
   override lazy val id: ModifierId = ModifierId(this)
 
