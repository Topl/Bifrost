--- conflicted
+++ resolved
@@ -69,10 +69,6 @@
     // run validation and if successful return the created transfer
     for {
       _ <- validateNonEmptyPolyInputNonces(inputBoxes.polyNonces)
-<<<<<<< HEAD
-      _ <- validateUniqueInputNonces(inputBoxes.polyNonces)
-=======
->>>>>>> 3df4c899
       _ <- validateNonEmptyOutputAddresses(outputAddresses)
       _ <- validateUniqueOutputAddresses(outputAddresses)
       _ <- validatePositiveOutputValues(request.to.map(_._2))
@@ -138,21 +134,12 @@
     // run validation and if successful return the created transfer using the extracted asset code
     for {
       _ <- validateNonEmptyPolyInputNonces(inputBoxes.polyNonces)
-<<<<<<< HEAD
-      _ <- validateUniqueInputNonces(inputBoxes.polyNonces)
-      _ <- validateUniqueInputNonces(inputBoxes.assetNonces)
-=======
->>>>>>> 3df4c899
       _ <- validateNonEmptyOutputAddresses(outputAddresses)
       _ <- validateUniqueOutputAddresses(outputAddresses)
       _ <- validatePositiveOutputValues(request.to.map(_._2.quantity))
       // safe because we have checked that the outputs are not empty
       assetCode = assetCodeOpt.get
-<<<<<<< HEAD
-      _ <- validateSameAssetCode(assetCode, inputBoxes.assets.map(_._2))
-=======
       _ <- validateSameAssetCode(assetCode, inputBoxes.assets.map(_._2).toList)
->>>>>>> 3df4c899
       _ <- validatePolyFunds(polyFunds, request.fee, 0)
       _ <-
         // only need to validate asset funds when not a minting transfer
@@ -215,11 +202,6 @@
     // run validation and if successful return the created transfer
     for {
       _ <- validateNonEmptyPolyInputNonces(inputBoxes.polyNonces)
-<<<<<<< HEAD
-      _ <- validateUniqueInputNonces(inputBoxes.polyNonces)
-      _ <- validateUniqueInputNonces(inputBoxes.arbitNonces)
-=======
->>>>>>> 3df4c899
       _ <- validateNonEmptyOutputAddresses(outputAddresses)
       _ <- validateUniqueOutputAddresses(outputAddresses)
       _ <- validatePositiveOutputValues(request.to.map(_._2))
@@ -294,11 +276,7 @@
 
     // create the transfer with a given set of inputs and optional asset change outputs
     val transfer
-<<<<<<< HEAD
-      : (List[BoxReference], List[Transaction.AssetOutput]) => Either[BuildTransferFailure, Transaction.Unproven] =
-=======
       : (Set[BoxReference], List[Transaction.AssetOutput]) => Either[BuildTransferFailure, Transaction.Unproven] =
->>>>>>> 3df4c899
       (boxReferences, assetChangeOutputs) =>
         NonEmptyChain
           .fromSeq(request.to)
@@ -307,11 +285,7 @@
           .map(outputs => outputs.prependChain(Chain.fromOption(arbitChangeOutput)))
           .map(outputs =>
             Transaction.Unproven(
-<<<<<<< HEAD
-              boxReferences,
-=======
               boxReferences.toList,
->>>>>>> 3df4c899
               polyChangeOutput,
               outputs,
               request.fee,
@@ -327,14 +301,8 @@
       boxReferences      <-
         // do not use arbit boxes if no arbit outputs
         if (arbitsOwed > 0) toBoxReferencesResult(inputBoxes)
-<<<<<<< HEAD
-        else toBoxReferencesResult(inputBoxes.copy(arbits = List.empty))
-      _ <- validateNonEmptyPolyInputNonces(inputPolyNonces)
-      _ <- validateUniqueInputNonces(inputPolyNonces)
-=======
         else toBoxReferencesResult(inputBoxes.copy(arbits = Set.empty))
       _ <- validateNonEmptyPolyInputNonces(inputPolyNonces)
->>>>>>> 3df4c899
       _ <- validatePositiveOutputValues(polyOutputValues)
       _ <- validatePositiveOutputValues(arbitOutputValues)
       _ <- validatePositiveOutputValues(assetOutputValues)
@@ -375,15 +343,9 @@
             .map(addr -> _)
         )
         .foldLeft(BoxSet.empty) {
-<<<<<<< HEAD
-          case (boxes, (addr, box: PolyBox))  => boxes.copy(polys = (addr -> box) :: boxes.polys)
-          case (boxes, (addr, box: ArbitBox)) => boxes.copy(arbits = (addr -> box) :: boxes.arbits)
-          case (boxes, (addr, box: AssetBox)) => boxes.copy(assets = (addr -> box) :: boxes.assets)
-=======
           case (boxes, (addr, box: PolyBox))  => boxes.copy(polys = boxes.polys + (addr -> box))
           case (boxes, (addr, box: ArbitBox)) => boxes.copy(arbits = boxes.arbits + (addr -> box))
           case (boxes, (addr, box: AssetBox)) => boxes.copy(assets = boxes.assets + (addr -> box))
->>>>>>> 3df4c899
           case (boxes, _)                     => boxes
         }
 
@@ -442,11 +404,7 @@
    * @param set the [[BoxSet]] to convert into a collection of [[BoxReference]]
    * @return if successful, a collection of box references, otherwise a [[BuildTransferFailure]]
    */
-<<<<<<< HEAD
-  private def toBoxReferencesResult(set: BoxSet): Either[BuildTransferFailure, List[BoxReference]] =
-=======
   private def toBoxReferencesResult(set: BoxSet): Either[BuildTransferFailure, Set[BoxReference]] =
->>>>>>> 3df4c899
     set.toBoxReferences.leftMap { case ToBoxReferencesFailures.InvalidAddress(address) =>
       BuildTransferFailures.InvalidAddress(address)
     }
