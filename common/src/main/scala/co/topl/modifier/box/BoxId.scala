package co.topl.modifier.box

import cats.implicits._
import co.topl.attestation.Evidence
<<<<<<< HEAD
import co.topl.crypto.hash.{blake2b256, Digest32}
import co.topl.utils.AsBytes.implicits._
import co.topl.utils.StringTypes.Base58String
import co.topl.utils.StringTypes.implicits._
=======
import co.topl.crypto.hash.Blake2b256
import co.topl.crypto.hash.digest.Digest32
import co.topl.crypto.hash.implicits._
import co.topl.utils.codecs.CryptoCodec.implicits._
>>>>>>> aa8a340e
import co.topl.utils.encode.Base58
import co.topl.utils.IdiomaticScalaTransition.implicits.toValidatedOps
import com.google.common.primitives.{Ints, Longs}
import io.circe.syntax.EncoderOps
import io.circe.{Decoder, Encoder, KeyDecoder, KeyEncoder}

<<<<<<< HEAD
case class BoxId(hashBytes: Array[Byte]) {
=======
import scala.util.{Failure, Success}

case class BoxId(hash: Digest32) {
>>>>>>> aa8a340e

  override def hashCode: Int = Ints.fromByteArray(hash.value)

  override def equals(obj: Any): Boolean = obj match {
    case obj: BoxId => obj.hash === hash
    case _          => false
  }

<<<<<<< HEAD
  override def toString: String = Base58.encode(hashBytes).map(_.show).getOrElse("")
=======
  override def toString: String = Base58.encode(hash)
>>>>>>> aa8a340e
}

object BoxId {

  val size: Int = Digest32.size // boxId is a 32 byte identifier

  def apply[T](box: Box[T]): BoxId = idFromEviNonce(box.evidence, box.nonce)

  def apply(id: Base58String): BoxId =
    Base58.decode(id) match {
<<<<<<< HEAD
      case Right(id) =>
        require(id.length == BoxId.size, s"Invalid size for BoxId")
        new BoxId(id)
      case Left(_) => throw new Exception("Failed to decode value to bytes.")
=======
      case Success(id) =>
        Digest32.validated(id).map(BoxId(_)).getOrThrow()

      case Failure(ex) => throw ex
>>>>>>> aa8a340e
    }

  def apply(bytes: Array[Byte]): BoxId =
    Digest32.validated(bytes).map(BoxId(_)).getOrThrow()

  def idFromEviNonce(evidence: Evidence, nonce: Box.Nonce): BoxId =
<<<<<<< HEAD
    BoxId(blake2b256(evidence.bytes ++ Longs.toByteArray(nonce)).asBytes)
=======
    BoxId(Blake2b256.hash(evidence.bytes ++ Longs.toByteArray(nonce)).getOrThrow())
>>>>>>> aa8a340e

  implicit val jsonEncoder: Encoder[BoxId] = (id: BoxId) => id.toString.asJson
  implicit val jsonKeyEncoder: KeyEncoder[BoxId] = (id: BoxId) => id.toString

  implicit val jsonDecoder: Decoder[BoxId] =
    Decoder.decodeString
      .emap(Base58String.validated(_).leftMap(_ => "Value is not Base 58"))
      .map(apply)

  implicit val jsonKeyDecoder: KeyDecoder[BoxId] = (id: String) => Base58String.validated(id).map(apply).toOption
}<|MERGE_RESOLUTION|>--- conflicted
+++ resolved
@@ -2,30 +2,19 @@
 
 import cats.implicits._
 import co.topl.attestation.Evidence
-<<<<<<< HEAD
-import co.topl.crypto.hash.{blake2b256, Digest32}
-import co.topl.utils.AsBytes.implicits._
-import co.topl.utils.StringTypes.Base58String
-import co.topl.utils.StringTypes.implicits._
-=======
 import co.topl.crypto.hash.Blake2b256
 import co.topl.crypto.hash.digest.Digest32
 import co.topl.crypto.hash.implicits._
 import co.topl.utils.codecs.CryptoCodec.implicits._
->>>>>>> aa8a340e
 import co.topl.utils.encode.Base58
 import co.topl.utils.IdiomaticScalaTransition.implicits.toValidatedOps
 import com.google.common.primitives.{Ints, Longs}
 import io.circe.syntax.EncoderOps
 import io.circe.{Decoder, Encoder, KeyDecoder, KeyEncoder}
 
-<<<<<<< HEAD
-case class BoxId(hashBytes: Array[Byte]) {
-=======
 import scala.util.{Failure, Success}
 
 case class BoxId(hash: Digest32) {
->>>>>>> aa8a340e
 
   override def hashCode: Int = Ints.fromByteArray(hash.value)
 
@@ -34,11 +23,7 @@
     case _          => false
   }
 
-<<<<<<< HEAD
-  override def toString: String = Base58.encode(hashBytes).map(_.show).getOrElse("")
-=======
   override def toString: String = Base58.encode(hash)
->>>>>>> aa8a340e
 }
 
 object BoxId {
@@ -49,28 +34,17 @@
 
   def apply(id: Base58String): BoxId =
     Base58.decode(id) match {
-<<<<<<< HEAD
-      case Right(id) =>
-        require(id.length == BoxId.size, s"Invalid size for BoxId")
-        new BoxId(id)
-      case Left(_) => throw new Exception("Failed to decode value to bytes.")
-=======
       case Success(id) =>
         Digest32.validated(id).map(BoxId(_)).getOrThrow()
 
       case Failure(ex) => throw ex
->>>>>>> aa8a340e
     }
 
   def apply(bytes: Array[Byte]): BoxId =
     Digest32.validated(bytes).map(BoxId(_)).getOrThrow()
 
   def idFromEviNonce(evidence: Evidence, nonce: Box.Nonce): BoxId =
-<<<<<<< HEAD
-    BoxId(blake2b256(evidence.bytes ++ Longs.toByteArray(nonce)).asBytes)
-=======
     BoxId(Blake2b256.hash(evidence.bytes ++ Longs.toByteArray(nonce)).getOrThrow())
->>>>>>> aa8a340e
 
   implicit val jsonEncoder: Encoder[BoxId] = (id: BoxId) => id.toString.asJson
   implicit val jsonKeyEncoder: KeyEncoder[BoxId] = (id: BoxId) => id.toString
