--- conflicted
+++ resolved
@@ -22,11 +22,7 @@
   "BoxSelectionAlgorithm.pickBoxes" should "return all provided boxes when using 'All' algorithm" in {
     forAll(polyBoxGen, Gen.listOf(polyBoxGen), addressGen) { (firstBox, otherBoxes, address) =>
       val polyBoxes = (firstBox :: otherBoxes).map(address -> _)
-<<<<<<< HEAD
-      val tokenBoxes = BoxSet(List(), polyBoxes, List())
-=======
-      val tokenBoxes = BoxSet(Set.empty, polyBoxes.toSet, Set.empty)
->>>>>>> 3df4c899
+      val tokenBoxes = BoxSet(Set.empty, polyBoxes.toSet, Set.empty)
 
       val result = BoxSelectionAlgorithm.pickBoxes(BoxSelectionAlgorithms.All, tokenBoxes, 0, 0, Map.empty)
 
@@ -37,11 +33,7 @@
   it should "return specific poly box when using 'Specific' algorithm with existing poly boxes" in {
     forAll(polyBoxGen, Gen.listOf(polyBoxGen), addressGen) { (firstBox, otherBoxes, address) =>
       val polyBoxes = (firstBox :: otherBoxes).map(address -> _)
-<<<<<<< HEAD
-      val tokenBoxes = BoxSet(List(), polyBoxes, List())
-=======
-      val tokenBoxes = BoxSet(Set.empty, polyBoxes.toSet, Set.empty)
->>>>>>> 3df4c899
+      val tokenBoxes = BoxSet(Set.empty, polyBoxes.toSet, Set.empty)
       val algorithm = BoxSelectionAlgorithms.Specific(List(firstBox.id))
 
       val result = BoxSelectionAlgorithm.pickBoxes(algorithm, tokenBoxes, 0, 0, Map.empty)
@@ -55,11 +47,7 @@
       (firstPolyBox, otherPolyBoxes, firstArbitBox, otherArbitBoxes, address) =>
         val polyBoxes = (firstPolyBox :: otherPolyBoxes).map(address -> _)
         val arbitBoxes = (firstArbitBox :: otherArbitBoxes).map(address -> _)
-<<<<<<< HEAD
-        val tokenBoxes = BoxSet(arbitBoxes, polyBoxes, List())
-=======
         val tokenBoxes = BoxSet(arbitBoxes.toSet, polyBoxes.toSet, Set.empty)
->>>>>>> 3df4c899
         val request = ArbitTransferRequest(List(address), List(address -> 100), address, address, 0, None)
         val algorithm = BoxSelectionAlgorithms.Specific(List(firstPolyBox.id, firstArbitBox.id))
 
@@ -75,11 +63,7 @@
       (firstPolyBox, otherPolyBoxes, firstAssetBox, otherAssetBoxes, address) =>
         val polyBoxes = (firstPolyBox :: otherPolyBoxes).map(address -> _)
         val assetBoxes = (firstAssetBox :: otherAssetBoxes).map(address -> _)
-<<<<<<< HEAD
-        val tokenBoxes = BoxSet(List(), polyBoxes, assetBoxes)
-=======
         val tokenBoxes = BoxSet(Set.empty, polyBoxes.toSet, assetBoxes.toSet)
->>>>>>> 3df4c899
         val algorithm = BoxSelectionAlgorithms.Specific(List(firstPolyBox.id, firstAssetBox.id))
 
         val result = BoxSelectionAlgorithm.pickBoxes(algorithm, tokenBoxes, 0, 0, Map.empty)
@@ -97,11 +81,7 @@
 
       val smallestBox = polyBoxes.minBy(_._2.value.quantity)
 
-<<<<<<< HEAD
-      val tokenBoxes = BoxSet(List(), polyBoxes, List())
-=======
-      val tokenBoxes = BoxSet(Set.empty, polyBoxes.toSet, Set.empty)
->>>>>>> 3df4c899
+      val tokenBoxes = BoxSet(Set.empty, polyBoxes.toSet, Set.empty)
       val algorithm = BoxSelectionAlgorithms.SmallestFirst
 
       val result = BoxSelectionAlgorithm.pickBoxes(algorithm, tokenBoxes, smallestBox._2.value.quantity, 0, Map.empty)
@@ -119,11 +99,7 @@
         val arbitBoxes = random.shuffle(firstArbitBox :: otherArbitBoxes).map(address -> _)
         val smallestArbitBox = arbitBoxes.minBy(_._2.value.quantity)
 
-<<<<<<< HEAD
-        val tokenBoxes = BoxSet(arbitBoxes, polyBoxes, List())
-=======
         val tokenBoxes = BoxSet(arbitBoxes.toSet, polyBoxes.toSet, Set.empty)
->>>>>>> 3df4c899
         val algorithm = BoxSelectionAlgorithms.SmallestFirst
 
         val result = BoxSelectionAlgorithm.pickBoxes(
@@ -148,11 +124,7 @@
         val assetBoxes = random.shuffle(firstAssetBox :: otherAssetBoxes).map(address -> _)
         val smallestAssetBox = assetBoxes.minBy(_._2.value.quantity)
 
-<<<<<<< HEAD
-        val tokenBoxes = BoxSet(List(), polyBoxes, assetBoxes)
-=======
         val tokenBoxes = BoxSet(Set.empty, polyBoxes.toSet, assetBoxes.toSet)
->>>>>>> 3df4c899
         val algorithm = BoxSelectionAlgorithms.SmallestFirst
 
         val result = BoxSelectionAlgorithm.pickBoxes(
@@ -174,11 +146,7 @@
 
       val largestBox = polyBoxes.maxBy(_._2.value.quantity)
 
-<<<<<<< HEAD
-      val tokenBoxes = BoxSet(List(), polyBoxes, List())
-=======
-      val tokenBoxes = BoxSet(Set.empty, polyBoxes.toSet, Set.empty)
->>>>>>> 3df4c899
+      val tokenBoxes = BoxSet(Set.empty, polyBoxes.toSet, Set.empty)
       val algorithm = BoxSelectionAlgorithms.LargestFirst
 
       val result = BoxSelectionAlgorithm.pickBoxes(algorithm, tokenBoxes, largestBox._2.value.quantity, 0, Map.empty)
@@ -196,11 +164,7 @@
         val arbitBoxes = random.shuffle(firstArbitBox :: otherArbitBoxes).map(address -> _)
         val largestArbitbox = arbitBoxes.maxBy(_._2.value.quantity)
 
-<<<<<<< HEAD
-        val tokenBoxes = BoxSet(arbitBoxes, polyBoxes, List())
-=======
         val tokenBoxes = BoxSet(arbitBoxes.toSet, polyBoxes.toSet, Set.empty)
->>>>>>> 3df4c899
         val algorithm = BoxSelectionAlgorithms.LargestFirst
 
         val result = BoxSelectionAlgorithm.pickBoxes(
@@ -225,11 +189,7 @@
         val assetBoxes = random.shuffle(firstAssetBox :: otherAssetBoxes).map(address -> _)
         val largestAssetBox = assetBoxes.maxBy(_._2.value.quantity)
 
-<<<<<<< HEAD
-        val tokenBoxes = BoxSet(List(), polyBoxes, assetBoxes)
-=======
         val tokenBoxes = BoxSet(Set.empty, polyBoxes.toSet, assetBoxes.toSet)
->>>>>>> 3df4c899
 
         val algorithm = BoxSelectionAlgorithms.LargestFirst
 
