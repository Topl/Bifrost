package co.topl.utils

import co.topl.attestation.PublicKeyPropositionCurve25519.evProducer
import co.topl.attestation._
import co.topl.attestation.keyManagement._
import co.topl.crypto.hash.digest.Digest32
import co.topl.crypto.signatures.{Curve25519, Ed25519, Signature}
import co.topl.modifier.ModifierId
import co.topl.modifier.block.PersistentNodeViewModifier.PNVMVersion
import co.topl.modifier.block.{Block, BloomFilter}
import co.topl.modifier.box.Box.Nonce
import co.topl.modifier.box._
import co.topl.modifier.transaction._
import co.topl.utils.StringDataTypes.Latin1Data
import co.topl.codecs.binary.legacy.modifier.ModifierIdSerializer
import io.circe.Json
import io.circe.syntax._
import org.scalacheck.rng.Seed
import org.scalacheck.{Arbitrary, Gen}
import org.scalatest.Suite

import scala.collection.SortedSet
import scala.collection.immutable.ListMap
import scala.util.Random

/**
 * Created by cykoz on 4/12/17.
 */
trait CommonGenerators extends Logging with NetworkPrefixTestHelper {
  self: Suite =>

  type P = Proposition
  type S = Secret

  def sampleUntilNonEmpty[T](generator: Gen[T]): T =
    generator.pureApply(Gen.Parameters.default, Seed.random())

  lazy val stringGen: Gen[String] = Gen.alphaNumStr.suchThat(_.nonEmpty)

  lazy val dataStringGen: Gen[String] = Gen.alphaNumStr.suchThat(data => data.length <= 127 && data.nonEmpty)

  lazy val latin1DataGen: Gen[Latin1Data] = dataStringGen.map(Latin1Data.unsafe)

  lazy val shortNameGen: Gen[Latin1Data] = for {
    n   <- Gen.choose(0, AssetCode.shortNameLimit)
    str <- Gen.listOfN(n, Gen.alphaNumChar).map(_.mkString)
  } yield Latin1Data.unsafe(str)

  val jsonTypes: Seq[String] = Seq("Object", "Array", "Boolean", "String", "Number")

  lazy val jsonTypeGen: Gen[String] = Gen.oneOf(jsonTypes)

  private val booleanGen: Gen[Boolean] = Gen.oneOf(Seq(true, false))

  def jsonGen(depth: Int = 0): Gen[Json] = for {
    numFields <- positiveTinyIntGen
  } yield (0 until numFields)
    .map { _ =>
      sampleUntilNonEmpty(stringGen) -> (sampleUntilNonEmpty(jsonTypeGen) match {
        case "Object" if depth < 2 => sampleUntilNonEmpty(jsonGen(depth + 1))
        case "Array" if depth < 3  => sampleUntilNonEmpty(jsonArrayGen(depth + 1))
        case "Boolean"             => sampleUntilNonEmpty(booleanGen).asJson
        case "String"              => sampleUntilNonEmpty(stringGen).asJson
        case "Number"              => sampleUntilNonEmpty(positiveDoubleGen).asJson
        case _                     => sampleUntilNonEmpty(stringGen).asJson
      })
    }
    .toMap
    .asJson

  def jsonArrayGen(depth: Int = 0): Gen[Json] = for {
    numFields <- positiveTinyIntGen
  } yield ((0 until numFields) map { _ =>
    sampleUntilNonEmpty(jsonTypeGen) match {
      case "Object" if depth < 2 => sampleUntilNonEmpty(jsonGen(depth + 1))
      case "Array" if depth < 3  => sampleUntilNonEmpty(jsonArrayGen(depth + 1))
      case "Boolean"             => sampleUntilNonEmpty(booleanGen).asJson
      case "String"              => sampleUntilNonEmpty(stringGen).asJson
      case "Number"              => sampleUntilNonEmpty(positiveDoubleGen).asJson
      case _                     => sampleUntilNonEmpty(stringGen).asJson
    }
  }).asJson

  private lazy val intMin = 1
  private lazy val tinyIntMax = 10
  private lazy val medIntMax = 100

  private lazy val int128Min: Int128 = Int128.MinValue
  private lazy val int128Max: Int128 = Int128.MaxValue

  implicit lazy val int128Chooser: Gen.Choose[Int128] =
    (min, max) => Gen.Choose.chooseBigInt.choose(min.bigInt, max.bigInt).map(Int128(_))

  lazy val positiveTinyIntGen: Gen[Int] = Gen.choose(intMin, tinyIntMax)
  lazy val positiveMediumIntGen: Gen[Int] = Gen.choose(intMin, medIntMax)
  lazy val positiveThresholdIntGen: Gen[Int] = Gen.choose(4, 20) // need numKeys/2 greater than 1 for tests

  lazy val positiveDoubleGen: Gen[Double] = Gen.choose(0, Double.MaxValue)

  lazy val positiveInt128Gen: Gen[Int128] = Gen.choose[Int128](0, int128Max)
  lazy val smallInt128Gen: Gen[Int128] = Gen.choose[Int128](0, Int.MaxValue)
  lazy val largeInt128Gen: Gen[Int128] = Gen.choose[Int128](Long.MaxValue, int128Max)

  def samplePositiveDouble: Double = Random.nextFloat()

  lazy val tokenBoxesGen: Gen[Seq[TokenBox[TokenValueHolder]]] = for {
    tx <- Gen.someOf(polyBoxGen, arbitBoxGen, assetBoxGen)
  } yield tx

  lazy val polyBoxCurve25519Gen: Gen[PolyBox] = for {
    evidence <- evidenceCurve25519Gen
    nonce    <- positiveLongGen
    value    <- positiveLongGen
  } yield PolyBox(evidence, nonce, SimpleValue(value))

  lazy val polyBoxEd25519Gen: Gen[PolyBox] = for {
    evidence <- evidenceEd25519Gen
    nonce    <- positiveLongGen
    value    <- positiveLongGen
  } yield PolyBox(evidence, nonce, SimpleValue(value))

  lazy val polyBoxGen: Gen[PolyBox] = Gen.oneOf(polyBoxCurve25519Gen, polyBoxEd25519Gen)

  lazy val arbitBoxCurve25519Gen: Gen[ArbitBox] = for {
    evidence <- evidenceCurve25519Gen
    nonce    <- positiveLongGen
    value    <- positiveLongGen
  } yield ArbitBox(evidence, nonce, SimpleValue(value))

  lazy val arbitBoxEd25519Gen: Gen[ArbitBox] = for {
    evidence <- evidenceEd25519Gen
    nonce    <- positiveLongGen
    value    <- positiveLongGen
  } yield ArbitBox(evidence, nonce, SimpleValue(value))

  lazy val arbitBoxGen: Gen[ArbitBox] = Gen.oneOf(arbitBoxCurve25519Gen, arbitBoxEd25519Gen)

  lazy val assetBoxCurve25519Gen: Gen[AssetBox] = for {
    evidence <- evidenceCurve25519Gen
    nonce    <- positiveLongGen
    quantity <- positiveLongGen
    // TODO: Hard coded as 1, but change this to arbitrary in the future
    // assetVersion <- Arbitrary.arbitrary[Byte]
    shortName <- shortNameGen
    issuer    <- addressGen
    data      <- latin1DataGen
  } yield {
    // TODO: Hard coded as 1, but change this to arbitrary in the future
    val assetVersion = 1: Byte
    val assetCode = AssetCode(assetVersion, issuer, shortName)
    val value = AssetValue(quantity, assetCode, metadata = Some(data))
    AssetBox(evidence, nonce, value)
  }

  lazy val assetBoxEd25519Gen: Gen[AssetBox] = for {
    evidence <- evidenceEd25519Gen
    nonce    <- positiveLongGen
    quantity <- positiveLongGen
    // TODO: Hard coded as 1, but change this to arbitrary in the future
    // assetVersion <- Arbitrary.arbitrary[Byte]
    shortName <- shortNameGen
    issuer    <- addressGen
    data      <- latin1DataGen
  } yield {
    // TODO: Hard coded as 1, but change this to arbitrary in the future
    val assetVersion = 1: Byte
    val assetCode = AssetCode(assetVersion, issuer, shortName)
    val value = AssetValue(quantity, assetCode, metadata = Some(data))
    AssetBox(evidence, nonce, value)
  }

  lazy val assetBoxGen: Gen[AssetBox] = Gen.oneOf(assetBoxCurve25519Gen, assetBoxEd25519Gen)

  lazy val stateBoxCurve25519Gen: Gen[StateBox] = for {
    evidence  <- evidenceCurve25519Gen
    state     <- stringGen
    nonce     <- positiveLongGen
    programId <- programIdGen
  } yield StateBox(evidence, nonce, programId, state.asJson)

  lazy val stateBoxEd25519Gen: Gen[StateBox] = for {
    evidence  <- evidenceEd25519Gen
    state     <- stringGen
    nonce     <- positiveLongGen
    programId <- programIdGen
  } yield StateBox(evidence, nonce, programId, state.asJson)

  lazy val stateBoxGen: Gen[StateBox] = Gen.oneOf(stateBoxCurve25519Gen, stateBoxEd25519Gen)

  lazy val codeBoxCurve25519Gen: Gen[CodeBox] = for {
    evidence  <- evidenceCurve25519Gen
    nonce     <- positiveLongGen
    methodLen <- positiveTinyIntGen
    methods   <- Gen.containerOfN[Seq, String](methodLen, stringGen)
    paramLen  <- positiveTinyIntGen
    programId <- programIdGen
  } yield {
    val interface: Map[String, Seq[String]] = methods.map {
      _ -> sampleUntilNonEmpty(Gen.containerOfN[Seq, String](paramLen, Gen.oneOf(jsonTypes)))
    }.toMap

    CodeBox(evidence, nonce, programId, methods, interface)
  }

  lazy val codeBoxEd25519Gen: Gen[CodeBox] = for {
    evidence  <- evidenceEd25519Gen
    nonce     <- positiveLongGen
    methodLen <- positiveTinyIntGen
    methods   <- Gen.containerOfN[Seq, String](methodLen, stringGen)
    paramLen  <- positiveTinyIntGen
    programId <- programIdGen
  } yield {
    val interface: Map[String, Seq[String]] = methods.map {
      _ -> sampleUntilNonEmpty(Gen.containerOfN[Seq, String](paramLen, Gen.oneOf(jsonTypes)))
    }.toMap

    CodeBox(evidence, nonce, programId, methods, interface)
  }

  lazy val codeBoxGen: Gen[CodeBox] = Gen.oneOf(codeBoxCurve25519Gen, codeBoxEd25519Gen)

  lazy val executionBoxCurve25519Gen: Gen[ExecutionBox] = for {
    evidence   <- evidenceCurve25519Gen
    codeBox_1  <- codeBoxCurve25519Gen
    codeBox_2  <- codeBoxCurve25519Gen
    nonce      <- positiveLongGen
    stateBox_1 <- stateBoxCurve25519Gen
    stateBox_2 <- stateBoxCurve25519Gen
    programId  <- programIdGen
  } yield ExecutionBox(
    evidence,
    nonce,
    programId,
    Seq(stateBox_1.value, stateBox_2.value),
    Seq(codeBox_1.value, codeBox_2.value)
  )

  lazy val executionBoxEd25519Gen: Gen[ExecutionBox] = for {
    evidence   <- evidenceEd25519Gen
    codeBox_1  <- codeBoxEd25519Gen
    codeBox_2  <- codeBoxEd25519Gen
    nonce      <- positiveLongGen
    stateBox_1 <- stateBoxEd25519Gen
    stateBox_2 <- stateBoxEd25519Gen
    programId  <- programIdGen
  } yield ExecutionBox(
    evidence,
    nonce,
    programId,
    Seq(stateBox_1.value, stateBox_2.value),
    Seq(codeBox_1.value, codeBox_2.value)
  )

  lazy val executionBoxGen: Gen[ExecutionBox] = Gen.oneOf(executionBoxCurve25519Gen, executionBoxEd25519Gen)

  lazy val programIdGen: Gen[ProgramId] = for {
    seed <- specificLengthBytesGen(ProgramId.size)
  } yield ProgramId.create(seed)

  def preFeeBoxGen(minFee: Long = 0, maxFee: Long = Long.MaxValue): Gen[(Nonce, Long)] = for {
    nonce  <- Gen.choose(Long.MinValue, Long.MaxValue)
    amount <- Gen.choose(minFee, maxFee)
  } yield (nonce, amount)

  lazy val fromCurve25519Gen: Gen[(Address, Nonce)] = for {
    address <- addressCurve25519Gen
    nonce   <- positiveLongGen
  } yield (address, nonce)

  lazy val fromEd25519Gen: Gen[(Address, Nonce)] = for {
    address <- addressEd25519Gen
    nonce   <- positiveLongGen
  } yield (address, nonce)

  lazy val fromGen: Gen[(Address, Nonce)] = Gen.oneOf(fromCurve25519Gen, fromEd25519Gen)

  lazy val fromSeqCurve25519Gen: Gen[IndexedSeq[(Address, Nonce)]] = for {
    seqLen <- positiveTinyIntGen
  } yield (0 until seqLen) map { _ => sampleUntilNonEmpty(fromCurve25519Gen) }

  lazy val fromSeqEd25519Gen: Gen[IndexedSeq[(Address, Nonce)]] = for {
    seqLen <- positiveTinyIntGen
  } yield (0 until seqLen) map { _ => sampleUntilNonEmpty(fromEd25519Gen) }

  lazy val fromSeqGen: Gen[IndexedSeq[(Address, Nonce)]] = Gen.oneOf(fromSeqCurve25519Gen, fromSeqEd25519Gen)

  lazy val simpleValueGen: Gen[SimpleValue] = for {
    value <- positiveLongGen
  } yield SimpleValue(value)

  lazy val toCurve25519Gen: Gen[(Address, SimpleValue)] = for {
    address <- addressCurve25519Gen
    value   <- positiveLongGen
  } yield (address, SimpleValue(value))

  lazy val toEd25519Gen: Gen[(Address, SimpleValue)] = for {
    address <- addressEd25519Gen
    value   <- positiveLongGen
  } yield (address, SimpleValue(value))

  lazy val toGen: Gen[(Address, SimpleValue)] = Gen.oneOf(toCurve25519Gen, toEd25519Gen)

  lazy val toSeqCurve25519Gen: Gen[IndexedSeq[(Address, SimpleValue)]] = for {
    seqLen <- positiveTinyIntGen
  } yield (0 until seqLen) map { _ => sampleUntilNonEmpty(toCurve25519Gen) }

  lazy val toSeqEd25519Gen: Gen[IndexedSeq[(Address, SimpleValue)]] = for {
    seqLen <- positiveTinyIntGen
  } yield (0 until seqLen) map { _ => sampleUntilNonEmpty(toEd25519Gen) }

  lazy val toSeqGen: Gen[IndexedSeq[(Address, SimpleValue)]] = Gen.oneOf(toSeqCurve25519Gen, toSeqEd25519Gen)

  lazy val assetCodeCurve25519Gen: Gen[AssetCode] = for {
    // TODO: Hard coded as 1, but change this to arbitrary in the future
    // assetVersion <- Arbitrary.arbitrary[Byte]
    issuer    <- addressCurve25519Gen
    shortName <- shortNameGen
  } yield AssetCode(1: Byte, issuer, shortName)

  lazy val assetCodeEd25519Gen: Gen[AssetCode] = for {
    // TODO: Hard coded as 1, but change this to arbitrary in the future
    // assetVersion <- Arbitrary.arbitrary[Byte]
    issuer    <- addressEd25519Gen
    shortName <- shortNameGen
  } yield AssetCode(1: Byte, issuer, shortName)

  lazy val assetCodeGen: Gen[AssetCode] = Gen.oneOf(assetCodeCurve25519Gen, assetCodeEd25519Gen)

  lazy val assetValueCurve25519Gen: Gen[AssetValue] = for {
    quantity  <- positiveLongGen
    assetCode <- assetCodeCurve25519Gen
    data      <- latin1DataGen
  } yield AssetValue(quantity, assetCode, metadata = Some(data))

  lazy val assetValueEd25519Gen: Gen[AssetValue] = for {
    quantity  <- positiveLongGen
    assetCode <- assetCodeEd25519Gen
    data      <- latin1DataGen
  } yield AssetValue(quantity, assetCode, metadata = Some(data))

  lazy val assetValueGen: Gen[AssetValue] = Gen.oneOf(assetValueCurve25519Gen, assetValueEd25519Gen)

  lazy val assetToCurve25519Gen: Gen[(Address, AssetValue)] = for {
    assetValue <- assetValueCurve25519Gen
  } yield (assetValue.assetCode.issuer, assetValue)

  lazy val assetToEd25519Gen: Gen[(Address, AssetValue)] = for {
    assetValue <- assetValueEd25519Gen
  } yield (assetValue.assetCode.issuer, assetValue)

  lazy val assetToGen: Gen[(Address, AssetValue)] = Gen.oneOf(assetToCurve25519Gen, assetToEd25519Gen)

  lazy val assetToSeqCurve25519Gen: Gen[IndexedSeq[(Address, TokenValueHolder)]] = for {
    seqLen <- positiveTinyIntGen
  } yield (0 until seqLen) map { _ => sampleUntilNonEmpty(assetToCurve25519Gen) }

  lazy val assetToSeqEd25519Gen: Gen[IndexedSeq[(Address, TokenValueHolder)]] = for {
    seqLen <- positiveTinyIntGen
  } yield (0 until seqLen) map { _ => sampleUntilNonEmpty(assetToEd25519Gen) }

  lazy val assetToSeqGen: Gen[IndexedSeq[(Address, TokenValueHolder)]] =
    Gen.oneOf(assetToSeqCurve25519Gen, assetToSeqEd25519Gen)

  lazy val securityRootGen: Gen[SecurityRoot] = for {
    root <- specificLengthBytesGen(Digest32.size)
  } yield SecurityRoot(root)

  lazy val sigSeqCurve25519Gen: Gen[IndexedSeq[SignatureCurve25519]] = for {
    seqLen <- positiveTinyIntGen
  } yield (0 until seqLen) map { _ => sampleUntilNonEmpty(signatureCurve25519Gen) }

  lazy val sigSeqEd25519Gen: Gen[IndexedSeq[SignatureEd25519]] = for {
    seqLen <- positiveTinyIntGen
  } yield (0 until seqLen) map { _ => sampleUntilNonEmpty(signatureEd25519Gen) }

  lazy val sigSeqGen: Gen[IndexedSeq[_ <: Proof[_]]] = Gen.oneOf(sigSeqCurve25519Gen, sigSeqEd25519Gen)

  lazy val polyTransferCurve25519Gen: Gen[PolyTransfer[PublicKeyPropositionCurve25519]] = for {
    from        <- fromSeqCurve25519Gen
    to          <- toSeqGen
    attestation <- attestationCurve25519Gen
    fee         <- positiveLongGen
    timestamp   <- positiveLongGen
    data        <- latin1DataGen
  } yield PolyTransfer(from, to, attestation, fee, timestamp, Some(data), minting = false)

  lazy val polyTransferThresholdCurve25519Gen: Gen[PolyTransfer[ThresholdPropositionCurve25519]] = for {
    from        <- fromSeqCurve25519Gen
    to          <- toSeqGen
    attestation <- attestationThresholdCurve25519Gen
    fee         <- positiveLongGen
    timestamp   <- positiveLongGen
    data        <- latin1DataGen
  } yield PolyTransfer(from, to, attestation, fee, timestamp, Some(data), minting = false)

  def signedPolyTransferGen(
    from:    Gen[IndexedSeq[(Address, Nonce)]],
    keyRing: KeyRing[PrivateKeyCurve25519, KeyfileCurve25519]
  ): Gen[PolyTransfer[keyRing.PK]] = for {
    from      <- from
    to        <- toSeqGen
    fee       <- positiveLongGen
    timestamp <- positiveLongGen
    data      <- latin1DataGen
  } yield {
    val base =
      PolyTransfer[PublicKeyPropositionCurve25519](from, to, ListMap.empty, fee, timestamp, Some(data), minting = false)

    base.copy(attestation = keyRing.generateAttestation(from.map(_._1).toSet)(base.messageToSign))
  }

  lazy val polyTransferEd25519Gen: Gen[PolyTransfer[PublicKeyPropositionEd25519]] = for {
    from        <- fromSeqEd25519Gen
    to          <- toSeqGen
    attestation <- attestationEd25519Gen
    fee         <- positiveLongGen
    timestamp   <- positiveLongGen
    data        <- latin1DataGen
  } yield PolyTransfer(from, to, attestation, fee, timestamp, Some(data), minting = false)

  lazy val polyTransferGen: Gen[PolyTransfer[_ <: Proposition]] =
    Gen.oneOf(polyTransferCurve25519Gen, polyTransferThresholdCurve25519Gen, polyTransferEd25519Gen)

  lazy val arbitTransferCurve25519Gen: Gen[ArbitTransfer[PublicKeyPropositionCurve25519]] = for {
    from        <- fromSeqCurve25519Gen
    to          <- toSeqGen
    attestation <- attestationCurve25519Gen
    fee         <- positiveLongGen
    timestamp   <- positiveLongGen
    data        <- latin1DataGen
  } yield ArbitTransfer(from, to, attestation, fee, timestamp, Some(data), minting = false)

  lazy val arbitTransferThresholdCurve25519Gen: Gen[ArbitTransfer[ThresholdPropositionCurve25519]] = for {
    from        <- fromSeqCurve25519Gen
    to          <- toSeqGen
    attestation <- attestationThresholdCurve25519Gen
    fee         <- positiveLongGen
    timestamp   <- positiveLongGen
    data        <- latin1DataGen
  } yield ArbitTransfer(from, to, attestation, fee, timestamp, Some(data), minting = false)

  lazy val arbitTransferEd25519Gen: Gen[ArbitTransfer[PublicKeyPropositionEd25519]] = for {
    from        <- fromSeqEd25519Gen
    to          <- toSeqGen
    attestation <- attestationEd25519Gen
    fee         <- positiveLongGen
    timestamp   <- positiveLongGen
    data        <- latin1DataGen
  } yield ArbitTransfer(from, to, attestation, fee, timestamp, Some(data), minting = false)

  lazy val arbitTransferGen: Gen[ArbitTransfer[_ <: Proposition]] =
    Gen.oneOf(arbitTransferCurve25519Gen, arbitTransferThresholdCurve25519Gen, arbitTransferEd25519Gen)

  lazy val assetTransferCurve25519Gen: Gen[AssetTransfer[PublicKeyPropositionCurve25519]] = for {
    from        <- fromSeqCurve25519Gen
    to          <- assetToSeqGen
    attestation <- attestationCurve25519Gen
    fee         <- positiveLongGen
    timestamp   <- positiveLongGen
    data        <- latin1DataGen
  } yield AssetTransfer(from, to, attestation, fee, timestamp, Some(data), minting = true)

  lazy val assetTransferThresholdCurve25519Gen: Gen[AssetTransfer[ThresholdPropositionCurve25519]] = for {
    from        <- fromSeqCurve25519Gen
    to          <- assetToSeqGen // TODO: Jing - Does this need to use specific signature scheme?
    attestation <- attestationThresholdCurve25519Gen
    fee         <- positiveLongGen
    timestamp   <- positiveLongGen
    data        <- latin1DataGen
  } yield AssetTransfer(from, to, attestation, fee, timestamp, Some(data), minting = true)

  lazy val assetTransferEd25519Gen: Gen[AssetTransfer[PublicKeyPropositionEd25519]] = for {
    from        <- fromSeqEd25519Gen
    to          <- assetToSeqGen
    attestation <- attestationEd25519Gen
    fee         <- positiveLongGen
    timestamp   <- positiveLongGen
    data        <- latin1DataGen
  } yield AssetTransfer(from, to, attestation, fee, timestamp, Some(data), minting = true)

  lazy val assetTransferGen: Gen[AssetTransfer[_ <: Proposition]] =
    Gen.oneOf(assetTransferCurve25519Gen, assetTransferThresholdCurve25519Gen, assetTransferEd25519Gen)

  lazy val transferGen: Gen[Transaction.TX] =
    Gen.oneOf(
      polyTransferGen.map { t: Transaction.TX => t },
      arbitTransferGen.map { t: Transaction.TX => t },
      assetTransferGen.map { t: Transaction.TX => t }
    )

  lazy val propTypes: Gen[String] = sampleUntilNonEmpty(
    Gen.oneOf(
      PublicKeyPropositionCurve25519.typeString,
      ThresholdPropositionCurve25519.typeString,
      PublicKeyPropositionEd25519.typeString
    )
  )

  lazy val keyPairGen: Gen[(Set[_ <: Secret], _ <: KnowledgeProposition[_ <: Secret])] = for {
    propType <- propTypes
  } yield propType match {
    case PublicKeyPropositionCurve25519.typeString =>
      val key = sampleUntilNonEmpty(publicKeyPropositionCurve25519Gen)
      Set(key._1) -> key._2
    case ThresholdPropositionCurve25519.typeString =>
      sampleUntilNonEmpty(thresholdPropositionCurve25519Gen)
    case PublicKeyPropositionEd25519.typeString =>
      val key = sampleUntilNonEmpty(publicKeyPropositionEd25519Gen)
      Set(key._1) -> key._2
  }

  lazy val keyPairSetCurve25519Gen: Gen[Set[(PrivateKeyCurve25519, PublicKeyPropositionCurve25519)]] = for {
    seqLen <- positiveTinyIntGen
  } yield ((0 until seqLen) map { _ => sampleUntilNonEmpty(keyCurve25519Gen) }).toSet

  lazy val attestationCurve25519Gen
    : Gen[ListMap[PublicKeyPropositionCurve25519, Proof[PublicKeyPropositionCurve25519]]] =
    for {
      prop <- propositionCurve25519Gen
      sig  <- signatureCurve25519Gen
    } yield ListMap(prop -> sig)

  lazy val attestationThresholdCurve25519Gen
    : Gen[ListMap[ThresholdPropositionCurve25519, Proof[ThresholdPropositionCurve25519]]] =
    for {
      prop <- thresholdPropositionCurve25519Gen
      sig  <- thresholdSignatureCurve25519Gen
    } yield ListMap(prop._2 -> sig)

  lazy val attestationEd25519Gen: Gen[ListMap[PublicKeyPropositionEd25519, Proof[PublicKeyPropositionEd25519]]] = for {
    prop <- propositionEd25519Gen
    sig  <- signatureEd25519Gen
  } yield ListMap(prop -> sig)

  lazy val attestationGen: Gen[Map[_ <: Proposition, Proof[_ <: Proposition]]] =
    Gen.oneOf(attestationCurve25519Gen, attestationThresholdCurve25519Gen, attestationEd25519Gen)

  lazy val transactionTypes: Seq[Gen[TransferTransaction[_ <: TokenValueHolder, _ <: Proposition]]] =
    Seq(
      polyTransferGen.map { t: TransferTransaction[_ <: TokenValueHolder, _ <: Proposition] => t },
      arbitTransferGen.map { t: TransferTransaction[_ <: TokenValueHolder, _ <: Proposition] => t },
      assetTransferGen.map { t: TransferTransaction[_ <: TokenValueHolder, _ <: Proposition] => t }
    )

  lazy val bifrostTransactionSeqGen: Gen[Seq[Transaction[_ <: TokenValueHolder, _ <: Proposition]]] = for {
    seqLen <- positiveMediumIntGen
  } yield 0 until seqLen map { _ =>
    sampleUntilNonEmpty(sampleUntilNonEmpty(Gen.oneOf(transactionTypes)))
  }

  lazy val intSeqGen: Gen[Seq[Int]] = for {
    seqLen <- positiveMediumIntGen
  } yield 0 until seqLen map { _ =>
    sampleUntilNonEmpty(Gen.choose(0, 255))
  }

  lazy val nonEmptyBytesGen: Gen[Array[Byte]] = Gen
    .nonEmptyListOf(Arbitrary.arbitrary[Byte])
    .map(_.toArray)
    .retryUntil(_.length > 0)
  lazy val positiveLongGen: Gen[Long] = Gen.choose(1, Long.MaxValue)

  lazy val modifierIdGen: Gen[ModifierId] =
    Gen.listOfN(ModifierId.size, Arbitrary.arbitrary[Byte]).map(li => ModifierIdSerializer.parseBytes(li.toArray).get)

  lazy val keyCurve25519Gen: Gen[(PrivateKeyCurve25519, PublicKeyPropositionCurve25519)] =
    genBytesList(Curve25519.KeyLength).map(s => PrivateKeyCurve25519.secretGenerator.generateSecret(s))

  lazy val keyEd25519Gen: Gen[(PrivateKeyEd25519, PublicKeyPropositionEd25519)] =
    genBytesList(Ed25519.KeyLength).map(s => PrivateKeyEd25519.secretGenerator.generateSecret(s))

  lazy val keyGen: Gen[(_ <: Secret, _ <: Proposition)] = Gen.oneOf(keyCurve25519Gen, keyEd25519Gen)

  lazy val publicKeyPropositionCurve25519Gen: Gen[(PrivateKeyCurve25519, PublicKeyPropositionCurve25519)] =
    keyCurve25519Gen.map(key => key._1 -> key._2)

  lazy val publicKeyPropositionEd25519Gen: Gen[(PrivateKeyEd25519, PublicKeyPropositionEd25519)] =
    keyEd25519Gen.map(key => key._1 -> key._2)

  lazy val oneOfNPropositionCurve25519Gen: Gen[(Set[PrivateKeyCurve25519], ThresholdPropositionCurve25519)] = for {
    n <- positiveTinyIntGen
  } yield {
    val setOfKeys = (0 until n)
      .map { _ =>
        val key = sampleUntilNonEmpty(keyCurve25519Gen)
        (key._1, key._2)
      }
      .foldLeft((Set[PrivateKeyCurve25519](), Set[PublicKeyPropositionCurve25519]())) { (set, cur) =>
        (set._1 + cur._1, set._2 + cur._2)
      }
    val pubKeyProps = SortedSet[PublicKeyPropositionCurve25519]() ++ setOfKeys._2
    val prop = ThresholdPropositionCurve25519(1, pubKeyProps)

    (setOfKeys._1, prop)
  }

  lazy val thresholdPropositionCurve25519Gen: Gen[(Set[PrivateKeyCurve25519], ThresholdPropositionCurve25519)] = for {
    numKeys <- positiveThresholdIntGen
  } yield {
    val setOfKeys = (0 until numKeys)
      .map { _ =>
        val key = sampleUntilNonEmpty(keyCurve25519Gen)
        (key._1, key._2)
      }
      .foldLeft((Set[PrivateKeyCurve25519](), Set[PublicKeyPropositionCurve25519]())) { (set, cur) =>
        (set._1 + cur._1, set._2 + cur._2)
      }
    val props = SortedSet[PublicKeyPropositionCurve25519]() ++ setOfKeys._2
    val threshold = numKeys / 2
    val thresholdProp = ThresholdPropositionCurve25519(threshold, props)

    (setOfKeys._1, thresholdProp)
  }

  // TODO: Jing - add threshold proposition
  lazy val publicKeyPropositionGen: Gen[(_ <: Secret, _ <: Proposition)] =
    Gen.oneOf(publicKeyPropositionCurve25519Gen, publicKeyPropositionEd25519Gen)

  lazy val propositionCurve25519Gen: Gen[PublicKeyPropositionCurve25519] = keyCurve25519Gen.map(_._2)
  lazy val propositionEd25519Gen: Gen[PublicKeyPropositionEd25519] = keyEd25519Gen.map(_._2)
  lazy val propositionGen: Gen[_ <: Proposition] = Gen.oneOf(propositionCurve25519Gen, propositionEd25519Gen)

  lazy val evidenceCurve25519Gen: Gen[Evidence] = for { address <- addressCurve25519Gen } yield address.evidence
  lazy val evidenceEd25519Gen: Gen[Evidence] = for { address <- addressEd25519Gen } yield address.evidence
  lazy val evidenceGen: Gen[Evidence] = Gen.oneOf(evidenceCurve25519Gen, evidenceEd25519Gen)

  lazy val addressCurve25519Gen: Gen[Address] = for { key <- propositionCurve25519Gen } yield key.address
  lazy val addressEd25519Gen: Gen[Address] = for { key <- propositionEd25519Gen } yield key.address
  lazy val addressGen: Gen[Address] = Gen.oneOf(addressCurve25519Gen, addressEd25519Gen)

  lazy val signatureCurve25519Gen: Gen[SignatureCurve25519] =
    genBytesList(SignatureCurve25519.signatureSize).map(bytes => SignatureCurve25519(Signature(bytes)))

  lazy val signatureEd25519Gen: Gen[SignatureEd25519] =
    genBytesList(SignatureEd25519.signatureSize).map(bytes => SignatureEd25519(Signature(bytes)))

  lazy val thresholdSignatureCurve25519Gen: Gen[ThresholdSignatureCurve25519] = for {
    numKeys <- positiveThresholdIntGen
    message <- nonEmptyBytesGen
  } yield {
    val sigs = (0 until numKeys).map { _ =>
      val key = sampleUntilNonEmpty(keyCurve25519Gen)
      key._1.sign(message)
    }.toSet
    ThresholdSignatureCurve25519(sigs)
  }

<<<<<<< HEAD
  //TODO: Jing - add threshold signature
  lazy val signatureGen: Gen[_ <: Proof[_ <: Proposition]] = Gen.oneOf(signatureCurve25519Gen, signatureEd25519Gen)
=======
  // TODO: Jing - add threshold signature
  lazy val signatureGen: Gen[_ <: Proof[_]] = Gen.oneOf(signatureCurve25519Gen, signatureEd25519Gen)
>>>>>>> 0fabb2ba

  def genBytesList(size: Int): Gen[Array[Byte]] = genBoundedBytes(size, size)

  def genBoundedBytes(minSize: Int, maxSize: Int): Gen[Array[Byte]] =
    Gen.choose(minSize, maxSize) flatMap { sz => Gen.listOfN(sz, Arbitrary.arbitrary[Byte]).map(_.toArray) }

  def specificLengthBytesGen(length: Int): Gen[Array[Byte]] = Gen
    .listOfN(length, Arbitrary.arbitrary[Byte])
    .map(_.toArray)

  lazy val blockCurve25519Gen: Gen[Block] = for {
    parentIdBytes <- specificLengthBytesGen(ModifierId.size)
    timestamp     <- positiveLongGen
    generatorBox  <- arbitBoxCurve25519Gen
    publicKey     <- propositionCurve25519Gen
    signature     <- signatureCurve25519Gen
    txs           <- bifrostTransactionSeqGen
  } yield {
    val parentId = ModifierId(parentIdBytes)
    val height: Long = 1L
    val difficulty = 1000000000000000000L
    val version: PNVMVersion = 1: Byte

    Block(parentId, timestamp, generatorBox, publicKey, signature, height, difficulty, txs, version)
  }

  lazy val bloomFilterGen: Gen[BloomFilter] =
    Gen.listOfN(BloomFilter.numLongs, Gen.long).map(listT => BloomFilter(listT.toArray))
}<|MERGE_RESOLUTION|>--- conflicted
+++ resolved
@@ -645,13 +645,8 @@
     ThresholdSignatureCurve25519(sigs)
   }
 
-<<<<<<< HEAD
-  //TODO: Jing - add threshold signature
-  lazy val signatureGen: Gen[_ <: Proof[_ <: Proposition]] = Gen.oneOf(signatureCurve25519Gen, signatureEd25519Gen)
-=======
   // TODO: Jing - add threshold signature
   lazy val signatureGen: Gen[_ <: Proof[_]] = Gen.oneOf(signatureCurve25519Gen, signatureEd25519Gen)
->>>>>>> 0fabb2ba
 
   def genBytesList(size: Int): Gen[Array[Byte]] = genBoundedBytes(size, size)
 
