package co.topl.utils

import co.topl.attestation.PublicKeyPropositionCurve25519.evProducer
import co.topl.attestation._
import co.topl.attestation.keyManagement._
import co.topl.crypto.hash.digest.Digest32
import co.topl.crypto.signatures.{Curve25519, Ed25519, Signature}
import co.topl.modifier.ModifierId
import co.topl.modifier.block.Block
import co.topl.modifier.block.PersistentNodeViewModifier.PNVMVersion
import co.topl.modifier.box.Box.Nonce
import co.topl.modifier.box.{ProgramId, _}
import co.topl.modifier.transaction._
import co.topl.utils.StringDataTypes.Latin1Data
import co.topl.utils.codecs.implicits._
import io.circe.Json
import io.circe.syntax._
import org.scalacheck.rng.Seed
import org.scalacheck.{Arbitrary, Gen}
import org.scalatest.Suite

import scala.collection.SortedSet
import scala.collection.immutable.ListMap
import scala.util.Random

/**
 * Created by cykoz on 4/12/17.
 */
trait CommonGenerators extends Logging with NetworkPrefixTestHelper {
  self: Suite =>

  type P = Proposition
  type S = Secret

  def sampleUntilNonEmpty[T](generator: Gen[T]): T =
    generator.pureApply(Gen.Parameters.default, Seed.random())

  lazy val stringGen: Gen[String] = Gen.alphaNumStr.suchThat(_.nonEmpty)

  lazy val dataStringGen: Gen[String] = Gen.alphaNumStr.suchThat(data => data.length <= 127 && data.nonEmpty)

  lazy val latin1DataGen: Gen[Latin1Data] = dataStringGen.map(Latin1Data.unsafe)

  lazy val shortNameGen: Gen[String] = for {
    n   <- Gen.choose(0, AssetCode.shortNameLimit)
    str <- Gen.listOfN(n, Gen.alphaNumChar).map(_.mkString)
  } yield str

  val jsonTypes: Seq[String] = Seq("Object", "Array", "Boolean", "String", "Number")

  lazy val jsonTypeGen: Gen[String] = Gen.oneOf(jsonTypes)

  private val booleanGen: Gen[Boolean] = Gen.oneOf(Seq(true, false))

  def jsonGen(depth: Int = 0): Gen[Json] = for {
    numFields <- positiveTinyIntGen
  } yield (0 until numFields)
    .map { _ =>
      sampleUntilNonEmpty(stringGen) -> (sampleUntilNonEmpty(jsonTypeGen) match {
        case "Object" if depth < 2 => sampleUntilNonEmpty(jsonGen(depth + 1))
        case "Array" if depth < 3  => sampleUntilNonEmpty(jsonArrayGen(depth + 1))
        case "Boolean"             => sampleUntilNonEmpty(booleanGen).asJson
        case "String"              => sampleUntilNonEmpty(stringGen).asJson
        case "Number"              => sampleUntilNonEmpty(positiveDoubleGen).asJson
        case _                     => sampleUntilNonEmpty(stringGen).asJson
      })
    }
    .toMap
    .asJson

  def jsonArrayGen(depth: Int = 0): Gen[Json] = for {
    numFields <- positiveTinyIntGen
  } yield ((0 until numFields) map { _ =>
    sampleUntilNonEmpty(jsonTypeGen) match {
      case "Object" if depth < 2 => sampleUntilNonEmpty(jsonGen(depth + 1))
      case "Array" if depth < 3  => sampleUntilNonEmpty(jsonArrayGen(depth + 1))
      case "Boolean"             => sampleUntilNonEmpty(booleanGen).asJson
      case "String"              => sampleUntilNonEmpty(stringGen).asJson
      case "Number"              => sampleUntilNonEmpty(positiveDoubleGen).asJson
      case _                     => sampleUntilNonEmpty(stringGen).asJson
    }
  }).asJson

  private lazy val intMin = 1
  private lazy val tinyIntMax = 10
  private lazy val medIntMax = 100

  private lazy val int128Min: Int128 = Int128.MaxValue
  private lazy val int128Max: Int128 = Int128.MaxValue

  implicit lazy val int128Chooser: Gen.Choose[Int128] =
    (min, max) => Gen.Choose.chooseBigInt.choose(min.bigInt, max.bigInt).map(Int128(_))

  lazy val positiveTinyIntGen: Gen[Int] = Gen.choose(intMin, tinyIntMax)
  lazy val positiveMediumIntGen: Gen[Int] = Gen.choose(intMin, medIntMax)
  lazy val positiveThresholdIntGen: Gen[Int] = Gen.choose(4, 20) // need numKeys/2 greater than 1 for tests

  lazy val positiveDoubleGen: Gen[Double] = Gen.choose(0, Double.MaxValue)

  lazy val positiveInt128Gen: Gen[Int128] = Gen.choose[Int128](0, int128Max)
  lazy val smallInt128Gen: Gen[Int128] = Gen.choose[Int128](0, Int.MaxValue)
  lazy val largeInt128Gen: Gen[Int128] = Gen.choose[Int128](Long.MaxValue, int128Max)

  def samplePositiveDouble: Double = Random.nextFloat()

  lazy val tokenBoxesGen: Gen[Seq[TokenBox[TokenValueHolder]]] = for {
    tx <- Gen.someOf(polyBoxGen, arbitBoxGen, assetBoxGen)
  } yield tx

  lazy val polyBoxCurve25519Gen: Gen[PolyBox] = for {
    evidence <- evidenceCurve25519Gen
    nonce    <- positiveLongGen
    value    <- positiveLongGen
  } yield PolyBox(evidence, nonce, SimpleValue(value))

  lazy val polyBoxEd25519Gen: Gen[PolyBox] = for {
    evidence <- evidenceEd25519Gen
    nonce    <- positiveLongGen
    value    <- positiveLongGen
  } yield PolyBox(evidence, nonce, SimpleValue(value))

  lazy val polyBoxGen: Gen[PolyBox] = Gen.oneOf(polyBoxCurve25519Gen, polyBoxEd25519Gen)

  lazy val arbitBoxCurve25519Gen: Gen[ArbitBox] = for {
    evidence <- evidenceCurve25519Gen
    nonce    <- positiveLongGen
    value    <- positiveLongGen
  } yield ArbitBox(evidence, nonce, SimpleValue(value))

  lazy val arbitBoxEd25519Gen: Gen[ArbitBox] = for {
    evidence <- evidenceEd25519Gen
    nonce    <- positiveLongGen
    value    <- positiveLongGen
  } yield ArbitBox(evidence, nonce, SimpleValue(value))

  lazy val arbitBoxGen: Gen[ArbitBox] = Gen.oneOf(arbitBoxCurve25519Gen, arbitBoxEd25519Gen)

  lazy val assetBoxCurve25519Gen: Gen[AssetBox] = for {
    evidence <- evidenceCurve25519Gen
    nonce    <- positiveLongGen
    quantity <- positiveLongGen
    // TODO: Hard coded as 1, but change this to arbitrary in the future
    //assetVersion <- Arbitrary.arbitrary[Byte]
    shortName <- shortNameGen
    issuer    <- addressGen
    data      <- latin1DataGen
  } yield {
    // TODO: Hard coded as 1, but change this to arbitrary in the future
    val assetVersion = 1: Byte
    val assetCode = AssetCode(assetVersion, issuer, Latin1Data.unsafe(shortName))
    val value = AssetValue(quantity, assetCode, metadata = Some(data))
    AssetBox(evidence, nonce, value)
  }

  lazy val assetBoxEd25519Gen: Gen[AssetBox] = for {
    evidence <- evidenceEd25519Gen
    nonce    <- positiveLongGen
    quantity <- positiveLongGen
    // TODO: Hard coded as 1, but change this to arbitrary in the future
    //assetVersion <- Arbitrary.arbitrary[Byte]
    shortName <- shortNameGen
    issuer    <- addressGen
    data      <- latin1DataGen
  } yield {
    // TODO: Hard coded as 1, but change this to arbitrary in the future
    val assetVersion = 1: Byte
    val assetCode = AssetCode(assetVersion, issuer, Latin1Data.unsafe(shortName))
    val value = AssetValue(quantity, assetCode, metadata = Some(data))
    AssetBox(evidence, nonce, value)
  }

  lazy val assetBoxGen: Gen[AssetBox] = Gen.oneOf(assetBoxCurve25519Gen, assetBoxEd25519Gen)

  lazy val stateBoxCurve25519Gen: Gen[StateBox] = for {
    evidence  <- evidenceCurve25519Gen
    state     <- stringGen
    nonce     <- positiveLongGen
    programId <- programIdGen
  } yield StateBox(evidence, nonce, programId, state.asJson)

  lazy val stateBoxEd25519Gen: Gen[StateBox] = for {
    evidence  <- evidenceEd25519Gen
    state     <- stringGen
    nonce     <- positiveLongGen
    programId <- programIdGen
  } yield StateBox(evidence, nonce, programId, state.asJson)

  lazy val stateBoxGen: Gen[StateBox] = Gen.oneOf(stateBoxCurve25519Gen, stateBoxEd25519Gen)

  lazy val codeBoxCurve25519Gen: Gen[CodeBox] = for {
    evidence  <- evidenceCurve25519Gen
    nonce     <- positiveLongGen
    methodLen <- positiveTinyIntGen
    methods   <- Gen.containerOfN[Seq, String](methodLen, stringGen)
    paramLen  <- positiveTinyIntGen
    programId <- programIdGen
  } yield {
    val interface: Map[String, Seq[String]] = methods.map {
      _ -> sampleUntilNonEmpty(Gen.containerOfN[Seq, String](paramLen, Gen.oneOf(jsonTypes)))
    }.toMap

    CodeBox(evidence, nonce, programId, methods, interface)
  }

  lazy val codeBoxEd25519Gen: Gen[CodeBox] = for {
    evidence  <- evidenceEd25519Gen
    nonce     <- positiveLongGen
    methodLen <- positiveTinyIntGen
    methods   <- Gen.containerOfN[Seq, String](methodLen, stringGen)
    paramLen  <- positiveTinyIntGen
    programId <- programIdGen
  } yield {
    val interface: Map[String, Seq[String]] = methods.map {
      _ -> sampleUntilNonEmpty(Gen.containerOfN[Seq, String](paramLen, Gen.oneOf(jsonTypes)))
    }.toMap

    CodeBox(evidence, nonce, programId, methods, interface)
  }

  lazy val codeBoxGen: Gen[CodeBox] = Gen.oneOf(codeBoxCurve25519Gen, codeBoxEd25519Gen)

  lazy val executionBoxCurve25519Gen: Gen[ExecutionBox] = for {
    evidence   <- evidenceCurve25519Gen
    codeBox_1  <- codeBoxCurve25519Gen
    codeBox_2  <- codeBoxCurve25519Gen
    nonce      <- positiveLongGen
    stateBox_1 <- stateBoxCurve25519Gen
    stateBox_2 <- stateBoxCurve25519Gen
    programId  <- programIdGen
  } yield ExecutionBox(
    evidence,
    nonce,
    programId,
    Seq(stateBox_1.value, stateBox_2.value),
    Seq(codeBox_1.value, codeBox_2.value)
  )

  lazy val executionBoxEd25519Gen: Gen[ExecutionBox] = for {
    evidence   <- evidenceEd25519Gen
    codeBox_1  <- codeBoxEd25519Gen
    codeBox_2  <- codeBoxEd25519Gen
    nonce      <- positiveLongGen
    stateBox_1 <- stateBoxEd25519Gen
    stateBox_2 <- stateBoxEd25519Gen
    programId  <- programIdGen
  } yield ExecutionBox(
    evidence,
    nonce,
    programId,
    Seq(stateBox_1.value, stateBox_2.value),
    Seq(codeBox_1.value, codeBox_2.value)
  )

  lazy val executionBoxGen: Gen[ExecutionBox] = Gen.oneOf(executionBoxCurve25519Gen, executionBoxEd25519Gen)

  lazy val programIdGen: Gen[ProgramId] = for {
    seed <- specificLengthBytesGen(ProgramId.size)
  } yield ProgramId.create(seed)

  def preFeeBoxGen(minFee: Long = 0, maxFee: Long = Long.MaxValue): Gen[(Nonce, Long)] = for {
    nonce  <- Gen.choose(Long.MinValue, Long.MaxValue)
    amount <- Gen.choose(minFee, maxFee)
  } yield (nonce, amount)

  lazy val fromCurve25519Gen: Gen[(Address, Nonce)] = for {
    address <- addressCurve25519Gen
    nonce   <- positiveLongGen
  } yield (address, nonce)

  lazy val fromEd25519Gen: Gen[(Address, Nonce)] = for {
    address <- addressEd25519Gen
    nonce   <- positiveLongGen
  } yield (address, nonce)

  lazy val fromGen: Gen[(Address, Nonce)] = Gen.oneOf(fromCurve25519Gen, fromEd25519Gen)

  lazy val fromSeqCurve25519Gen: Gen[IndexedSeq[(Address, Nonce)]] = for {
    seqLen <- positiveTinyIntGen
  } yield (0 until seqLen) map { _ => sampleUntilNonEmpty(fromCurve25519Gen) }

  lazy val fromSeqEd25519Gen: Gen[IndexedSeq[(Address, Nonce)]] = for {
    seqLen <- positiveTinyIntGen
  } yield (0 until seqLen) map { _ => sampleUntilNonEmpty(fromEd25519Gen) }

  lazy val fromSeqGen: Gen[IndexedSeq[(Address, Nonce)]] = Gen.oneOf(fromSeqCurve25519Gen, fromSeqEd25519Gen)

  lazy val simpleValueGen: Gen[SimpleValue] = for {
    value <- positiveLongGen
  } yield SimpleValue(value)

  lazy val toCurve25519Gen: Gen[(Address, SimpleValue)] = for {
    address <- addressCurve25519Gen
    value   <- positiveLongGen
  } yield (address, SimpleValue(value))

  lazy val toEd25519Gen: Gen[(Address, SimpleValue)] = for {
    address <- addressEd25519Gen
    value   <- positiveLongGen
  } yield (address, SimpleValue(value))

  lazy val toGen: Gen[(Address, SimpleValue)] = Gen.oneOf(toCurve25519Gen, toEd25519Gen)

  lazy val toSeqCurve25519Gen: Gen[IndexedSeq[(Address, SimpleValue)]] = for {
    seqLen <- positiveTinyIntGen
  } yield (0 until seqLen) map { _ => sampleUntilNonEmpty(toCurve25519Gen) }

  lazy val toSeqEd25519Gen: Gen[IndexedSeq[(Address, SimpleValue)]] = for {
    seqLen <- positiveTinyIntGen
  } yield (0 until seqLen) map { _ => sampleUntilNonEmpty(toEd25519Gen) }

  lazy val toSeqGen: Gen[IndexedSeq[(Address, SimpleValue)]] = Gen.oneOf(toSeqCurve25519Gen, toSeqEd25519Gen)

  lazy val assetCodeCurve25519Gen: Gen[AssetCode] = for {
    // TODO: Hard coded as 1, but change this to arbitrary in the future
    // assetVersion <- Arbitrary.arbitrary[Byte]
    issuer    <- addressCurve25519Gen
    shortName <- shortNameGen
  } yield AssetCode(1: Byte, issuer, Latin1Data.unsafe(shortName))

  lazy val assetCodeEd25519Gen: Gen[AssetCode] = for {
    // TODO: Hard coded as 1, but change this to arbitrary in the future
    // assetVersion <- Arbitrary.arbitrary[Byte]
    issuer    <- addressEd25519Gen
    shortName <- shortNameGen
  } yield AssetCode(1: Byte, issuer, Latin1Data.unsafe(shortName))

  lazy val assetCodeGen: Gen[AssetCode] = Gen.oneOf(assetCodeCurve25519Gen, assetCodeEd25519Gen)

  lazy val assetValueCurve25519Gen: Gen[AssetValue] = for {
    quantity  <- positiveLongGen
    assetCode <- assetCodeCurve25519Gen
    data      <- latin1DataGen
  } yield AssetValue(quantity, assetCode, metadata = Some(data))

  lazy val assetValueEd25519Gen: Gen[AssetValue] = for {
    quantity  <- positiveLongGen
    assetCode <- assetCodeEd25519Gen
    data      <- latin1DataGen
  } yield AssetValue(quantity, assetCode, metadata = Some(data))

  lazy val assetValueGen: Gen[AssetValue] = Gen.oneOf(assetValueCurve25519Gen, assetValueEd25519Gen)

  lazy val assetToCurve25519Gen: Gen[(Address, AssetValue)] = for {
    assetValue <- assetValueCurve25519Gen
  } yield (assetValue.assetCode.issuer, assetValue)

  lazy val assetToEd25519Gen: Gen[(Address, AssetValue)] = for {
    assetValue <- assetValueEd25519Gen
  } yield (assetValue.assetCode.issuer, assetValue)

  lazy val assetToGen: Gen[(Address, AssetValue)] = Gen.oneOf(assetToCurve25519Gen, assetToEd25519Gen)

  lazy val assetToSeqCurve25519Gen: Gen[IndexedSeq[(Address, TokenValueHolder)]] = for {
    seqLen <- positiveTinyIntGen
  } yield (0 until seqLen) map { _ => sampleUntilNonEmpty(assetToCurve25519Gen) }

  lazy val assetToSeqEd25519Gen: Gen[IndexedSeq[(Address, TokenValueHolder)]] = for {
    seqLen <- positiveTinyIntGen
  } yield (0 until seqLen) map { _ => sampleUntilNonEmpty(assetToEd25519Gen) }

  lazy val assetToSeqGen: Gen[IndexedSeq[(Address, TokenValueHolder)]] =
    Gen.oneOf(assetToSeqCurve25519Gen, assetToSeqEd25519Gen)

  lazy val securityRootGen: Gen[SecurityRoot] = for {
    root <- specificLengthBytesGen(Digest32.size)
  } yield SecurityRoot.fromBase58(root.encodeAsBase58)

  lazy val sigSeqCurve25519Gen: Gen[IndexedSeq[SignatureCurve25519]] = for {
    seqLen <- positiveTinyIntGen
  } yield (0 until seqLen) map { _ => sampleUntilNonEmpty(signatureCurve25519Gen) }

  lazy val sigSeqEd25519Gen: Gen[IndexedSeq[SignatureEd25519]] = for {
    seqLen <- positiveTinyIntGen
  } yield (0 until seqLen) map { _ => sampleUntilNonEmpty(signatureEd25519Gen) }

  lazy val sigSeqGen: Gen[IndexedSeq[_ <: Proof[_]]] = Gen.oneOf(sigSeqCurve25519Gen, sigSeqEd25519Gen)

  lazy val polyTransferCurve25519Gen: Gen[PolyTransfer[PublicKeyPropositionCurve25519]] = for {
    from        <- fromSeqCurve25519Gen
    to          <- toSeqGen
    attestation <- attestationCurve25519Gen
    fee         <- positiveLongGen
    timestamp   <- positiveLongGen
    data        <- latin1DataGen
  } yield PolyTransfer(from, to, attestation, fee, timestamp, Some(data), minting = false)

<<<<<<< HEAD
  def signedPolyTransferGen(
    from:    Gen[IndexedSeq[(Address, Nonce)]],
    keyRing: KeyRing[PrivateKeyCurve25519, KeyfileCurve25519]
  ): Gen[PolyTransfer[keyRing.PK]] = for {
    from      <- from
    to        <- toSeqGen
    fee       <- positiveLongGen
    timestamp <- positiveLongGen
    data      <- latin1DataGen
  } yield {
    val base =
      PolyTransfer[PublicKeyPropositionCurve25519](from, to, ListMap.empty, fee, timestamp, Some(data), minting = false)

    base.copy(attestation = keyRing.generateAttestation(from.map(_._1).toSet)(base.messageToSign))
  }
=======
  lazy val polyTransferThresholdCurve25519Gen: Gen[PolyTransfer[ThresholdPropositionCurve25519]] = for {
    from        <- fromSeqCurve25519Gen
    to          <- toSeqGen
    attestation <- attestationThresholdCurve25519Gen
    fee         <- positiveLongGen
    timestamp   <- positiveLongGen
    data        <- latin1DataGen
  } yield PolyTransfer(from, to, attestation, fee, timestamp, Some(data), minting = false)
>>>>>>> cfb545d7

  lazy val polyTransferEd25519Gen: Gen[PolyTransfer[PublicKeyPropositionEd25519]] = for {
    from        <- fromSeqEd25519Gen
    to          <- toSeqGen
    attestation <- attestationEd25519Gen
    fee         <- positiveLongGen
    timestamp   <- positiveLongGen
    data        <- latin1DataGen
  } yield PolyTransfer(from, to, attestation, fee, timestamp, Some(data), minting = false)

  lazy val polyTransferGen: Gen[PolyTransfer[_ <: Proposition]] =
    Gen.oneOf(polyTransferCurve25519Gen, polyTransferThresholdCurve25519Gen, polyTransferEd25519Gen)

  lazy val arbitTransferCurve25519Gen: Gen[ArbitTransfer[PublicKeyPropositionCurve25519]] = for {
    from        <- fromSeqCurve25519Gen
    to          <- toSeqGen
    attestation <- attestationCurve25519Gen
    fee         <- positiveLongGen
    timestamp   <- positiveLongGen
    data        <- latin1DataGen
  } yield ArbitTransfer(from, to, attestation, fee, timestamp, Some(data), minting = false)

  lazy val arbitTransferThresholdCurve25519Gen: Gen[ArbitTransfer[ThresholdPropositionCurve25519]] = for {
    from        <- fromSeqCurve25519Gen
    to          <- toSeqGen
    attestation <- attestationThresholdCurve25519Gen
    fee         <- positiveLongGen
    timestamp   <- positiveLongGen
    data        <- latin1DataGen
  } yield ArbitTransfer(from, to, attestation, fee, timestamp, Some(data), minting = false)

  lazy val arbitTransferEd25519Gen: Gen[ArbitTransfer[PublicKeyPropositionEd25519]] = for {
    from        <- fromSeqEd25519Gen
    to          <- toSeqGen
    attestation <- attestationEd25519Gen
    fee         <- positiveLongGen
    timestamp   <- positiveLongGen
    data        <- latin1DataGen
  } yield ArbitTransfer(from, to, attestation, fee, timestamp, Some(data), minting = false)

  lazy val arbitTransferGen: Gen[ArbitTransfer[_ <: Proposition]] =
    Gen.oneOf(arbitTransferCurve25519Gen, arbitTransferThresholdCurve25519Gen, arbitTransferEd25519Gen)

  lazy val assetTransferCurve25519Gen: Gen[AssetTransfer[PublicKeyPropositionCurve25519]] = for {
    from        <- fromSeqCurve25519Gen
    to          <- assetToSeqGen
    attestation <- attestationCurve25519Gen
    fee         <- positiveLongGen
    timestamp   <- positiveLongGen
    data        <- latin1DataGen
  } yield AssetTransfer(from, to, attestation, fee, timestamp, Some(data), minting = true)

  lazy val assetTransferThresholdCurve25519Gen: Gen[AssetTransfer[ThresholdPropositionCurve25519]] = for {
    from        <- fromSeqCurve25519Gen
    to          <- assetToSeqGen //TODO: Jing - Does this need to use specific signature scheme?
    attestation <- attestationThresholdCurve25519Gen
    fee         <- positiveLongGen
    timestamp   <- positiveLongGen
    data        <- latin1DataGen
  } yield AssetTransfer(from, to, attestation, fee, timestamp, Some(data), minting = true)

  lazy val assetTransferEd25519Gen: Gen[AssetTransfer[PublicKeyPropositionEd25519]] = for {
    from        <- fromSeqEd25519Gen
    to          <- assetToSeqGen
    attestation <- attestationEd25519Gen
    fee         <- positiveLongGen
    timestamp   <- positiveLongGen
    data        <- latin1DataGen
  } yield AssetTransfer(from, to, attestation, fee, timestamp, Some(data), minting = true)

  lazy val assetTransferGen: Gen[AssetTransfer[_ <: Proposition]] =
    Gen.oneOf(assetTransferCurve25519Gen, assetTransferThresholdCurve25519Gen, assetTransferEd25519Gen)

  lazy val transferGen: Gen[TransferTransaction[_ <: TokenValueHolder, _ <: Proposition]] =
    Gen.oneOf(polyTransferGen, arbitTransferGen, assetTransferGen)

  lazy val propTypes: Gen[String] = sampleUntilNonEmpty(
    Gen.oneOf(
      PublicKeyPropositionCurve25519.typeString,
      ThresholdPropositionCurve25519.typeString,
      PublicKeyPropositionEd25519.typeString
    )
  )

  lazy val keyPairGen: Gen[(Set[_ <: Secret], _ <: KnowledgeProposition[_ <: Secret])] = for {
    propType <- propTypes
  } yield propType match {
    case PublicKeyPropositionCurve25519.typeString =>
      val key = sampleUntilNonEmpty(publicKeyPropositionCurve25519Gen)
      Set(key._1) -> key._2
    case ThresholdPropositionCurve25519.typeString =>
      sampleUntilNonEmpty(thresholdPropositionCurve25519Gen)
    case PublicKeyPropositionEd25519.typeString =>
      val key = sampleUntilNonEmpty(publicKeyPropositionEd25519Gen)
      Set(key._1) -> key._2
  }

  lazy val keyPairSetCurve25519Gen: Gen[Set[(PrivateKeyCurve25519, PublicKeyPropositionCurve25519)]] = for {
    seqLen <- positiveTinyIntGen
  } yield ((0 until seqLen) map { _ => sampleUntilNonEmpty(keyCurve25519Gen) }).toSet

  lazy val attestationCurve25519Gen
    : Gen[ListMap[PublicKeyPropositionCurve25519, Proof[PublicKeyPropositionCurve25519]]] =
    for {
      prop <- propositionCurve25519Gen
      sig  <- signatureCurve25519Gen
    } yield ListMap(prop -> sig)

  lazy val attestationThresholdCurve25519Gen
    : Gen[ListMap[ThresholdPropositionCurve25519, Proof[ThresholdPropositionCurve25519]]] =
    for {
      prop <- thresholdPropositionCurve25519Gen
      sig  <- thresholdSignatureCurve25519Gen
    } yield ListMap(prop._2 -> sig)

  lazy val attestationEd25519Gen: Gen[ListMap[PublicKeyPropositionEd25519, Proof[PublicKeyPropositionEd25519]]] = for {
    prop <- propositionEd25519Gen
    sig  <- signatureEd25519Gen
  } yield ListMap(prop -> sig)

  lazy val attestationGen: Gen[Map[_ <: Proposition, Proof[_ <: Proposition]]] =
    Gen.oneOf(attestationCurve25519Gen, attestationThresholdCurve25519Gen, attestationEd25519Gen)

  val transactionTypes: Seq[Gen[Transaction.TX]] =
    Seq(polyTransferGen, arbitTransferGen, assetTransferGen)

  lazy val bifrostTransactionSeqGen: Gen[Seq[Transaction.TX]] = for {
    seqLen <- positiveMediumIntGen
  } yield 0 until seqLen map { _ =>
    sampleUntilNonEmpty(sampleUntilNonEmpty(Gen.oneOf(transactionTypes)))
  }

  lazy val intSeqGen: Gen[Seq[Int]] = for {
    seqLen <- positiveMediumIntGen
  } yield 0 until seqLen map { _ =>
    sampleUntilNonEmpty(Gen.choose(0, 255))
  }

  lazy val nonEmptyBytesGen: Gen[Array[Byte]] = Gen
    .nonEmptyListOf(Arbitrary.arbitrary[Byte])
    .map(_.toArray)
    .retryUntil(_.length > 0)
  lazy val positiveLongGen: Gen[Long] = Gen.choose(1, Long.MaxValue)

  lazy val modifierIdGen: Gen[ModifierId] =
    Gen.listOfN(ModifierId.size, Arbitrary.arbitrary[Byte]).map(li => ModifierId.parseBytes(li.toArray).get)

  lazy val keyCurve25519Gen: Gen[(PrivateKeyCurve25519, PublicKeyPropositionCurve25519)] =
    genBytesList(Curve25519.KeyLength).map(s => PrivateKeyCurve25519.secretGenerator.generateSecret(s))

  lazy val keyEd25519Gen: Gen[(PrivateKeyEd25519, PublicKeyPropositionEd25519)] =
    genBytesList(Ed25519.KeyLength).map(s => PrivateKeyEd25519.secretGenerator.generateSecret(s))

  lazy val keyGen: Gen[(_ <: Secret, _ <: Proposition)] = Gen.oneOf(keyCurve25519Gen, keyEd25519Gen)

  lazy val publicKeyPropositionCurve25519Gen: Gen[(PrivateKeyCurve25519, PublicKeyPropositionCurve25519)] =
    keyCurve25519Gen.map(key => key._1 -> key._2)

  lazy val publicKeyPropositionEd25519Gen: Gen[(PrivateKeyEd25519, PublicKeyPropositionEd25519)] =
    keyEd25519Gen.map(key => key._1 -> key._2)

  lazy val oneOfNPropositionCurve25519Gen: Gen[(Set[PrivateKeyCurve25519], ThresholdPropositionCurve25519)] = for {
    n <- positiveTinyIntGen
  } yield {
    val setOfKeys = (0 until n)
      .map { _ =>
        val key = sampleUntilNonEmpty(keyCurve25519Gen)
        (key._1, key._2)
      }
      .foldLeft((Set[PrivateKeyCurve25519](), Set[PublicKeyPropositionCurve25519]())) { (set, cur) =>
        (set._1 + cur._1, set._2 + cur._2)
      }
    val pubKeyProps = SortedSet[PublicKeyPropositionCurve25519]() ++ setOfKeys._2
    val prop = ThresholdPropositionCurve25519(1, pubKeyProps)

    (setOfKeys._1, prop)
  }

  lazy val thresholdPropositionCurve25519Gen: Gen[(Set[PrivateKeyCurve25519], ThresholdPropositionCurve25519)] = for {
    numKeys <- positiveThresholdIntGen
  } yield {
    val setOfKeys = (0 until numKeys)
      .map { _ =>
        val key = sampleUntilNonEmpty(keyCurve25519Gen)
        (key._1, key._2)
      }
      .foldLeft((Set[PrivateKeyCurve25519](), Set[PublicKeyPropositionCurve25519]())) { (set, cur) =>
        (set._1 + cur._1, set._2 + cur._2)
      }
    val props = SortedSet[PublicKeyPropositionCurve25519]() ++ setOfKeys._2
    val threshold = numKeys / 2
    val thresholdProp = ThresholdPropositionCurve25519(threshold, props)

    (setOfKeys._1, thresholdProp)
  }

  //TODO: Jing - add threshold proposition
  lazy val publicKeyPropositionGen: Gen[(_ <: Secret, _ <: Proposition)] =
    Gen.oneOf(publicKeyPropositionCurve25519Gen, publicKeyPropositionEd25519Gen)

  lazy val propositionCurve25519Gen: Gen[PublicKeyPropositionCurve25519] = keyCurve25519Gen.map(_._2)
  lazy val propositionEd25519Gen: Gen[PublicKeyPropositionEd25519] = keyEd25519Gen.map(_._2)
  lazy val propositionGen: Gen[_ <: Proposition] = Gen.oneOf(propositionCurve25519Gen, propositionEd25519Gen)

  lazy val evidenceCurve25519Gen: Gen[Evidence] = for { address <- addressCurve25519Gen } yield address.evidence
  lazy val evidenceEd25519Gen: Gen[Evidence] = for { address <- addressEd25519Gen } yield address.evidence
  lazy val evidenceGen: Gen[Evidence] = Gen.oneOf(evidenceCurve25519Gen, evidenceEd25519Gen)

  lazy val addressCurve25519Gen: Gen[Address] = for { key <- propositionCurve25519Gen } yield key.address
  lazy val addressEd25519Gen: Gen[Address] = for { key <- propositionEd25519Gen } yield key.address
  lazy val addressGen: Gen[Address] = Gen.oneOf(addressCurve25519Gen, addressEd25519Gen)

  lazy val signatureCurve25519Gen: Gen[SignatureCurve25519] =
    genBytesList(SignatureCurve25519.signatureSize).map(bytes => SignatureCurve25519(Signature(bytes)))

  lazy val signatureEd25519Gen: Gen[SignatureEd25519] =
    genBytesList(SignatureEd25519.signatureSize).map(bytes => SignatureEd25519(Signature(bytes)))

  lazy val thresholdSignatureCurve25519Gen: Gen[ThresholdSignatureCurve25519] = for {
    numKeys <- positiveThresholdIntGen
    message <- nonEmptyBytesGen
  } yield {
    val sigs = (0 until numKeys).map { _ =>
      val key = sampleUntilNonEmpty(keyCurve25519Gen)
      key._1.sign(message)
    }.toSet
    ThresholdSignatureCurve25519(sigs)
  }

  //TODO: Jing - add threshold signature
  lazy val signatureGen: Gen[_ <: Proof[_]] = Gen.oneOf(signatureCurve25519Gen, signatureEd25519Gen)

  def genBytesList(size: Int): Gen[Array[Byte]] = genBoundedBytes(size, size)

  def genBoundedBytes(minSize: Int, maxSize: Int): Gen[Array[Byte]] =
    Gen.choose(minSize, maxSize) flatMap { sz => Gen.listOfN(sz, Arbitrary.arbitrary[Byte]).map(_.toArray) }

  def specificLengthBytesGen(length: Int): Gen[Array[Byte]] = Gen
    .listOfN(length, Arbitrary.arbitrary[Byte])
    .map(_.toArray)

  lazy val blockCurve25519Gen: Gen[Block] = for {
    parentIdBytes <- specificLengthBytesGen(ModifierId.size)
    timestamp     <- positiveLongGen
    generatorBox  <- arbitBoxCurve25519Gen
    publicKey     <- propositionCurve25519Gen
    signature     <- signatureCurve25519Gen
    txs           <- bifrostTransactionSeqGen
  } yield {
    val parentId = ModifierId.fromBase58(parentIdBytes.encodeAsBase58)
    val height: Long = 1L
    val difficulty = 1000000000000000000L
    val version: PNVMVersion = 1: Byte

    Block(parentId, timestamp, generatorBox, publicKey, signature, height, difficulty, txs, version)
  }
}<|MERGE_RESOLUTION|>--- conflicted
+++ resolved
@@ -384,7 +384,15 @@
     data        <- latin1DataGen
   } yield PolyTransfer(from, to, attestation, fee, timestamp, Some(data), minting = false)
 
-<<<<<<< HEAD
+  lazy val polyTransferThresholdCurve25519Gen: Gen[PolyTransfer[ThresholdPropositionCurve25519]] = for {
+    from        <- fromSeqCurve25519Gen
+    to          <- toSeqGen
+    attestation <- attestationThresholdCurve25519Gen
+    fee         <- positiveLongGen
+    timestamp   <- positiveLongGen
+    data        <- latin1DataGen
+  } yield PolyTransfer(from, to, attestation, fee, timestamp, Some(data), minting = false)
+
   def signedPolyTransferGen(
     from:    Gen[IndexedSeq[(Address, Nonce)]],
     keyRing: KeyRing[PrivateKeyCurve25519, KeyfileCurve25519]
@@ -400,16 +408,6 @@
 
     base.copy(attestation = keyRing.generateAttestation(from.map(_._1).toSet)(base.messageToSign))
   }
-=======
-  lazy val polyTransferThresholdCurve25519Gen: Gen[PolyTransfer[ThresholdPropositionCurve25519]] = for {
-    from        <- fromSeqCurve25519Gen
-    to          <- toSeqGen
-    attestation <- attestationThresholdCurve25519Gen
-    fee         <- positiveLongGen
-    timestamp   <- positiveLongGen
-    data        <- latin1DataGen
-  } yield PolyTransfer(from, to, attestation, fee, timestamp, Some(data), minting = false)
->>>>>>> cfb545d7
 
   lazy val polyTransferEd25519Gen: Gen[PolyTransfer[PublicKeyPropositionEd25519]] = for {
     from        <- fromSeqEd25519Gen
