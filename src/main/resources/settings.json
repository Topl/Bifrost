--- conflicted
+++ resolved
@@ -23,12 +23,8 @@
   "maxRollback": 100,
   "offlineGeneration": true,
   "blockGenerationDelay": 5000,
-<<<<<<< HEAD
   "targetBlockTime": 30000,
   "cors": false,
-=======
-  "cors": true,
->>>>>>> 2d74246d
   "agent": "2-Hop",
   "version": [0, 0, 1]
 }