package bifrost.transaction.bifrostTransaction

import java.time.Instant

import bifrost.crypto.hash.FastCryptographicHash
import bifrost.transaction.bifrostTransaction.BifrostTransaction.Nonce
import bifrost.transaction.box.proposition.{ProofOfKnowledgeProposition, PublicKey25519Proposition}
import bifrost.transaction.box.{ArbitBox, BifrostBox, BoxUnlocker}
import bifrost.transaction.proof.Signature25519
import bifrost.transaction.state.{PrivateKey25519, PrivateKey25519Companion}
import bifrost.transaction.serialization.CoinbaseTransactionCompanion
import bifrost.wallet.BWallet
import com.google.common.primitives.{Bytes, Longs}
import io.circe.Json
import io.circe.syntax._
import scorex.crypto.encode.Base58

import scala.util.Try

case class CoinbaseTransaction (to: IndexedSeq[(PublicKey25519Proposition, Long)],
                                signatures: IndexedSeq[Signature25519],
                                override val timestamp: Long,
                                blockID: Array[Byte]) extends BifrostTransaction {
  override type M = CoinbaseTransaction

  lazy val serializer = CoinbaseTransactionCompanion

  override def toString: String = s"CoinbaseTransaction(${json.noSpaces})"

  lazy val fee = 0L // you don't ever pay for a Coinbase TX since you'd be paying yourself so fee must equal 0

  override lazy val boxIdsToOpen: IndexedSeq[Array[Byte]] = IndexedSeq()

  override lazy val unlockers: Traversable[BoxUnlocker[ProofOfKnowledgeProposition[PrivateKey25519]]] = Traversable()

  lazy val hashNoNonces = FastCryptographicHash(
    to.head._1.pubKeyBytes ++ Longs.toByteArray(timestamp) ++ Longs.toByteArray(fee) ++ blockID // message that gets hashed
  )

  def nonceFromDigest(digest: Array[Byte]): Nonce = Longs.fromByteArray(digest.take(Longs.BYTES))

  val nonce = nonceFromDigest(FastCryptographicHash(
    "CoinbaseTransaction".getBytes ++ hashNoNonces
  ))

  lazy val newBoxes: Traversable[BifrostBox] =
    if(to.head._2 > 0L) {
      Traversable(ArbitBox(to.head._1, nonce, to.head._2))
    }
    else {
      Traversable()
    }

  override lazy val json: Json = Map( // tx in json form
    "txHash" -> Base58.encode(id).asJson,
    "txType" -> "CoinbaseTransaction".asJson,
    "newBoxes" -> newBoxes.map(b => Base58.encode(b.id).asJson).asJson,
    "to" -> to.map { s =>
      Map(
        "proposition" -> Base58.encode(to.head._1.pubKeyBytes).asJson,
        "value" -> to.head._2.asJson
      ).asJson
    }.asJson,
     "fee" -> fee.asJson,
    "signatures" -> signatures
      .map(s => Base58.encode(s.signature).asJson)
      .asJson,
    "timestamp" -> timestamp.asJson
  ).asJson

<<<<<<< HEAD

  override lazy val messageToSign: Array[Byte] = Bytes.concat(
=======
  def commonMessageToSign: Array[Byte] =
    if(newBoxes.size > 0) {
      newBoxes.head.bytes}
    else {
      Array[Byte]()} ++ // is the new box + the timestamp + the fee,
    Longs.toByteArray(timestamp) ++
    Longs.toByteArray(fee) ++
    blockID


  override lazy val messageToSign: Array[Byte] = Bytes.concat( // just tac on the byte string "CoinbaseTransaction" to the beginning of the common message
>>>>>>> e7cc12a3
    "CoinbaseTransaction".getBytes(),
    newBoxes.foldLeft(Array[Byte]())((acc, x) => acc ++ x.bytes),
    Longs.toByteArray(fee),
    blockID
  )
}

object CoinbaseTransaction {

  def nonceFromDigest(digest: Array[Byte]): Nonce = Longs.fromByteArray(digest.take(Longs.BYTES)) // take in a byte array and return a nonce (long)

  def validate(tx: CoinbaseTransaction): Try[Unit] = Try {
    require(tx.to.head._2 >= 0L) // can't make negative Arbits. anti-Arbits?!?!
    require(tx.fee == 0)
    require(tx.timestamp >= 0)
    require(tx.signatures.forall({ signature => // should be only one sig
      signature.isValid(tx.to.head._1, tx.messageToSign) // because this is set to self the signer is also the reciever
    }), "Invalid signature")
  }

  def createAndApply(w: BWallet,
                     to: IndexedSeq[(PublicKey25519Proposition, Long)],
                     blockID: Array[Byte]  // the blockID of the parent block. EX: if this is the CB for block 100 the blockID would be the id of block 99
                    ): Try[CoinbaseTransaction] = Try {
    val selectedSecret = w.secretByPublicImage(to.head._1).get // use the receiver's pub-key to generate secret
    val fakeSigs = IndexedSeq(Signature25519(Array())) // create an index sequence of empty sigs
    val timestamp = Instant.now.toEpochMilli // generate timestamp
    val messageToSign = CoinbaseTransaction(to, fakeSigs, timestamp, blockID).messageToSign // using your fake sigs generate a CB tx and get its msg to sign
    val signatures = IndexedSeq(PrivateKey25519Companion.sign(selectedSecret, messageToSign)) // sign the msg you just generated
    CoinbaseTransaction(to, signatures, timestamp, blockID) // use the sigs you just generated to make the real CB tx
  }


}
<|MERGE_RESOLUTION|>--- conflicted
+++ resolved
@@ -1,120 +1,115 @@
-package bifrost.transaction.bifrostTransaction
-
-import java.time.Instant
-
-import bifrost.crypto.hash.FastCryptographicHash
-import bifrost.transaction.bifrostTransaction.BifrostTransaction.Nonce
-import bifrost.transaction.box.proposition.{ProofOfKnowledgeProposition, PublicKey25519Proposition}
-import bifrost.transaction.box.{ArbitBox, BifrostBox, BoxUnlocker}
-import bifrost.transaction.proof.Signature25519
-import bifrost.transaction.state.{PrivateKey25519, PrivateKey25519Companion}
-import bifrost.transaction.serialization.CoinbaseTransactionCompanion
-import bifrost.wallet.BWallet
-import com.google.common.primitives.{Bytes, Longs}
-import io.circe.Json
-import io.circe.syntax._
-import scorex.crypto.encode.Base58
-
-import scala.util.Try
-
-case class CoinbaseTransaction (to: IndexedSeq[(PublicKey25519Proposition, Long)],
-                                signatures: IndexedSeq[Signature25519],
-                                override val timestamp: Long,
-                                blockID: Array[Byte]) extends BifrostTransaction {
-  override type M = CoinbaseTransaction
-
-  lazy val serializer = CoinbaseTransactionCompanion
-
-  override def toString: String = s"CoinbaseTransaction(${json.noSpaces})"
-
-  lazy val fee = 0L // you don't ever pay for a Coinbase TX since you'd be paying yourself so fee must equal 0
-
-  override lazy val boxIdsToOpen: IndexedSeq[Array[Byte]] = IndexedSeq()
-
-  override lazy val unlockers: Traversable[BoxUnlocker[ProofOfKnowledgeProposition[PrivateKey25519]]] = Traversable()
-
-  lazy val hashNoNonces = FastCryptographicHash(
-    to.head._1.pubKeyBytes ++ Longs.toByteArray(timestamp) ++ Longs.toByteArray(fee) ++ blockID // message that gets hashed
-  )
-
-  def nonceFromDigest(digest: Array[Byte]): Nonce = Longs.fromByteArray(digest.take(Longs.BYTES))
-
-  val nonce = nonceFromDigest(FastCryptographicHash(
-    "CoinbaseTransaction".getBytes ++ hashNoNonces
-  ))
-
-  lazy val newBoxes: Traversable[BifrostBox] =
-    if(to.head._2 > 0L) {
-      Traversable(ArbitBox(to.head._1, nonce, to.head._2))
-    }
-    else {
-      Traversable()
-    }
-
-  override lazy val json: Json = Map( // tx in json form
-    "txHash" -> Base58.encode(id).asJson,
-    "txType" -> "CoinbaseTransaction".asJson,
-    "newBoxes" -> newBoxes.map(b => Base58.encode(b.id).asJson).asJson,
-    "to" -> to.map { s =>
-      Map(
-        "proposition" -> Base58.encode(to.head._1.pubKeyBytes).asJson,
-        "value" -> to.head._2.asJson
-      ).asJson
-    }.asJson,
-     "fee" -> fee.asJson,
-    "signatures" -> signatures
-      .map(s => Base58.encode(s.signature).asJson)
-      .asJson,
-    "timestamp" -> timestamp.asJson
-  ).asJson
-
-<<<<<<< HEAD
-
-  override lazy val messageToSign: Array[Byte] = Bytes.concat(
-=======
-  def commonMessageToSign: Array[Byte] =
-    if(newBoxes.size > 0) {
-      newBoxes.head.bytes}
-    else {
-      Array[Byte]()} ++ // is the new box + the timestamp + the fee,
-    Longs.toByteArray(timestamp) ++
-    Longs.toByteArray(fee) ++
-    blockID
-
-
-  override lazy val messageToSign: Array[Byte] = Bytes.concat( // just tac on the byte string "CoinbaseTransaction" to the beginning of the common message
->>>>>>> e7cc12a3
-    "CoinbaseTransaction".getBytes(),
-    newBoxes.foldLeft(Array[Byte]())((acc, x) => acc ++ x.bytes),
-    Longs.toByteArray(fee),
-    blockID
-  )
-}
-
-object CoinbaseTransaction {
-
-  def nonceFromDigest(digest: Array[Byte]): Nonce = Longs.fromByteArray(digest.take(Longs.BYTES)) // take in a byte array and return a nonce (long)
-
-  def validate(tx: CoinbaseTransaction): Try[Unit] = Try {
-    require(tx.to.head._2 >= 0L) // can't make negative Arbits. anti-Arbits?!?!
-    require(tx.fee == 0)
-    require(tx.timestamp >= 0)
-    require(tx.signatures.forall({ signature => // should be only one sig
-      signature.isValid(tx.to.head._1, tx.messageToSign) // because this is set to self the signer is also the reciever
-    }), "Invalid signature")
-  }
-
-  def createAndApply(w: BWallet,
-                     to: IndexedSeq[(PublicKey25519Proposition, Long)],
-                     blockID: Array[Byte]  // the blockID of the parent block. EX: if this is the CB for block 100 the blockID would be the id of block 99
-                    ): Try[CoinbaseTransaction] = Try {
-    val selectedSecret = w.secretByPublicImage(to.head._1).get // use the receiver's pub-key to generate secret
-    val fakeSigs = IndexedSeq(Signature25519(Array())) // create an index sequence of empty sigs
-    val timestamp = Instant.now.toEpochMilli // generate timestamp
-    val messageToSign = CoinbaseTransaction(to, fakeSigs, timestamp, blockID).messageToSign // using your fake sigs generate a CB tx and get its msg to sign
-    val signatures = IndexedSeq(PrivateKey25519Companion.sign(selectedSecret, messageToSign)) // sign the msg you just generated
-    CoinbaseTransaction(to, signatures, timestamp, blockID) // use the sigs you just generated to make the real CB tx
-  }
-
-
-}
+package bifrost.transaction.bifrostTransaction
+
+import java.time.Instant
+
+import bifrost.crypto.hash.FastCryptographicHash
+import bifrost.transaction.bifrostTransaction.BifrostTransaction.Nonce
+import bifrost.transaction.box.proposition.{ProofOfKnowledgeProposition, PublicKey25519Proposition}
+import bifrost.transaction.box.{ArbitBox, BifrostBox, BoxUnlocker}
+import bifrost.transaction.proof.Signature25519
+import bifrost.transaction.state.{PrivateKey25519, PrivateKey25519Companion}
+import bifrost.transaction.serialization.CoinbaseTransactionCompanion
+import bifrost.wallet.BWallet
+import com.google.common.primitives.{Bytes, Longs}
+import io.circe.Json
+import io.circe.syntax._
+import scorex.crypto.encode.Base58
+
+import scala.util.Try
+
+case class CoinbaseTransaction (to: IndexedSeq[(PublicKey25519Proposition, Long)],
+                                signatures: IndexedSeq[Signature25519],
+                                override val timestamp: Long,
+                                blockID: Array[Byte]) extends BifrostTransaction {
+  override type M = CoinbaseTransaction
+
+  lazy val serializer = CoinbaseTransactionCompanion
+
+  override def toString: String = s"CoinbaseTransaction(${json.noSpaces})"
+
+  lazy val fee = 0L // you don't ever pay for a Coinbase TX since you'd be paying yourself so fee must equal 0
+
+  override lazy val boxIdsToOpen: IndexedSeq[Array[Byte]] = IndexedSeq()
+
+  override lazy val unlockers: Traversable[BoxUnlocker[ProofOfKnowledgeProposition[PrivateKey25519]]] = Traversable()
+
+  lazy val hashNoNonces = FastCryptographicHash(
+    to.head._1.pubKeyBytes ++ Longs.toByteArray(timestamp) ++ Longs.toByteArray(fee) ++ blockID // message that gets hashed
+  )
+
+  def nonceFromDigest(digest: Array[Byte]): Nonce = Longs.fromByteArray(digest.take(Longs.BYTES))
+
+  val nonce = nonceFromDigest(FastCryptographicHash(
+    "CoinbaseTransaction".getBytes ++ hashNoNonces
+  ))
+
+  lazy val newBoxes: Traversable[BifrostBox] =
+    if(to.head._2 > 0L) {
+      Traversable(ArbitBox(to.head._1, nonce, to.head._2))
+    }
+    else {
+      Traversable()
+    }
+
+  override lazy val json: Json = Map( // tx in json form
+    "txHash" -> Base58.encode(id).asJson,
+    "txType" -> "CoinbaseTransaction".asJson,
+    "newBoxes" -> newBoxes.map(b => Base58.encode(b.id).asJson).asJson,
+    "to" -> to.map { s =>
+      Map(
+        "proposition" -> Base58.encode(to.head._1.pubKeyBytes).asJson,
+        "value" -> to.head._2.asJson
+      ).asJson
+    }.asJson,
+     "fee" -> fee.asJson,
+    "signatures" -> signatures
+      .map(s => Base58.encode(s.signature).asJson)
+      .asJson,
+    "timestamp" -> timestamp.asJson
+  ).asJson
+
+  def commonMessageToSign: Array[Byte] =
+    if(newBoxes.size > 0) {
+      newBoxes.head.bytes}
+    else {
+      Array[Byte]()} ++ // is the new box + the timestamp + the fee,
+    Longs.toByteArray(timestamp) ++
+    Longs.toByteArray(fee) ++
+    blockID
+
+
+  override lazy val messageToSign: Array[Byte] = Bytes.concat( // just tac on the byte string "CoinbaseTransaction" to the beginning of the common message
+    "CoinbaseTransaction".getBytes(),
+    newBoxes.foldLeft(Array[Byte]())((acc, x) => acc ++ x.bytes),
+    Longs.toByteArray(fee),
+    blockID
+  )
+}
+
+object CoinbaseTransaction {
+
+  def nonceFromDigest(digest: Array[Byte]): Nonce = Longs.fromByteArray(digest.take(Longs.BYTES)) // take in a byte array and return a nonce (long)
+
+  def validate(tx: CoinbaseTransaction): Try[Unit] = Try {
+    require(tx.to.head._2 >= 0L) // can't make negative Arbits. anti-Arbits?!?!
+    require(tx.fee == 0)
+    require(tx.timestamp >= 0)
+    require(tx.signatures.forall({ signature => // should be only one sig
+      signature.isValid(tx.to.head._1, tx.messageToSign) // because this is set to self the signer is also the reciever
+    }), "Invalid signature")
+  }
+
+  def createAndApply(w: BWallet,
+                     to: IndexedSeq[(PublicKey25519Proposition, Long)],
+                     blockID: Array[Byte]  // the blockID of the parent block. EX: if this is the CB for block 100 the blockID would be the id of block 99
+                    ): Try[CoinbaseTransaction] = Try {
+    val selectedSecret = w.secretByPublicImage(to.head._1).get // use the receiver's pub-key to generate secret
+    val fakeSigs = IndexedSeq(Signature25519(Array())) // create an index sequence of empty sigs
+    val timestamp = Instant.now.toEpochMilli // generate timestamp
+    val messageToSign = CoinbaseTransaction(to, fakeSigs, timestamp, blockID).messageToSign // using your fake sigs generate a CB tx and get its msg to sign
+    val signatures = IndexedSeq(PrivateKey25519Companion.sign(selectedSecret, messageToSign)) // sign the msg you just generated
+    CoinbaseTransaction(to, signatures, timestamp, blockID) // use the sigs you just generated to make the real CB tx
+  }
+
+
+}