--- conflicted
+++ resolved
@@ -308,20 +308,6 @@
   def toChildBytes(cme: ContractMethodExecution): Array[Byte] = {
     val typeBytes = "ContractMethodExecution".getBytes
 
-<<<<<<< HEAD
-    // TODO this might need a nonce
-    Bytes.concat(
-      /* First two arguments MUST STAY */
-      Ints.toByteArray(typeBytes.length),
-      typeBytes,
-      Ints.toByteArray(cme.methodName.getBytes.length),
-      Ints.toByteArray(cme.parameters.noSpaces.getBytes.length),
-      Ints.toByteArray(cme.contractBox.bytes.length),
-      cme.methodName.getBytes,
-      cme.parameters.noSpaces.getBytes,
-      cme.contractBox.bytes,
-      ContractTransactionCompanion.commonToBytes(cme)
-=======
      Bytes.concat(
         /* First two arguments MUST STAY */
         Ints.toByteArray(typeBytes.length),
@@ -333,7 +319,6 @@
         cme.parameters.noSpaces.getBytes,
         cme.contractBox.bytes,
         ContractTransactionCompanion.commonToBytes(cme)
->>>>>>> 0c99505a
     )
   }
 
