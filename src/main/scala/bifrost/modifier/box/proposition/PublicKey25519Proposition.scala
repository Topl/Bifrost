--- conflicted
+++ resolved
@@ -21,15 +21,7 @@
 
   lazy val address: String = Base58.encode(bytesWithVersion ++ calcCheckSum(bytesWithVersion))
 
-<<<<<<< HEAD
-  override def toString: String = address
-
-  def verify(message: Array[Byte], signature: Signature): Boolean = Curve25519.verify(signature, message, pubKeyBytes)
-
-  override type M = PublicKey25519Proposition
-=======
   private def bytesWithVersion: Array[Byte] = AddressVersion +: pubKeyBytes
->>>>>>> 5867e128
 
   override def serializer: BifrostSerializer[PublicKey25519Proposition] = PublicKey25519PropositionSerializer
 
@@ -42,7 +34,7 @@
 
   override def hashCode(): Int = (BigInt(Blake2b256(pubKeyBytes)) % Int.MaxValue).toInt
 
-  def verify(message: Array[Byte], signature: Array[Byte]): Boolean = Curve25519.verify(signature, message, pubKeyBytes)
+  def verify(message: Array[Byte], signature: Signature): Boolean = Curve25519.verify(signature, message, pubKeyBytes)
 }
 
 
