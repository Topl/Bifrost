package bifrost.history

import java.io.File

import bifrost.consensus
import bifrost.history.GenericHistory._
import bifrost.history.History.GenesisParentId
import bifrost.modifier.ModifierId
import bifrost.modifier.block.{Block, BlockValidator, Bloom}
import bifrost.modifier.box.proposition.PublicKey25519Proposition
import bifrost.modifier.transaction.bifrostTransaction.Transaction
import bifrost.network.message.BifrostSyncInfo
import bifrost.nodeView.NodeViewModifier
import bifrost.nodeView.NodeViewModifier.ModifierTypeId
import bifrost.settings.AppSettings
import bifrost.utils.{BifrostEncoding, Logging}
import io.iohk.iodb.{ByteArrayWrapper, LSMStore}

import scala.annotation.tailrec
import scala.collection.BitSet
import scala.util.{Success, Failure, Try}

/**
  * A representation of the entire blockchain (whether it's a blocktree, blockchain, etc.)
  *
  * @param storage    a wrapper primarily for the LSMStore and for storage of the minimal state
  * @param settings   settings regarding updating forging difficulty, constants, etc.
  * @param validators rule sets that dictate validity of blocks in the history
  */
class History ( val storage: Storage,
                val fullBlockProcessor: BlockProcessor,
                settings: AppSettings,
                validators: Seq[BlockValidator[Block]]
              ) extends GenericHistory[Block, BifrostSyncInfo, History] with Logging with BifrostEncoding {

  override type NVCT = History

  require(NodeViewModifier.ModifierIdSize == 32, "32 bytes ids assumed")

  lazy val height: Long = storage.chainHeight
  lazy val score: BigInt = storage.bestChainScore
  lazy val bestBlockId: ModifierId = storage.bestBlockId
  lazy val difficulty: Long = storage.difficultyOf(bestBlockId).get
  lazy val bestBlock: Block = storage.bestBlock

  /**
    * Is there's no history, even genesis block
    *
    * @return
    */
  override def isEmpty: Boolean = height <= 0

  override def applicable(block: Block): Boolean = {
    modifierById(block.parentId).isDefined
  }

  override def modifierById(id: ModifierId): Option[Block] = storage.modifierById(id)

  override def contains(id: ModifierId): Boolean =
    (id.hashBytes sameElements History.GenesisParentId) || modifierById(id).isDefined || fullBlockProcessor.contains(id)

  /**
    * Adds block to chain and updates storage (difficulty, score, etc.) relating to that
    *
    * @param block block to append
    * @return the update history including `block` as the most recent block
    */
  override def append(block: Block): Try[(History, ProgressInfo[Block])] = Try {

    log.debug(s"Trying to append block ${block.id} to history")

    // test new block against all validators
    val validationResults = validators.map(_.validate(block)).map {
      case Failure(e) =>
        log.warn(s"Block validation failed", e)
        false

      case _ => true
    }

    // check if all block validation passed
    if (validationResults.forall(_ == true)) {
      val res: (History, ProgressInfo[Block]) = {

        if (isGenesis(block)) {
          storage.update(block, settings.forgingSettings.InitialDifficulty, isBest = true)
          val progInfo = ProgressInfo(None, Seq.empty, Seq(block), Seq.empty)

          // construct result and return
          (new History(storage, fullBlockProcessor, settings, validators), progInfo)

        } else {
          val progInfo: ProgressInfo[Block] =
          // Check if the new block extends the last best block
            if (block.parentId == storage.bestBlockId) {
              log.debug(s"New best block ${block.id.toString}")

              // calculate the new base difficulty
              val parentDifficulty = storage.difficultyOf(block.parentId).get
              val prevTimes = lastBlocks(4, block).map(prev => prev.timestamp)
              val newBaseDifficulty = consensus.calcNewBaseDifficulty(parentDifficulty, prevTimes)

              // update storage
              storage.update(block, newBaseDifficulty, isBest = true)
              ProgressInfo(None, Seq.empty, Seq(block), Seq.empty)

              // if not, we'll check for a fork
            } else {
              // we want to check for a fork
              val forkProgInfo = fullBlockProcessor.process(this, block)

              // check if we need to update storage after checking for forks
              if (forkProgInfo.branchPoint.nonEmpty) {
                storage.rollback(forkProgInfo.branchPoint.get)

                forkProgInfo.toApply.foreach { b ⇒
                  val baseDifficulty = fullBlockProcessor.getCacheBlock(b.id).get.baseDifficulty
                  storage.update(b, baseDifficulty, isBest = true)
                }
              }

              forkProgInfo
            }

          // construct result and return
          (new History(storage, fullBlockProcessor, settings, validators), progInfo)
        }
      }
      log.info(s"History: block ${block.id} appended to chain with score ${storage.scoreOf(block.id)}. " +
        s"Best score is $score. Pair: $bestBlockId")
      res

    } else {
      throw new Error(s"${Console.RED}Failed to append block ${block.id} to history.${Console.RESET}")
    }
  }

//  def calculateDifficulty(parentBlock: Block, prevTimes: Timestamp): Long = {
//    // Calculate the block difficulty according to
//    // https://nxtdocs.jelurida.com/Nxt_Whitepaper#Block_Creation_.28Forging.29
//    val prevTimes = lastBlocks(4, block).map(prev => prev.timestamp)
//    val averageDelay = (prevTimes drop 1, prevTimes).zipped.map(_-_).sum / (prevTimes.length - 1)
//    val parentDifficulty = storage.difficultyOf(block.parentId).get
//    val targetTime = settings.forgingSettings.targetBlockTime.toUnit(MILLISECONDS)
//    // magic numbers here (1.1, 0.9, and 0.64) are straight from NXT
//    if (averageDelay > targetTime) {
//      (parentDifficulty * min(averageDelay, targetTime * 1.1) / targetTime).toLong
//    } else {
//      (parentDifficulty * (1 - 0.64 * (1 - (max(averageDelay, targetTime * 0.9) / targetTime) ))).toLong
//    }
//  }

  /**
    * Removes this block (and its children) from the history and rolls back to the state after the parent block
    *
    * Maybe we should check drop the id passed in is the best block's id? or just get rid of the arg
    *
    * @param modifierId the id of the block to chop off
    * @return a new history which is the current history ending at the parent of the dropped block
    */
  override def drop(modifierId: ModifierId): History = {

    val block = storage.modifierById(modifierId).get
    val parentBlock = storage.modifierById(block.parentId).get

    log.debug(s"Failed to apply block. Rollback BifrostState to ${parentBlock.id} from version ${block.id}")
    storage.rollback(parentBlock.id)
    new History(storage, fullBlockProcessor, settings, validators)
  }

  /**
    * Calculates the changes necessary for a swap to a fork
    *
    * @param block the block that has a parent on the canonical chain but is not on the chain
    * @return ProgressInfo that specifies the blocks to delete (worse fork) and blocks to add (better fork)
    */
  def bestForkChanges(block: Block): ProgressInfo[Block] = {

    /* Get the two branches of the fork including their common block */
    val (newSuffix, oldSuffix) = commonBlockThenSuffixes(modifierById(block.parentId).get)

    log.debug(s"Processing fork for block ${block.id}: \n" +
                s"old: $oldSuffix\n" +
                s"new: $newSuffix")

    /* Roll back to the common block */
    val rollbackPoint = newSuffix.headOption
    val throwBlocks = oldSuffix.tail.map(id => modifierById(id).get)

    /* Add the newSuffix to the rolled-back chain */
    val applyBlocks = newSuffix.tail.map(id => modifierById(id).get) ++ Seq(block)

    require(applyBlocks.nonEmpty)
    require(throwBlocks.nonEmpty)

    ProgressInfo[Block](rollbackPoint, throwBlocks, applyBlocks, Seq.empty)
  }

  /**
    * Forms a list of available blocks to build upon
    *
    * @return the blocks that are "exposed" for use
    */
  override def openSurfaceIds(): Seq[ModifierId] =
    if (isEmpty) {
      Seq(ModifierId(History.GenesisParentId))
    } else {
      Seq(bestBlockId)
    } // TODO return sequence of exposed endpoints?

  /**
    * Return specified number of Bifrost blocks, ordered back from last one
    *
    * @param count - how many blocks to return
    * @return blocks, in reverse order (starting from the most recent one)
    */
  def lastBlocks(count: Long, startBlock: Block): Seq[Block] = {
    @tailrec
    def loop(b: Block, acc: Seq[Block] = Seq()): Seq[Block] = {
      if (acc.length >= count) acc
      else modifierById(b.parentId) match {
          case Some(parent: Block) => loop(parent, b +: acc)
          case _ => b +: acc
        }
    }

    if (isEmpty) Seq()
    else loop(startBlock)
  }

  /**
    * Whether another's node syncinfo shows that another node is ahead or behind ours
    *
    * @param info other's node sync info
    * @return Equal if nodes have the same history, Younger if another node is behind, Older if a new node is ahead
    */
  override def compare(info: BifrostSyncInfo): HistoryComparisonResult = {
    Option(bestBlockId) match {
      case Some(id) if info.lastBlockIds.lastOption.contains(id) =>
        //Our best header is the same as other node best header
        Equal
      case Some(id) if info.lastBlockIds.contains(id) =>
        //Our best header is in other node best chain, but not at the last position
        Older
      case Some(_) if info.lastBlockIds.isEmpty =>
        //Other history is empty, our contain some headers
        Younger
      case Some(_) =>
        //We are on different forks now.
        if (info.lastBlockIds.view.reverse.exists(id => contains(id))) {
          //Return Younger, because we can send blocks from our fork that other node can download.
          Fork
        } else {
          //We don't have any of id's from other's node sync info in history.
          //We don't know whether we can sync with it and what blocks to send in Inv message.
          //Assume it is older and far ahead from us
          Older
        }
      case None if info.lastBlockIds.isEmpty =>
        //Both nodes do not keep any blocks
        Equal
      case None =>
        //Our history is empty, other contain some headers
        Older
    }
  }

  private def isGenesis(b: Block): Boolean = storage.isGenesis(b)

  def blockForger(m: Block): PublicKey25519Proposition = m.forgerBox.proposition

  /**
    * Calculates the distribution of blocks to forgers
    *
    * @return a map from public keys of forgers to the number of blocks they have forged
    */
  def forgerDistribution(): Map[PublicKey25519Proposition, Int] = {
    val map = collection.mutable.Map[PublicKey25519Proposition, Int]().withDefaultValue(0)

    /**
      * Finds the forger for this block, increments their block number entry in `map`, and continues down the chain
      *
      * @param m the current block for which to increment the forger entry
      */
    @tailrec
    def loopBackAndIncrementForger(m: Block): Unit = {
      val forger = blockForger(m)
      map.update(forger, map(forger) + 1)
      parentBlock(m) match {
        case Some(parent) => loopBackAndIncrementForger(parent)
        case None =>
      }
    }

    loopBackAndIncrementForger(bestBlock)
    map.toMap
  }

  def count(f: Block => Boolean): Int = filter(f).length

  def filter(f: Block => Boolean): Seq[Block] = {
    @tailrec
    def loop(m: Block, acc: Seq[Block]): Seq[Block] = parentBlock(m) match {
      case Some(parent) => if (f(m)) loop(parent, m +: acc) else loop(parent, acc)
      case None => if (f(m)) m +: acc else acc
    }

    loop(bestBlock, Seq())
  }

  /**
    *
    * @param f : predicate that tests whether a queryBloom is compatible with a block's bloom
    * @return Seq of blockId that satisfies f
    */
  def getBlockIdsByBloom(f: BitSet => Boolean): Seq[ModifierId] = {
    @tailrec
    def loop(current: Array[Byte], acc: Seq[Array[Byte]]): Seq[ModifierId] = storage.serializedParentIdOf(current) match {
      case Some(value) =>
        if (f(storage.bloomOf(current).get)) loop(value, current +: acc) else loop(value, acc)
      case None =>
        if (f(storage.bloomOf(current).get)) (current +: acc).map(ModifierId(_)) else acc.map(ModifierId(_))
    }

    loop(storage.bestBlockId.hashBytes, Seq())
  }

  /**
   * Returns a set of transactions matching the specified topics
   *
   * @param queryBloomTopics topics to search the the block bloom filter for
   * @return
   */
  def bloomFilter(queryBloomTopics: IndexedSeq[Array[Byte]]): Seq[Transaction] = {
    val queryBloom: BitSet = Bloom.calcBloom(queryBloomTopics.head, queryBloomTopics.tail)
    val f: BitSet => Boolean = {
      blockBloom =>
        val andRes = blockBloom & queryBloom
        queryBloom equals andRes
    }
    // Go through all pertinent txs to filter out false positives
    getBlockIdsByBloom(f).flatMap(b =>
      modifierById(b).get.txs.filter(tx =>
        tx.bloomTopics match {
          case Some(txBlooms) =>
            var res = false
            val txBloomsWrapper = txBlooms.map(ByteArrayWrapper(_))
            val queryBloomsWrapper = queryBloomTopics.map(ByteArrayWrapper(_))
            res = txBloomsWrapper.intersect(queryBloomsWrapper).length == queryBloomsWrapper.length
            res
          case None => false
        }
    ))
  }

  def parentBlock(m: Block): Option[Block] = modifierById(m.parentId)

  /**
    * Go back through chain and get block ids until condition `until` is satisfied
    *
    * @param m     the modifier to start at
    * @param until the condition that indicates (when true) that recursion should stop
    * @param limit the maximum number of blocks to recurse back
    * @return the sequence of block information (TypeId, Id) that were collected until `until` was satisfied
    *         (None only if the parent for a block was not found) starting from the original `m`
    */
  final def chainBack(m: Block,
                      until: Block => Boolean,
                      limit: Int = Int.MaxValue): Option[Seq[(ModifierTypeId, ModifierId)]] = {

    @tailrec
    def loop(block: Block, acc: Seq[Block]): Seq[Block] = {
      if(acc.lengthCompare(limit) == 0 || until(block)) {
        acc
      } else {
        parentBlock(block) match {
          case Some(parent: Block) ⇒ loop(parent, acc :+ parent)
          case None if acc.contains(block) ⇒ acc
          case _ ⇒ acc :+ block
        }
      }
    }

    if (limit == 0) None
    else Option(loop(m, Seq(m)).map(b ⇒ (b.modifierTypeId, b.id)).reverse)
  }

  /**
    * Find common suffixes for two chains starting from forkBlock
    *
    * @param forkBlock the common source of a potential fork (normally just the parent of bestBlock)
    * @param limit     how far back to check for a common block
    * @return sequences which contain the last common block and variant blocks for the chains
    */
  final def commonBlockThenSuffixes(forkBlock: Block,
                                    limit: Int = Int.MaxValue): (Seq[ModifierId], Seq[ModifierId]) = {

    /* The entire chain that was "best" */
    val loserChain = chainBack(bestBlock, isGenesis, limit).get.map(_._2)

    /* `in` specifies whether `loserChain` has this block */
    def in(m: Block): Boolean = loserChain.contains(m.id)

    /* Finds the chain of blocks back from `forkBlock` until a common block to `loserChain` is found */
    val winnerChain = chainBack(forkBlock, in, limit).get.map(_._2)

    val i = loserChain.indexWhere(id => id == winnerChain.head)

    /* The two segments including their common block */
    (winnerChain, loserChain.takeRight(loserChain.length - i))

  }.ensuring(r => r._1.head == r._2.head)

  /**
    * Average delay in milliseconds between last $blockNum blocks starting from $block
    * Debug only
    */
  def averageDelay(id: ModifierId, blockNum: Int): Try[Long] = Try {
    val block = modifierById(id).get
    val c = chainBack(block, isGenesis, blockNum).get.map(_._2)
    (block.timestamp - modifierById(c.head).get.timestamp) / c.length
  }

  //chain without brothers
  override def toString: String = {
    chainBack(bestBlock, isGenesis).get.map(_._2).mkString(",")
  }

  /**
    * Report that modifier is valid from point of view of the state component
    *
    * @param modifier - valid modifier
    * @return modified history
    */
  override def reportModifierIsValid(modifier: Block): History = {
    log.debug(s"Modifier ${modifier.id} is a valid block")
    this
  }

  /**
    * Report that modifier is invalid from other nodeViewHolder components point of view
    *
    * @param modifier     - invalid modifier
    * @param progressInfo - what suffix failed to be applied because of an invalid modifier
    * @return modified history and new progress info
    */
  override def reportModifierIsInvalid(modifier: Block,
                                       progressInfo: ProgressInfo[Block]): (History, ProgressInfo[Block]) = {
    drop(modifier.id)
    val progInfo: ProgressInfo[Block] = ProgressInfo(None, Seq.empty, Seq.empty, Seq.empty)
    (new History(storage, fullBlockProcessor, settings, validators), progInfo)
  }
  
  /**
    * Whether a modifier could be applied to the history
    *
    * @param modifier - modifier to apply
    * @return `Success` if modifier can be applied, `Failure(ModifierError)` if can not
    */
  override def applicableTry(modifier: Block): Try[Unit] = {
    modifier match {
      case b: Block ⇒ Success(())
    }
  }

  //TODO used in tests, but should replace with HistoryReader.continuationIds
  /**
    * Gather blocks from after `from` that should be added to the chain
    *
    * @param from the list of known blocks from which to gather continuation
    * @param size the number of blocks to return after `from`
    * @return
    */
  def continuationIds(from: Seq[(ModifierTypeId, ModifierId)],
                      size: Int): Option[Seq[(ModifierTypeId, ModifierId)]] = {

    /* Whether m is a genesis block or is in `from` */
    def inList(m: Block): Boolean = idInList(m.id) || isGenesis(m)

    def idInList(id: ModifierId): Boolean = from.exists(f => f._2 == id)

    /* Extend chain back until end of `from` is found, then return <size> blocks continuing from that point */
    chainBack(bestBlock, inList) match {
      case Some(chain) if chain.exists(id => idInList(id._2)) => Some(chain.take(size))
      case Some(_) =>
        log.warn("Found chain without ids from remote")
        None
      case _ => None
    }
  }

  /**
   * Checks whether the modifier can be appended to the canonical chain or a tine
   * in the chain cache
   *
   * @param modifier new block to be tracked in history
   * @return 'true' if the block extends a known block, false otherwise
   */
  override def extendsKnownTine(modifier: Block): Boolean = {
    applicable(modifier) || fullBlockProcessor.applicableInCache(modifier)
  }

  /**
    * Ids of modifiers, that node with info should download and apply to synchronize
    */
  override def continuationIds(info: BifrostSyncInfo, size: Int): ModifierIds = {
<<<<<<< HEAD
    // case where we are at genesis
    if (isEmpty) {
      info.startingPoints

    // case where the remote is at genesis
    } else if(info.lastBlockIds.isEmpty) {
=======
    if (isEmpty) {
      info.startingPoints
    } else if (info.lastBlockIds.isEmpty) {
>>>>>>> fa466a3e
      val heightFrom = Math.min(height, size)
      val block = storage.modifierById(storage.idAtHeight(heightFrom)).get
      chainBack(block, _ ⇒ false, size).get

    // case where the remote node is younger or on a recent fork (branchPoint less than size blocks back)
    } else {
      val ids = info.lastBlockIds
      val branchPointOpt: Option[ModifierId] = ids.view.reverse
        .find(m ⇒ storage.modifierById(m).isDefined).orElse(None)

      branchPointOpt.toSeq.flatMap { branchPoint ⇒
        val remoteHeight = storage.heightOf(branchPoint).get
        val heightFrom = Math.min(height, remoteHeight + size)
        val startBlock = storage.modifierById(storage.idAtHeight(heightFrom)).get
        chainBack(startBlock, _.id == branchPoint, size).get
      }
    }
  }

  /**
    * Information about our node synchronization status. Other node should be able to compare it's view with ours by
    * this syncInfo message and calculate modifiers missed by our node.
    *
    * @return
    */
  override def syncInfo: BifrostSyncInfo =
    if(isEmpty) {
      BifrostSyncInfo(Seq.empty)

    } else {
      val startingPoints = lastHeaders(BifrostSyncInfo.MaxLastBlocks)

      if(startingPoints.headOption.exists(x ⇒ isGenesis(modifierById(x).get))) {
        BifrostSyncInfo(ModifierId(GenesisParentId) +: startingPoints)

      } else {
        BifrostSyncInfo(startingPoints)
      }
    }

  /**
    * Return last count headers from best headers chain if exist or chain up to genesis otherwise
    */
  def lastHeaders(count: Int, offset: Int = 0): IndexedSeq[ModifierId] =
    lastBlocks(count, bestBlock).map(block => block.id).toIndexedSeq

//  /**
//    * @param height - block height
//    * @return ids of headers on chosen height.
//    *         Seq.empty we don't have any headers on this height (e.g. it is too big or we bootstrap in PoPoW regime)
//    *         single id if no forks on this height
//    *         multiple ids if there are forks at chosen height.
//    *         First id is always from the best headers chain.
//    */
  /*def idsAtHeight(height: Int): Seq[ModifierId] =
    storage.getIndex(heightIdsKey(height: Int))
      .getOrElse(Array()).grouped(32).map(ModifierId).toSeq
   */
}


object History extends Logging {

  val GenesisParentId: Array[Byte] = Array.fill(32)(1: Byte)

  def readOrGenerate(settings: AppSettings): History = {
    val dataDirOpt = settings.dataDir.ensuring(_.isDefined, "data dir must be specified")
    val dataDir = dataDirOpt.get
    readOrGenerate(dataDir, settings)
  }

  def readOrGenerate(dataDir: String, settings: AppSettings): History = {

    /** Setup persistent on-disk storage */
    val iFile = new File(s"$dataDir/blocks")
    iFile.mkdirs()
    val blockStorage = new LSMStore(iFile)
    val storage = new Storage(blockStorage, settings)

    /** This in-memory cache helps us to keep track of tines sprouting off the canonical chain */
    val blockProcessor = BlockProcessor(settings.network.maxChainCacheDepth)

    val validators = Seq(
      new consensus.DifficultyBlockValidator(storage, blockProcessor)
      // fixme: JAA - 2020.07.19 - why are these commented out?
      //new ParentBlockValidator(storage),
      //new SemanticBlockValidator(FastCryptographicHash)
    )

    Runtime.getRuntime.addShutdownHook(new Thread() {
      override def run(): Unit = {
        log.info("Closing block storage...")
        blockStorage.close()
      }
    })

    new History(storage, blockProcessor, settings, validators)
  }
}<|MERGE_RESOLUTION|>--- conflicted
+++ resolved
@@ -504,18 +504,12 @@
     * Ids of modifiers, that node with info should download and apply to synchronize
     */
   override def continuationIds(info: BifrostSyncInfo, size: Int): ModifierIds = {
-<<<<<<< HEAD
     // case where we are at genesis
     if (isEmpty) {
       info.startingPoints
 
     // case where the remote is at genesis
     } else if(info.lastBlockIds.isEmpty) {
-=======
-    if (isEmpty) {
-      info.startingPoints
-    } else if (info.lastBlockIds.isEmpty) {
->>>>>>> fa466a3e
       val heightFrom = Math.min(height, size)
       val block = storage.modifierById(storage.idAtHeight(heightFrom)).get
       chainBack(block, _ ⇒ false, size).get
