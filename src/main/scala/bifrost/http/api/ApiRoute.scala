package bifrost.http.api

import akka.actor.ActorRefFactory
import akka.http.scaladsl.model.{ ContentTypes, HttpEntity }
import akka.http.scaladsl.server.{ Directive0, Directives, Route }
import akka.util.Timeout
import bifrost.settings.{ AppSettings, RESTApiSettings }
import io.circe.Json
import io.circe.parser.parse
<<<<<<< HEAD
import scorex.util.encode.Base58
import scorex.crypto.hash.{Blake2b256, Digest32}
=======
import scorex.crypto.encode.Base58
import scorex.crypto.hash.{ Blake2b256, CryptographicHash }
>>>>>>> 5867e128

import scala.concurrent.duration._
import scala.concurrent.{ Await, Future }
import scala.util.{ Failure, Success, Try }

trait ApiRoute extends Directives {
  val settings: RESTApiSettings
  val context: ActorRefFactory
  val route: Route

  implicit val timeout: Timeout = Timeout(settings.timeout)

  lazy val corsAllowed: Boolean = settings.corsAllowed
  lazy val apiKeyHash: Option[Array[Byte]] = Base58.decode(settings.apiKeyHash).toOption

  def actorRefFactory: ActorRefFactory = context

  def postJsonRoute(fn: ApiResponse): Route = jsonRoute(fn, post)

  private def jsonRoute(fn: ApiResponse, method: Directive0): Route = method {
    complete(
      HttpEntity(ContentTypes.`application/json`, fn.toJson.spaces2)
    )
  }

  def withAuth(route: => Route): Route = {
    optionalHeaderValueByName("x-api-key") { keyOpt =>
      if (isValid(keyOpt)) route
      else complete(HttpEntity(ContentTypes.`application/json`, "Provided API key is not correct"))
    }
  }

  private def isValid(keyOpt: Option[String]): Boolean = {
    lazy val keyHash: Option[Digest32] = keyOpt.map(Blake2b256(_))
    (apiKeyHash, keyHash) match {
      case (None, _) => true
      case (Some(expected), Some(passed)) => expected sameElements passed
      case _ => false
    }
  }


  protected final def basicRoute( handler: (String, Vector[Json], String) => Future[Json]): Route = path("") {
    entity(as[String]) { body =>
      withAuth {
        postJsonRoute {
          var reqId = ""
          parse(body) match {
            case Left(failure) => ErrorResponse(failure.getCause, 400, reqId)
            case Right(request) =>
              val futureResponse: Try[Future[Json]] = Try {
                val id = (request \\ "id").head.asString.get
                reqId = id
                require((request \\ "jsonrpc").head.asString.get == "2.0")

                val params = (request \\ "params").head.asArray.get
                require(params.size <= 1, s"size of params is ${params.size}")

                val method = (request \\ "method").head.asString.get

                handler(method, params, id)
              }

              // await result of future from handler
              futureResponse map { response =>
                Await.result(response, timeout.duration)
              } match {
                case Success(resp) => SuccessResponse(resp, reqId)
                case Failure(e) => ErrorResponse(e, 500, reqId, verbose = settings.verboseAPI)
              }
          }
        }
      }
    }
  }
}<|MERGE_RESOLUTION|>--- conflicted
+++ resolved
@@ -1,92 +1,87 @@
-package bifrost.http.api
-
-import akka.actor.ActorRefFactory
-import akka.http.scaladsl.model.{ ContentTypes, HttpEntity }
-import akka.http.scaladsl.server.{ Directive0, Directives, Route }
-import akka.util.Timeout
-import bifrost.settings.{ AppSettings, RESTApiSettings }
-import io.circe.Json
-import io.circe.parser.parse
-<<<<<<< HEAD
-import scorex.util.encode.Base58
-import scorex.crypto.hash.{Blake2b256, Digest32}
-=======
-import scorex.crypto.encode.Base58
-import scorex.crypto.hash.{ Blake2b256, CryptographicHash }
->>>>>>> 5867e128
-
-import scala.concurrent.duration._
-import scala.concurrent.{ Await, Future }
-import scala.util.{ Failure, Success, Try }
-
-trait ApiRoute extends Directives {
-  val settings: RESTApiSettings
-  val context: ActorRefFactory
-  val route: Route
-
-  implicit val timeout: Timeout = Timeout(settings.timeout)
-
-  lazy val corsAllowed: Boolean = settings.corsAllowed
-  lazy val apiKeyHash: Option[Array[Byte]] = Base58.decode(settings.apiKeyHash).toOption
-
-  def actorRefFactory: ActorRefFactory = context
-
-  def postJsonRoute(fn: ApiResponse): Route = jsonRoute(fn, post)
-
-  private def jsonRoute(fn: ApiResponse, method: Directive0): Route = method {
-    complete(
-      HttpEntity(ContentTypes.`application/json`, fn.toJson.spaces2)
-    )
-  }
-
-  def withAuth(route: => Route): Route = {
-    optionalHeaderValueByName("x-api-key") { keyOpt =>
-      if (isValid(keyOpt)) route
-      else complete(HttpEntity(ContentTypes.`application/json`, "Provided API key is not correct"))
-    }
-  }
-
-  private def isValid(keyOpt: Option[String]): Boolean = {
-    lazy val keyHash: Option[Digest32] = keyOpt.map(Blake2b256(_))
-    (apiKeyHash, keyHash) match {
-      case (None, _) => true
-      case (Some(expected), Some(passed)) => expected sameElements passed
-      case _ => false
-    }
-  }
-
-
-  protected final def basicRoute( handler: (String, Vector[Json], String) => Future[Json]): Route = path("") {
-    entity(as[String]) { body =>
-      withAuth {
-        postJsonRoute {
-          var reqId = ""
-          parse(body) match {
-            case Left(failure) => ErrorResponse(failure.getCause, 400, reqId)
-            case Right(request) =>
-              val futureResponse: Try[Future[Json]] = Try {
-                val id = (request \\ "id").head.asString.get
-                reqId = id
-                require((request \\ "jsonrpc").head.asString.get == "2.0")
-
-                val params = (request \\ "params").head.asArray.get
-                require(params.size <= 1, s"size of params is ${params.size}")
-
-                val method = (request \\ "method").head.asString.get
-
-                handler(method, params, id)
-              }
-
-              // await result of future from handler
-              futureResponse map { response =>
-                Await.result(response, timeout.duration)
-              } match {
-                case Success(resp) => SuccessResponse(resp, reqId)
-                case Failure(e) => ErrorResponse(e, 500, reqId, verbose = settings.verboseAPI)
-              }
-          }
-        }
-      }
-    }
-  }
+package bifrost.http.api
+
+import akka.actor.ActorRefFactory
+import akka.http.scaladsl.model.{ ContentTypes, HttpEntity }
+import akka.http.scaladsl.server.{ Directive0, Directives, Route }
+import akka.util.Timeout
+import bifrost.settings.{ AppSettings, RESTApiSettings }
+import io.circe.Json
+import io.circe.parser.parse
+import scorex.util.encode.Base58
+import scorex.crypto.hash.{ Blake2b256, CryptographicHash }
+
+import scala.concurrent.duration._
+import scala.concurrent.{ Await, Future }
+import scala.util.{ Failure, Success, Try }
+
+trait ApiRoute extends Directives {
+  val settings: RESTApiSettings
+  val context: ActorRefFactory
+  val route: Route
+
+  implicit val timeout: Timeout = Timeout(settings.timeout)
+
+  lazy val corsAllowed: Boolean = settings.corsAllowed
+  lazy val apiKeyHash: Option[Array[Byte]] = Base58.decode(settings.apiKeyHash).toOption
+
+  def actorRefFactory: ActorRefFactory = context
+
+  def postJsonRoute(fn: ApiResponse): Route = jsonRoute(fn, post)
+
+  private def jsonRoute(fn: ApiResponse, method: Directive0): Route = method {
+    complete(
+      HttpEntity(ContentTypes.`application/json`, fn.toJson.spaces2)
+    )
+  }
+
+  def withAuth(route: => Route): Route = {
+    optionalHeaderValueByName("x-api-key") { keyOpt =>
+      if (isValid(keyOpt)) route
+      else complete(HttpEntity(ContentTypes.`application/json`, "Provided API key is not correct"))
+    }
+  }
+
+  private def isValid(keyOpt: Option[String]): Boolean = {
+    lazy val keyHash: Option[Digest32] = keyOpt.map(Blake2b256(_))
+    (apiKeyHash, keyHash) match {
+      case (None, _) => true
+      case (Some(expected), Some(passed)) => expected sameElements passed
+      case _ => false
+    }
+  }
+
+
+  protected final def basicRoute( handler: (String, Vector[Json], String) => Future[Json]): Route = path("") {
+    entity(as[String]) { body =>
+      withAuth {
+        postJsonRoute {
+          var reqId = ""
+          parse(body) match {
+            case Left(failure) => ErrorResponse(failure.getCause, 400, reqId)
+            case Right(request) =>
+              val futureResponse: Try[Future[Json]] = Try {
+                val id = (request \\ "id").head.asString.get
+                reqId = id
+                require((request \\ "jsonrpc").head.asString.get == "2.0")
+
+                val params = (request \\ "params").head.asArray.get
+                require(params.size <= 1, s"size of params is ${params.size}")
+
+                val method = (request \\ "method").head.asString.get
+
+                handler(method, params, id)
+              }
+
+              // await result of future from handler
+              futureResponse map { response =>
+                Await.result(response, timeout.duration)
+              } match {
+                case Success(resp) => SuccessResponse(resp, reqId)
+                case Failure(e) => ErrorResponse(e, 500, reqId, verbose = settings.verboseAPI)
+              }
+          }
+        }
+      }
+    }
+  }
 }