--- conflicted
+++ resolved
@@ -17,14 +17,9 @@
 import bifrost.wallet.Wallet
 import io.circe.literal._
 import io.circe.syntax._
-<<<<<<< HEAD
-import io.circe.{Decoder, Json, JsonObject}
-import scorex.util.encode.Base58
-import scorex.crypto.signatures.PublicKey
-=======
 import io.circe.{ Decoder, Json, JsonObject }
 import scorex.crypto.encode.Base58
->>>>>>> 5867e128
+import scorex.crypto.signatures.PublicKey
 
 import scala.concurrent.ExecutionContext.Implicits.global
 import scala.concurrent.Future
@@ -65,11 +60,7 @@
   def createCode(params: Json, id: String): Future[Json] = {
     viewAsync().map { view =>
       val wallet = view.vault
-<<<<<<< HEAD
-      val owner = PublicKey25519Proposition(PublicKey @@ Base58.decode((params \\ "publicKey").head.asString.get).get)
-=======
       val owner = PublicKey25519Proposition((params \\ "publicKey").head.asString.get).get
->>>>>>> 5867e128
       val code: String = (params \\ "code").head.asString.get
       val fee: Long = (params \\ "fee").head.asNumber.flatMap(_.toLong).getOrElse(0L)
       val data: String = (params \\ "data").headOption match {
@@ -105,16 +96,9 @@
   def transferProgram(params: Json, id: String): Future[Json] = {
     viewAsync().map { view =>
       val wallet = view.vault
-<<<<<<< HEAD
-      val tbr = view.state.tbr
-      val from = PublicKey25519Proposition(PublicKey @@ Base58.decode((params \\ "from").head.asString.get).get)
-      val to = PublicKey25519Proposition(PublicKey @@ Base58.decode((params \\ "to").head.asString.get).get)
-      val executionBox = tbr.closedBox(Base58.decode((params \\ "programId").head.asString.get).get).get.asInstanceOf[ExecutionBox]
-=======
       val from = PublicKey25519Proposition((params \\ "from").head.asString.get).get
       val to = PublicKey25519Proposition((params \\ "to").head.asString.get).get
       val executionBox = view.state.getProgramBox[ExecutionBox](ProgramId((params \\ "programId").head.asString.get).get).get
->>>>>>> 5867e128
       val fee: Long = (params \\ "fee").head.asNumber.flatMap(_.toLong).getOrElse(0L)
 
       val data: String = (params \\ "data").headOption match {
@@ -158,17 +142,8 @@
         case Right(p: ProgramMethodExecution) => p
         case Left(e) => throw new JsonParsingException(s"Could not parse ProgramMethodExecution: $e")
       }
-<<<<<<< HEAD
-      val realSignature = PrivateKey25519Companion.sign(selectedSecret, tempTx.messageToSign)
+      val realSignature = PrivateKey25519.sign(selectedSecret, tempTx.messageToSign)
       val tx = tempTx.copy(signatures = Map(PublicKey25519Proposition(PublicKey @@ Base58.decode(signingPublicKey).get) -> realSignature))
-//      ProgramMethodExecution.validate(tx) match {
-//        case Success(_) => log.info("Program method execution successfully validated")
-//        case Failure(e) => throw e.getCause
-//      }
-=======
-      val realSignature = PrivateKey25519.sign(selectedSecret, tempTx.messageToSign)
-      val tx = tempTx.copy(signatures = Map(PublicKey25519Proposition(Base58.decode(signingPublicKey).get) -> realSignature))
->>>>>>> 5867e128
 
       ProgramMethodExecution.semanticValidate(tx, view.state) match {
         case Success(_) =>
