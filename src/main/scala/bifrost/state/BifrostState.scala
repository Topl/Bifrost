--- conflicted
+++ resolved
@@ -16,6 +16,7 @@
 import io.circe.Json
 import io.iohk.iodb.{ByteArrayWrapper, LSMStore}
 import bifrost.crypto.hash.FastCryptographicHash
+import bifrost.forging.ForgingSettings
 import bifrost.settings.Settings
 import bifrost.transaction.bifrostTransaction.{AssetRedemption, _}
 import bifrost.transaction.box.proposition.{ProofOfKnowledgeProposition, PublicKey25519Proposition}
@@ -41,11 +42,7 @@
   * @param version   : blockId used to identify each block. Also used for rollback
   * @param timestamp : timestamp of the block that results in this state
   */
-<<<<<<< HEAD
-case class BifrostState(storage: LSMStore, override val version: VersionTag, timestamp: Long, history: BifrostHistory, sbr: StateBoxRegistry)
-=======
-case class BifrostState(storage: LSMStore, override val version: VersionTag, timestamp: Long)
->>>>>>> 64c37c0b
+case class BifrostState(storage: LSMStore, override val version: VersionTag, timestamp: Long, var history: BifrostHistory)
   extends GenericBoxMinimalState[Any, ProofOfKnowledgeProposition[PrivateKey25519],
     BifrostBox, BifrostTransaction, BifrostBlock, BifrostState] with ScorexLogging {
 
@@ -87,11 +84,7 @@
       val timestamp: Long = Longs.fromByteArray(storage.get(ByteArrayWrapper(FastCryptographicHash("timestamp"
         .getBytes))).get
         .data)
-<<<<<<< HEAD
-      BifrostState(storage, version, timestamp, history, sbr)
-=======
-      BifrostState(storage, version, timestamp)
->>>>>>> 64c37c0b
+      BifrostState(storage, version, timestamp, history)
     }
   }
 
@@ -119,11 +112,7 @@
         timestamp)))
     )
 
-<<<<<<< HEAD
-    val newSt = BifrostState(storage, newVersion, timestamp, history, sbr)
-=======
-    val newSt = BifrostState(storage, newVersion, timestamp)
->>>>>>> 64c37c0b
+    val newSt = BifrostState(storage, newVersion, timestamp, history)
 
     boxIdsToRemove.foreach(box => require(newSt.closedBox(box.data).isEmpty, s"Box $box is still in state"))
     newSt
@@ -744,21 +733,7 @@
         .data)
     }
 
-<<<<<<< HEAD
-//    val blockStorage = new LSMStore(iFile)
-//    val storage = new BifrostStorage(blockStorage, settings)
-//
-//    val validators = Seq(
-//      new DifficultyBlockValidator(storage)
-//      //new ParentBlockValidator(storage),
-//      //new SemanticBlockValidator(FastCryptographicHash)
-//    )
-    val sbr = StateBoxRegistry.readOrGenerate(settings.asInstanceOf[ForgingSettings])
-
-    BifrostState(stateStorage, version, timestamp, history, sbr)
-=======
-    BifrostState(stateStorage, version, timestamp)
->>>>>>> 64c37c0b
+    BifrostState(stateStorage, version, timestamp, history)
   }
 
   def genesisState(settings: ForgingSettings, initialBlocks: Seq[BPMOD], history: BifrostHistory): BifrostState = {
