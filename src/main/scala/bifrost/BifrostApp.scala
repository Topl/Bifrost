--- conflicted
+++ resolved
@@ -132,10 +132,6 @@
 }
 
 object BifrostApp extends App {
-<<<<<<< HEAD
-  val settingsFilename = args.headOption.getOrElse("testnet-private.json")
-=======
   val settingsFilename = args.headOption.getOrElse("production-alpha.json")
->>>>>>> 75cd3269
   new BifrostApp(settingsFilename).run()
 }