package co.topl.consensus

import akka.actor._
import akka.pattern.ask
import akka.util.Timeout
import co.topl.attestation.{Address, PublicKeyPropositionCurve25519, SignatureCurve25519}
import co.topl.consensus.Forger.{ChainParams, PickTransactionsResult}
import co.topl.consensus.KeyManager.ReceivableMessages._
import co.topl.consensus.KeyManager.{AttemptForgingKeyView, ForgerStartupKeyView}
import co.topl.consensus.genesis.{HelGenesis, PrivateGenesis, ToplnetGenesis, ValhallaGenesis}
<<<<<<< HEAD
import co.topl.modifier.block.{Block, PersistentNodeViewModifier}
import co.topl.modifier.box.{ArbitBox, ProgramId}
=======
import co.topl.modifier.block.Block
import co.topl.modifier.box.{ArbitBox}
>>>>>>> 2cc250a0
import co.topl.modifier.transaction.{ArbitTransfer, PolyTransfer, Transaction}
import co.topl.network.message.SyncInfo
import co.topl.nodeView.CurrentView
import co.topl.nodeView.NodeViewHolder.ReceivableMessages._
import co.topl.nodeView.history.HistoryReader
import co.topl.nodeView.mempool.MemPoolReader
import co.topl.nodeView.state.StateReader
import co.topl.settings.{AppContext, AppSettings, NodeViewReady}
import co.topl.utils.NetworkType._
import co.topl.utils.TimeProvider.Time
import co.topl.utils.{Int128, Logging, TimeProvider}

import scala.concurrent.duration.DurationInt
import scala.concurrent.{Await, ExecutionContext}
import scala.util.{Failure, Success, Try}

/** Forger takes care of attempting to create new blocks using the wallet provided in the NodeView
  * Must be singleton
  */
class Forger[
  SI <: SyncInfo,
  PMOD <: PersistentNodeViewModifier
](settings: AppSettings, appContext: AppContext, keyManager: ActorRef)
 (implicit ec: ExecutionContext, np: NetworkPrefix) extends Actor with Logging {

  type TX = Transaction.TX
  type HR = HistoryReader[PMOD, SI]
  type SR = StateReader[ProgramId, Address]
  type MR = MemPoolReader[TX]

  // Import the types of messages this actor RECEIVES
  import Forger.ReceivableMessages._

  // the nodeViewHolder actor ref for retrieving the current state
  private var nodeViewHolderRef: Option[ActorRef] = None

  // a timestamp updated on each forging attempt
  private var forgeTime: Time = appContext.timeProvider.time

  override def preStart(): Unit = {
    // determine the set of applicable protocol rules for this software version
    protocolMngr = ProtocolVersioner(settings.application.version, settings.forging.protocolVersions)

    //register for application initialization message
    context.system.eventStream.subscribe(self, classOf[NodeViewReady])
  }

  ////////////////////////////////////////////////////////////////////////////////////
  ////////////////////////////// ACTOR MESSAGE HANDLING //////////////////////////////

  // ----------- CONTEXT
  override def receive: Receive =
    initialization orElse
    nonsense

  private def readyToForge: Receive =
    readyHandlers orElse
    nonsense

  private def activeForging: Receive =
    activeHandlers orElse
    nonsense

  // ----------- MESSAGE PROCESSING FUNCTIONS
  private def initialization(implicit timeout: Timeout = 10 seconds): Receive = {
    case GenerateGenesis => generateGenesis
    case NodeViewReady(nvhRef: ActorRef) =>
      log.info(s"${Console.YELLOW}Forger transitioning to the operational state${Console.RESET}")
      nodeViewHolderRef = Some(nvhRef)
      checkPrivateForging() // Generate keys again for private forging
      context become readyToForge
  }

  private def readyHandlers: Receive = {
    case StartForging =>
      log.info("Received a START signal, forging will commence shortly.")
      scheduleForgingAttempt() // schedule the next forging attempt
      context become activeForging

    case StopForging =>
      log.warn(s"Received a STOP signal while not forging. Signal ignored")
  }

  private def activeHandlers: Receive = {
    case StartForging =>
      log.warn(s"Forger: Received a START signal while forging. Signal ignored")

    case StopForging =>
      log.info(s"Forger: Received a stop signal. Forging will terminate after this trial")
      context become readyToForge

    case CurrentView(historyReader: HR, stateReader: SR @unchecked, mempoolReader: MR @unchecked) =>
      updateForgeTime() // update the forge timestamp
      tryForging(historyReader, stateReader, mempoolReader) // initiate forging attempt
      scheduleForgingAttempt() // schedule the next forging attempt
  }

  private def nonsense: Receive = { case nonsense: Any =>
    log.warn(s"Got unexpected input $nonsense from ${sender()}")
  }

  ////////////////////////////////////////////////////////////////////////////////////
  //////////////////////////////// METHOD DEFINITIONS ////////////////////////////////
  /** Updates the forging actors timestamp */
  private def updateForgeTime(): Unit = forgeTime = appContext.timeProvider.time

  /** Initializes addresses, updates max stake, and begins forging if using private network.
    * @param timeout time to wait for responses from key manager
    */
  private def checkPrivateForging()(implicit timeout: Timeout): Unit =
    if (Seq(PrivateTestnet, LocalTestnet).contains(appContext.networkType)) {
      (keyManager ? GenerateInititalAddresses)
        .mapTo[Try[ForgerStartupKeyView]]
        .map {
          case Success(ForgerStartupKeyView(_, Some(_))) =>
            // Update the maxStake by calculating the total amount of balance from all accounts
            // TODO: JAA - we need to save these values to disk
            settings.forging.privateTestnet.foreach(sfp => maxStake = sfp.numTestnetAccts * sfp.testnetBalance)

            // if forging has been enabled, then we should send the StartForging signal
            if (settings.forging.forgeOnStartup) self ! StartForging
          case Success(ForgerStartupKeyView(_, None)) =>
            log.warn("Forging not started: no reward address set.")
          case _ =>
            log.warn("Forging not started: failed to generate initial addresses in Key Ring.")
        }
        .recover {
          case ex => log.warn("Forging not started: failed to generate initial addresses in Key Ring: ", ex)
        }
    }

  /** Schedule a forging attempt */
  private def scheduleForgingAttempt(): Unit =
    nodeViewHolderRef match {
      case Some(nvh: ActorRef) =>
        context.system.scheduler.scheduleOnce(settings.forging.blockGenerationDelay)(nvh ! GetDataFromCurrentView)
      case _ =>
        log.warn("No ledger actor found. Stopping forging attempts")
        self ! StopForging
    }

  /** Return the correct genesis parameters for the chosen network.
    * NOTE: the default private network is set in AppContext so the fall-through should result in an error.
    */
  private def generateGenesis(implicit timeout: Timeout = 10 seconds): Unit = {
    def generatePrivateGenesis() =
      (keyManager ? GenerateInititalAddresses).mapTo[Try[ForgerStartupKeyView]].map {
        case Success(view) => PrivateGenesis(view.addresses, settings).getGenesisBlock
        case Failure(ex)   =>
          throw new Error("Unable to generate genesis block, no addresses generated.", ex)
      }

    val blockResult = (appContext.networkType match {
      case Mainnet                       => ToplnetGenesis.getGenesisBlock
      case ValhallaTestnet               => ValhallaGenesis.getGenesisBlock
      case HelTestnet                    => HelGenesis.getGenesisBlock
      case LocalTestnet | PrivateTestnet => Await.result(generatePrivateGenesis(), timeout.duration)
      case _                             => throw new Error("Undefined network type.")
    }).map { case (block: Block, ChainParams(totalStake, initDifficulty)) =>
      maxStake = totalStake
      difficulty = initDifficulty
      height = 0

      block
    }

    sender() ! blockResult
  }

  /** Primary method for attempting to forge a new block and publish it to the network
    *
    * @param historyReader read-only history instance for gathering chain parameters
    * @param stateReader   read-only state instance for semantic validity tests of transactions
    * @param memPoolReader read-only mempool instance for picking transactions to include in the block if created
    */
  private def tryForging(historyReader: HR, stateReader: SR, memPoolReader: MR)
                        (implicit timeout: Timeout = settings.forging.blockGenerationDelay): Unit =
    try {
      (keyManager ? GetAttemptForgingKeyView)
        .mapTo[AttemptForgingKeyView]
<<<<<<< HEAD
        .onComplete({
          case Success(view)  => attemptForging(historyReader, stateReader, memPoolReader, view)
          case Failure(error) => throw error
        })
=======
        .foreach(view => attemptForging(history, state, memPool, view))
>>>>>>> 2cc250a0
    } catch {
      case ex: Throwable =>
        log.warn(s"Disabling forging due to exception: $ex. Resolve forging error and try forging again.")
        self ! StopForging
    }

  private def attemptForging(
    historyReader: HR,
    stateReader: SR,
    memPoolReader: MR,
    attemptForgingView: AttemptForgingKeyView
  ): Unit = {
    log.debug(
      s"${Console.MAGENTA}Attempting to forge with settings ${protocolMngr.current(historyReader.height)} " +
      s"and from addresses: ${attemptForgingView.addresses}${Console.RESET}"
    )

    log.info(
      s"${Console.CYAN}Trying to generate a new block on top of ${historyReader.bestBlock.id}. Parent has " +
      s"height ${historyReader.height} and difficulty ${historyReader.difficulty} ${Console.RESET}"
    )

    val rewardAddress = attemptForgingView.rewardAddr.getOrElse(throw new Error("No rewards address specified"))

    // get the set of boxes to use for testing
    val boxes = getArbitBoxes(stateReader, attemptForgingView.addresses) match {
      case Success(bx) => bx
      case Failure(ex) => throw ex
    }

    log.debug(s"Trying to generate block from total stake ${boxes.map(_.value.quantity).sum}")
    require(
      boxes.map(_.value.quantity).sum > 0,
      "No Arbits could be found to stake with, exiting attempt"
    )

    // pick the transactions from the mempool for inclusion in the block (if successful)
    val transactions = pickTransactions(memPoolReader, stateReader, historyReader.height) match {
      case Success(res) =>
        if (res.toEliminate.nonEmpty) nodeViewHolderRef.foreach(_ ! EliminateTransactions(res.toEliminate.map(_.id)))
        res.toApply

      case Failure(ex) => throw ex
    }

    // create the coinbase and unsigned fee reward transactions
    val rewards = Rewards(transactions, rewardAddress, historyReader.bestBlock.id, forgeTime) match {
      case Success(r) => r
      case Failure(ex) => throw ex
    }

    // retrieve the latest TWO block times for updating the difficulty if we forge a new blow
    val prevTimes = historyReader.getTimestampsFrom(historyReader.bestBlock, nxtBlockNum)

    // check forging eligibility
    leaderElection(
      historyReader.bestBlock,
      prevTimes,
      boxes,
      rewards,
      transactions,
      attemptForgingView.sign,
      attemptForgingView.getPublicKey
    ) match {
      case Some(block) =>
        log.debug(s"Locally generated block: $block")
        context.system.eventStream.publish(LocallyGeneratedModifier[Block](block))

      case _ => log.debug(s"Failed to generate block")
    }
  }

  /** Get the set of Arbit boxes owned by all unlocked keys in the key ring
    *
    * @param stateReader read-only state instance used to lookup the balance for all unlocked keys
    * @return a set of arbit boxes to use for testing leadership eligibility
    */
  private def getArbitBoxes(stateReader: SR, addresses: Set[Address]): Try[Seq[ArbitBox]] = Try {
    if (addresses.nonEmpty) {
      addresses.flatMap {
        stateReader
          .getTokenBoxes(_)
          .getOrElse(Seq())
          .collect { case box: ArbitBox => box }
      }.toSeq
    } else {
      throw new Error("No boxes available for forging!")
    }
  }

  /** Pick a set of transactions from the mempool that result in a valid state when applied to the current state
    *
    * @param memPoolReader the set of pending transactions
    * @param stateReader state to use for semantic validity checking
    * @return a sequence of valid transactions
    */
  private def pickTransactions(
    memPoolReader: MR, stateReader: SR, chainHeight: Long): Try[PickTransactionsResult] = Try {

    memPoolReader
      .take[Int128](numTxInBlock(chainHeight))(-_.tx.fee) // returns a sequence of transactions ordered by their fee
      .filter(_.tx.fee > settings.forging.minTransactionFee) // default strategy ignores zero fee transactions in mempool
      .foldLeft(PickTransactionsResult(Seq(), Seq())) { case (txAcc, utx) =>
        // ensure that each transaction opens a unique box by checking that this transaction
        // doesn't open a box already being opened by a previously included transaction
        val boxAlreadyUsed = utx.tx.boxIdsToOpen.exists(id => txAcc.toApply.flatMap(_.boxIdsToOpen).contains(id))

        // if any newly created box matches a box already in the UTXO set in state, remove the transaction
        val boxAlreadyExists = utx.tx.newBoxes.exists(b => stateReader.getBox(b.id).isDefined)

        (boxAlreadyUsed, boxAlreadyExists) match {
          case (false, false) =>
            utx.tx.semanticValidate(stateReader) match {
              case Success(_) => PickTransactionsResult(txAcc.toApply :+ utx.tx, txAcc.toEliminate)
              case Failure(ex) =>
                log.debug(
                  s"${Console.RED}Transaction ${utx.tx.id} failed semantic validation. " +
                  s"Transaction will be removed.${Console.RESET} Failure: $ex"
                )
                PickTransactionsResult(txAcc.toApply, txAcc.toEliminate :+ utx.tx)
            }

          case (_, true) =>
            log.debug(
              s"${Console.RED}Transaction ${utx.tx.id} was rejected from the forger transaction queue" +
              s" because a newly created box already exists in state. The transaction will be removed."
            )
            PickTransactionsResult(txAcc.toApply, txAcc.toEliminate :+ utx.tx)

          case (true, _) =>
            log.debug(
              s"${Console.RED}Transaction ${utx.tx.id} was rejected from forger transaction queue" +
              s" because a box was used already in a previous transaction. The transaction will be removed."
            )
            PickTransactionsResult(txAcc.toApply, txAcc.toEliminate :+ utx.tx)
        }
      }
  }

  /** Performs the leader election procedure and returns a block if successful
    *
    * @param parent       block to forge on top of
    * @param boxes        set of Arbit boxes to attempt to forge with
    * @param txsToInclude sequence of transactions for inclusion in the block body
    * @return a block if the leader election is successful (none if test failed)
    */
  private def leaderElection(
    parent:       Block,
    prevTimes:    Vector[TimeProvider.Time],
    boxes:        Seq[ArbitBox],
    rawRewards:   Seq[TX],
    txsToInclude: Seq[TX],
    sign: Address => Array[Byte] => Try[SignatureCurve25519],
    getPublicKey: Address => Try[PublicKeyPropositionCurve25519]
  ): Option[Block] = {

    val target = calcAdjustedTarget(parent, parent.height, parent.difficulty, forgeTime)

    // test procedure to determine eligibility
    val successfulHits = boxes
      .map { box =>
        (box, calcHit(parent)(box))
      }
      .filter { test =>
        BigInt(test._2) < (test._1.value.quantity.doubleValue() * target).toBigInt
      }

    log.debug(s"Successful hits: ${successfulHits.size}")

    successfulHits.headOption.flatMap { case (box, _) =>
      {
        // generate the address the owns the generator box
        val matchingAddr = Address(box.evidence)

        // lookup the public associated with the box,
        // (this is separate from the signing function so that the private key never leaves the KeyRing)
        val publicKey = getPublicKey(matchingAddr) match {
          case Success(pk)    => pk
          case Failure(error) =>
            log.warn("Error occurred while getting public key for address.")
            throw error
        }

        // use the private key that owns the generator box to create a function that will sign the new block
        val signingFunction = sign(matchingAddr)

        // use the secret key that owns the successful box to sign the rewards transactions
        val getAttMap: TX => Map[PublicKeyPropositionCurve25519, SignatureCurve25519] = (tx: TX) => {
          val sig = signingFunction(tx.messageToSign) match {
            case Success(sig) => sig
            case Failure(ex)  => throw ex
          }
          Map(publicKey -> sig)
        }

        val signedRewards = rawRewards.map {
          case tx: ArbitTransfer[_] => tx.copy(attestation = getAttMap(tx))
          case tx: PolyTransfer[_]  => tx.copy(attestation = getAttMap(tx))
        }

        // calculate the newly forged blocks updated difficulty
        val newDifficulty = calcNewBaseDifficulty(parent.height + 1, parent.difficulty, prevTimes :+ forgeTime)

        // add the signed coinbase transaction to the block, sign it, and return the newly forged block
        Block.createAndSign(
          parent.id,
          forgeTime,
          signedRewards ++ txsToInclude,
          box,
          publicKey,
          parent.height + 1,
          newDifficulty,
          blockVersion(parent.height + 1)
        )(signingFunction)

      } match {
        case Success(block) => Some(block)
        case Failure(ex) =>
          log.warn(s"A successful hit was found but failed to forge block due to exception: $ex")
          None
      }
    }
  }
}

////////////////////////////////////////////////////////////////////////////////////
/////////////////////////////// COMPANION SINGLETON ////////////////////////////////

object Forger {

  val actorName = "forger"

  case class ChainParams(totalStake: Int128, difficulty: Long)

  case class PickTransactionsResult(toApply: Seq[Transaction.TX], toEliminate: Seq[Transaction.TX])

  object ReceivableMessages {

    case object GenerateGenesis

    case object StartForging

    case object StopForging

  }

}

////////////////////////////////////////////////////////////////////////////////////
//////////////////////////////// ACTOR REF HELPER //////////////////////////////////

object ForgerRef {

  def props(settings: AppSettings, appContext: AppContext, keyManager: ActorRef)(implicit ec: ExecutionContext): Props =
    Props(new Forger(settings, appContext, keyManager)(ec, appContext.networkType.netPrefix))

  def apply(name: String, settings: AppSettings, appContext: AppContext, keyManager: ActorRef)(implicit
    system:       ActorSystem,
    ec:           ExecutionContext
  ): ActorRef =
    system.actorOf(props(settings, appContext, keyManager), name)
}<|MERGE_RESOLUTION|>--- conflicted
+++ resolved
@@ -8,13 +8,8 @@
 import co.topl.consensus.KeyManager.ReceivableMessages._
 import co.topl.consensus.KeyManager.{AttemptForgingKeyView, ForgerStartupKeyView}
 import co.topl.consensus.genesis.{HelGenesis, PrivateGenesis, ToplnetGenesis, ValhallaGenesis}
-<<<<<<< HEAD
 import co.topl.modifier.block.{Block, PersistentNodeViewModifier}
 import co.topl.modifier.box.{ArbitBox, ProgramId}
-=======
-import co.topl.modifier.block.Block
-import co.topl.modifier.box.{ArbitBox}
->>>>>>> 2cc250a0
 import co.topl.modifier.transaction.{ArbitTransfer, PolyTransfer, Transaction}
 import co.topl.network.message.SyncInfo
 import co.topl.nodeView.CurrentView
@@ -195,14 +190,7 @@
     try {
       (keyManager ? GetAttemptForgingKeyView)
         .mapTo[AttemptForgingKeyView]
-<<<<<<< HEAD
-        .onComplete({
-          case Success(view)  => attemptForging(historyReader, stateReader, memPoolReader, view)
-          case Failure(error) => throw error
-        })
-=======
-        .foreach(view => attemptForging(history, state, memPool, view))
->>>>>>> 2cc250a0
+        .foreach(view => attemptForging(historyReader, stateReader, memPoolReader, view))
     } catch {
       case ex: Throwable =>
         log.warn(s"Disabling forging due to exception: $ex. Resolve forging error and try forging again.")
