package co.topl.network

import akka.actor.{ActorRef, ActorSystem, Props}
import akka.pattern.ask
import akka.util.Timeout
import co.topl.network.NetworkController.ReceivableMessages.{PenalizePeer, RegisterMessageSpecs, SendToNetwork}
import co.topl.network.PeerManager.ReceivableMessages.{AddPeerIfEmpty, RecentlySeenPeers}
import co.topl.network.message._
import co.topl.network.peer.{ConnectedPeer, PeerInfo, PeerSpec, PenaltyType}
import co.topl.settings.{AppContext, AppSettings, NodeViewReady}
import co.topl.utils.Logging
import shapeless.syntax.typeable._

import scala.concurrent.ExecutionContext
import scala.concurrent.duration._
import scala.language.postfixOps

/** Responsible for discovering and sharing new peers. */
class PeerSynchronizer(
  networkControllerRef: ActorRef,
  peerManager:          ActorRef,
  settings:             AppSettings,
  appContext:           AppContext
)(implicit ec:          ExecutionContext)
    extends Synchronizer
    with Logging {

  private implicit val timeout: Timeout = Timeout(settings.network.syncTimeout.getOrElse(5 seconds))

  /** types of remote messages to be handled by this synchronizer */
  protected val peersSpec: PeersSpec = appContext.peerSyncRemoteMessages.peersSpec
  protected val getPeersSpec: GetPeersSpec = appContext.peerSyncRemoteMessages.getPeersSpec

  /** partial functions for identifying local method handlers for the messages above */
  protected val msgHandlers: PartialFunction[(MessageSpec[_], _, ConnectedPeer), Unit] = {
    case (_: PeersSpec, data: PeersData, _) => addNewPeers(data.peers)
    case (_: GetPeersSpec, _, remote)       => gossipPeers(remote)
  }

  override def preStart: Unit = {

    /** register as a handler for synchronization-specific types of messages */
    networkControllerRef ! RegisterMessageSpecs(appContext.peerSyncRemoteMessages.toSeq, self)

<<<<<<< HEAD
    /** register for application initialization message */
    context.system.eventStream.subscribe(self, NodeViewReady.getClass)
=======
    //register for application initialization message
    context.system.eventStream.subscribe(self, classOf[NodeViewReady])
>>>>>>> 52497ab4
  }

  ////////////////////////////////////////////////////////////////////////////////////
  ////////////////////////////// ACTOR MESSAGE HANDLING //////////////////////////////

  // ----------- CONTEXT ----------- //
  override def receive: Receive =
    initialization orElse nonsense

  private def operational: Receive = {
    processDataFromPeer orElse
    nonsense
  }

<<<<<<< HEAD
  // ----------- MESSAGE PROCESSING FUNCTIONS ----------- //
  private def initialization(): Receive = { case NodeViewReady =>
    log.info(s"${Console.YELLOW}PeerSynchronizer transitioning to the operational state${Console.RESET}")
    context become operational
    scheduleGetPeers()
=======
  // ----------- MESSAGE PROCESSING FUNCTIONS
  private def initialization(): Receive = {
    case NodeViewReady(_) =>
      log.info(s"${Console.YELLOW}PeerSynchronizer transitioning to the operational state${Console.RESET}")
      context become operational
      scheduleGetPeers()
>>>>>>> 52497ab4
  }

  ////////////////////////////////////////////////////////////////////////////////////
  //////////////////////////////// METHOD DEFINITIONS ////////////////////////////////
  /** Schedule a message to gossip about our locally known peers */
  private def scheduleGetPeers(): Unit = {
    val msg = Message[Unit](getPeersSpec, Right(Unit), None)
    context.system.scheduler.scheduleWithFixedDelay(
      2.seconds,
      settings.network.getPeersInterval,
      networkControllerRef,
      SendToNetwork(msg, SendToRandom)
    )
  }

  /** Handles adding new peers to the peer database if they were previously unknown
    *
    * @param peers sequence of peer specs describing a remote peers details
    */
  private def addNewPeers(peers: Seq[PeerSpec]): Unit =
    if (peers.cast[Seq[PeerSpec]].isDefined) {
      peers.foreach(peerSpec => peerManager ! AddPeerIfEmpty(peerSpec))
    }

  /** Handles gossiping about the locally known peer set to a given remote peer
    *
    * @param remote the remote peer to be informed of our local peers
    */
  private def gossipPeers(remote: ConnectedPeer): Unit =
    (peerManager ? RecentlySeenPeers(settings.network.maxPeerSpecObjects))
      .mapTo[Seq[PeerInfo]]
      .foreach { peers =>
        val msg = Message(peersSpec, Right(PeersData(peers.map(_.peerSpec))), None)
        networkControllerRef ! SendToNetwork(msg, SendToPeer(remote))
      }

  override protected def penalizeMaliciousPeer(peer: ConnectedPeer): Unit = {
    networkControllerRef ! PenalizePeer(peer.connectionId.remoteAddress, PenaltyType.PermanentPenalty)
  }

  protected def nonsense: Receive = { case nonsense: Any =>
    log.warn(s"NodeViewSynchronizer: got unexpected input $nonsense from ${sender()}")
  }
}

////////////////////////////////////////////////////////////////////////////////////
/////////////////////////////// COMPANION SINGLETON ////////////////////////////////

object PeerSynchronizer {

  val actorName = "peerSynchronizer"

  case class RemoteMessageHandler(peersSpec: PeersSpec, getPeersSpec: GetPeersSpec) {

    def toSeq: Seq[MessageSpec[_]] = Seq(peersSpec, getPeersSpec)
  }
}

////////////////////////////////////////////////////////////////////////////////////
//////////////////////////////// ACTOR REF HELPER //////////////////////////////////

object PeerSynchronizerRef {

  def apply(
    name:                 String,
    networkControllerRef: ActorRef,
    peerManager:          ActorRef,
    settings:             AppSettings,
    appContext:           AppContext
  )(implicit system:      ActorSystem, ec: ExecutionContext): ActorRef =
    system.actorOf(props(networkControllerRef, peerManager, settings, appContext), name)

  def props(
    networkControllerRef: ActorRef,
    peerManager:          ActorRef,
    settings:             AppSettings,
    appContext:           AppContext
  )(implicit ec:          ExecutionContext): Props =
    Props(new PeerSynchronizer(networkControllerRef, peerManager, settings, appContext))
}<|MERGE_RESOLUTION|>--- conflicted
+++ resolved
@@ -42,13 +42,8 @@
     /** register as a handler for synchronization-specific types of messages */
     networkControllerRef ! RegisterMessageSpecs(appContext.peerSyncRemoteMessages.toSeq, self)
 
-<<<<<<< HEAD
     /** register for application initialization message */
-    context.system.eventStream.subscribe(self, NodeViewReady.getClass)
-=======
-    //register for application initialization message
     context.system.eventStream.subscribe(self, classOf[NodeViewReady])
->>>>>>> 52497ab4
   }
 
   ////////////////////////////////////////////////////////////////////////////////////
@@ -63,20 +58,12 @@
     nonsense
   }
 
-<<<<<<< HEAD
   // ----------- MESSAGE PROCESSING FUNCTIONS ----------- //
-  private def initialization(): Receive = { case NodeViewReady =>
-    log.info(s"${Console.YELLOW}PeerSynchronizer transitioning to the operational state${Console.RESET}")
-    context become operational
-    scheduleGetPeers()
-=======
-  // ----------- MESSAGE PROCESSING FUNCTIONS
   private def initialization(): Receive = {
     case NodeViewReady(_) =>
       log.info(s"${Console.YELLOW}PeerSynchronizer transitioning to the operational state${Console.RESET}")
       context become operational
       scheduleGetPeers()
->>>>>>> 52497ab4
   }
 
   ////////////////////////////////////////////////////////////////////////////////////
