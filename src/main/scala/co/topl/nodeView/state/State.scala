--- conflicted
+++ resolved
@@ -12,8 +12,8 @@
 import co.topl.settings.AppSettings
 import co.topl.utils.Logging
 import io.iohk.iodb.{ByteArrayWrapper, LSMStore}
+import scorex.util.encode.Base58
 import scorex.crypto.signatures.PublicKey
-import scorex.util.encode.Base58
 
 import scala.reflect.ClassTag
 import scala.util.{Failure, Success, Try}
@@ -318,20 +318,9 @@
     val nodeKeys: Option[Set[PublicKey25519Proposition]] =
       settings
         .nodeKeys
-<<<<<<< HEAD
         .map(_.map(k => PublicKey25519Proposition(k)))
 
     if ( nodeKeys.isDefined ) log.info(s"Initializing state to watch for public keys: $nodeKeys")
-=======
-        .map(_.map(key => PublicKey25519Proposition(PublicKey @@ Base58.decode(key).get)))
-
-    if ( nodeKeys.isDefined )
-      log.info(s"Initializing state to watch for public keys: ${
-        nodeKeys
-          .get
-          .map(x => Base58.encode(x.bytes))
-      }")
->>>>>>> aa1608ac
     else log.info("Initializing state to watch for all public keys")
 
     //TODO fix bug where walletSeed and empty nodeKeys setting prevents forging - JAA
