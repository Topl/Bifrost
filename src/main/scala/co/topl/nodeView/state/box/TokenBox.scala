--- conflicted
+++ resolved
@@ -28,7 +28,6 @@
     BoxId(hashBytes)
   }
 
-<<<<<<< HEAD
   def jsonEncode(box: TokenBox): Map[String, Json] =
     Map(
       "id" -> box.id.toString.asJson,
@@ -46,7 +45,6 @@
     } yield {
       (proposition, nonce, value)
     }
-=======
 
   /**
    * Generate a series of unlockers for a transactions that is used to validate the transaction
@@ -73,5 +71,4 @@
       new BoxUnlocker(id, signature)
     }
   }
->>>>>>> 781fdea9
 }