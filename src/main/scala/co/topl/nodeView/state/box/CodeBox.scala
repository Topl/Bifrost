package co.topl.nodeView.state.box

<<<<<<< HEAD
import co.topl.nodeView.state.ProgramId
import co.topl.nodeView.state.box.proposition.PublicKey25519Proposition
import io.circe.syntax._
import io.circe.{ Decoder, Encoder, HCursor }
=======
import co.topl.crypto.FastCryptographicHash
import co.topl.nodeView.state.ProgramId
import co.topl.nodeView.state.box.proposition.PublicKey25519Proposition
import com.google.common.primitives.Longs
import io.circe.syntax._
import io.circe.{Decoder, HCursor, Json}
import scorex.util.encode.Base58
>>>>>>> aa1608ac

case class CodeBox ( override val proposition: PublicKey25519Proposition,
                     override val nonce      : Long,
                     override val value      : ProgramId,
                     code                    : Seq[String], // List of strings of JS functions
                     interface               : Map[String, Seq[String]]
                   ) extends ProgramBox(proposition, nonce, value) {

  override lazy val typeOfBox: String = "CodeBox"
}

object CodeBox {

  implicit val jsonEncoder: Encoder[CodeBox] = { box: CodeBox =>
    (ProgramBox.jsonEncode(box) ++ Map(
      "code" -> box.code.asJson,
      "interface" -> box.interface.map(ci => ci._1 -> ci._2.asJson).asJson
      )).asJson
  }

  implicit val jsonDecoder: Decoder[CodeBox] = ( c: HCursor ) =>
    for {
      b <- ProgramBox.jsonDecode(c)
      code <- c.downField("code").as[Seq[String]]
      interface <- c.downField("interface").as[Map[String, Seq[String]]]
    } yield {
      val (proposition, nonce, programId) = b
      CodeBox(proposition, nonce, programId, code, interface)
    }
}<|MERGE_RESOLUTION|>--- conflicted
+++ resolved
@@ -1,19 +1,9 @@
 package co.topl.nodeView.state.box
 
-<<<<<<< HEAD
 import co.topl.nodeView.state.ProgramId
 import co.topl.nodeView.state.box.proposition.PublicKey25519Proposition
 import io.circe.syntax._
-import io.circe.{ Decoder, Encoder, HCursor }
-=======
-import co.topl.crypto.FastCryptographicHash
-import co.topl.nodeView.state.ProgramId
-import co.topl.nodeView.state.box.proposition.PublicKey25519Proposition
-import com.google.common.primitives.Longs
-import io.circe.syntax._
-import io.circe.{Decoder, HCursor, Json}
-import scorex.util.encode.Base58
->>>>>>> aa1608ac
+import io.circe.{Decoder, Encoder, HCursor}
 
 case class CodeBox ( override val proposition: PublicKey25519Proposition,
                      override val nonce      : Long,
