--- conflicted
+++ resolved
@@ -1,70 +1,65 @@
-package co.topl.nodeView.state
-
-import co.topl.nodeView.state.MinimalState.VersionTag
-<<<<<<< HEAD
-import co.topl.nodeView.state.box.proposition.Proposition
-import co.topl.nodeView.state.box.{ BoxId, GenericBox }
-=======
-import co.topl.nodeView.state.box.GenericBox
-import co.topl.nodeView.state.box.proposition.Proposition
->>>>>>> aa1608ac
-import co.topl.utils.Logging
-
-import scala.reflect.ClassTag
-import scala.util.Try
-
-trait Registry[K, V] extends StoreInterface with Logging {
-
-  type SR = StateReader[_<: GenericBox[_ <: Proposition, _]]
-
-  protected def update (newVersion: VersionTag, toRemove: Map[K, Seq[V]], toAppend: Map[K, Seq[V]]): Try[Registry[K, V]]
-
-  protected def rollbackTo (version: VersionTag): Try[Registry[K, V]]
-
-  /** Helper function to transform registry input key to Array[Byte] */
-  protected val registryInput: K => Array[Byte]
-
-  /** Helper function to transform registry output value from Array[Byte] */
-  protected val registryOutput: Array[Byte] => Seq[V]
-
-  /** Helper function to transform registry output value to input for state */
-  protected val registryOut2StateIn: (K, V) => BoxId
-
-  /**
-    * Lookup boxId stored by key in the registry
-    *
-    * @param key storage key used to identify value(s) in registry
-    * @return the value associated with the key within the registry
-    */
-  def lookup (key: K): Option[Seq[BoxId]] =
-    getFromStorage(registryInput(key))
-      .map(registryOutput)
-      .map(_.map(registryOut2StateIn(key, _)))
-
-  /**
-   * Lookup raw value stored in the registry
-   * @param key storage key used to identify value(s) in the registry
-   * @return the raw value stored in the registry
-   */
-  def lookupRaw (key: K): Option[Seq[V]] =
-    getFromStorage(registryInput(key))
-      .map(registryOutput)
-
-  /**
-    * A convenience method to allow for seamlessly looking up a box in a registry and then querying
-    * for the box data in state
-    *
-    * @param key   the registry key used to lookup boxIds in the registry
-    * @param state the state containing the token box data to be retrieved
-    * @return a sequence of boxes from state using the registry key to look them up
-   */
-  protected def getBox[BX : ClassTag] (key: K, state: SR): Option[Seq[BX]] =
-    lookup(key)
-      .map {
-        _.map(state.getBox)
-          .flatMap {
-            case Some(box: BX) => Some(box)
-            case _             => None
-          }
-      }
-}
+package co.topl.nodeView.state
+
+import co.topl.nodeView.state.MinimalState.VersionTag
+import co.topl.nodeView.state.box.{BoxId, GenericBox}
+import co.topl.nodeView.state.box.proposition.Proposition
+import co.topl.utils.Logging
+
+import scala.reflect.ClassTag
+import scala.util.Try
+
+trait Registry[K, V] extends StoreInterface with Logging {
+
+  type SR = StateReader[_<: GenericBox[_ <: Proposition, _]]
+
+  protected def update (newVersion: VersionTag, toRemove: Map[K, Seq[V]], toAppend: Map[K, Seq[V]]): Try[Registry[K, V]]
+
+  protected def rollbackTo (version: VersionTag): Try[Registry[K, V]]
+
+  /** Helper function to transform registry input key to Array[Byte] */
+  protected val registryInput: K => Array[Byte]
+
+  /** Helper function to transform registry output value from Array[Byte] */
+  protected val registryOutput: Array[Byte] => Seq[V]
+
+  /** Helper function to transform registry output value to input for state */
+  protected val registryOut2StateIn: (K, V) => BoxId
+
+  /**
+    * Lookup boxId stored by key in the registry
+    *
+    * @param key storage key used to identify value(s) in registry
+    * @return the value associated with the key within the registry
+    */
+  def lookup (key: K): Option[Seq[BoxId]] =
+    getFromStorage(registryInput(key))
+      .map(registryOutput)
+      .map(_.map(registryOut2StateIn(key, _)))
+
+  /**
+   * Lookup raw value stored in the registry
+   * @param key storage key used to identify value(s) in the registry
+   * @return the raw value stored in the registry
+   */
+  def lookupRaw (key: K): Option[Seq[V]] =
+    getFromStorage(registryInput(key))
+      .map(registryOutput)
+
+  /**
+    * A convenience method to allow for seamlessly looking up a box in a registry and then querying
+    * for the box data in state
+    *
+    * @param key   the registry key used to lookup boxIds in the registry
+    * @param state the state containing the token box data to be retrieved
+    * @return a sequence of boxes from state using the registry key to look them up
+   */
+  protected def getBox[BX : ClassTag] (key: K, state: SR): Option[Seq[BX]] =
+    lookup(key)
+      .map {
+        _.map(state.getBox)
+          .flatMap {
+            case Some(box: BX) => Some(box)
+            case _             => None
+          }
+      }
+}