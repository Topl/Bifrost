package co.topl.nodeView

import akka.actor.{Actor, ActorRef, ActorSystem, Props}
import akka.pattern.ask
import akka.util.Timeout
import co.topl.consensus.Forger
import co.topl.consensus.Forger.ChainParams
import co.topl.consensus.Forger.ReceivableMessages.GenerateGenesis
import co.topl.modifier.NodeViewModifier.ModifierTypeId
import co.topl.modifier.block.{Block, BlockSerializer, PersistentNodeViewModifier, TransactionsCarryingPersistentNodeViewModifier}
import co.topl.modifier.transaction.serialization.TransactionSerializer
import co.topl.modifier.transaction.{GenericTransaction, Transaction}
import co.topl.modifier.{ModifierId, NodeViewModifier}
import co.topl.network.NodeViewSynchronizer.ReceivableMessages._
import co.topl.nodeView.NodeViewHolder.UpdateInformation
import co.topl.nodeView.history.GenericHistory.ProgressInfo
import co.topl.nodeView.history.History
import co.topl.nodeView.mempool.MemPool
import co.topl.nodeView.state.box.Box
import co.topl.nodeView.state.{State, TransactionValidation}
import co.topl.settings.{AppContext, AppSettings, NodeViewReady}
import co.topl.utils.Logging
import co.topl.utils.serialization.BifrostSerializer

import scala.annotation.tailrec
import scala.concurrent.duration.DurationInt
import scala.concurrent.{Await, ExecutionContext, Future}
import scala.util.{Failure, Success, Try}

<<<<<<< HEAD
class NodeViewHolder ( override val settings: AppSettings, appContext: AppContext )
                     ( implicit ec: ExecutionContext )
  extends GenericNodeViewHolder[NodeViewHolder.BX, NodeViewHolder.TX, NodeViewHolder.PMOD, NodeViewHolder.HIS,
    NodeViewHolder.MS, NodeViewHolder.MP] {
=======
/**
  * Composite local view of the node
  *
  * Contains instances for History, MinimalState, Vault, MemoryPool.
  * The instances are read-only for external world.
  * Updates of the composite view(the instances are to be performed atomically.
  */
class NodeViewHolder ( settings: AppSettings,
                       appContext: AppContext )
                     ( implicit ec: ExecutionContext ) extends Actor with Logging {

  // Import the types of messages this actor can RECEIVE
  import NodeViewHolder.ReceivableMessages._

  type BX = Box
  type TX = Transaction
  type PMOD = Block
  type HIS = History
  type MS = State
  type MP = MemPool
  type NodeView = (HIS, MS, MP)

  /**
    * The main data structure a node software is taking care about, a node view consists
    * of four elements to be updated atomically: history (log of persistent modifiers),
    * state (result of log's modifiers application to pre-historical(genesis) state,
    * user-specific information stored in vault (it could be e.g. a wallet), and a memory pool.
    */
  private var nodeView: NodeView = restoreState().getOrElse(genesisState)

  /**
    * Cache for modifiers. If modifiers are coming out-of-order, they are to be stored in this cache.
    */
  protected lazy val modifiersCache: ModifiersCache[PMOD, HIS] =
    new DefaultModifiersCache[PMOD, HIS](settings.network.maxModifiersCacheSize)
>>>>>>> 98b01817

  lazy val modifierCompanions: Map[ModifierTypeId, BifrostSerializer[_ <: NodeViewModifier]] =
    Map(Block.modifierTypeId -> BlockSerializer,
      GenericTransaction.modifierTypeId -> TransactionSerializer)
<<<<<<< HEAD
=======

  /** Define actor control behavior */
  override def preStart(): Unit = {
    // subscribe to particular messages this actor expects to receive
    context.system.eventStream.subscribe(self, classOf[LocallyGeneratedModifier[PMOD]])
>>>>>>> 98b01817

    log.info(s"${Console.YELLOW}NodeViewHolder publishing ready signal${Console.RESET}")
    context.system.eventStream.publish(NodeViewReady)
  }

  override def preRestart (reason: Throwable, message: Option[Any]): Unit = {
    super.preRestart(reason, message)
    reason.printStackTrace()
    System.exit(100) // this actor shouldn't be restarted at all so kill the whole app if that happened
  }

  override def postStop: Unit = {
    log.info(s"${Console.RED}Application is going down NOW!${Console.RESET}")
    nodeView._1.closeStorage() // close History storage
    nodeView._2.closeStorage() // close State storage
  }

  ////////////////////////////////////////////////////////////////////////////////////
  ////////////////////////////// ACTOR MESSAGE HANDLING //////////////////////////////

  // ----------- CONTEXT
  override def receive: Receive =
    processModifiers orElse
      transactionsProcessing orElse
      getCurrentInfo orElse
      getNodeViewChanges orElse
      nonsense

  // ----------- MESSAGE PROCESSING FUNCTIONS

  protected def processModifiers: Receive = {
    case ModifiersFromRemote(mods: Iterable[PMOD] @unchecked) => processRemoteModifiers(mods)

    case LocallyGeneratedModifier(mod: Block) =>
      log.info(s"Got locally generated modifier ${mod.id} of type ${mod.modifierTypeId}")
      pmodModify(mod)
  }

  protected def transactionsProcessing: Receive = {
    case newTxs: NewTransactions[Transaction] @unchecked =>
      newTxs.txs.foreach(txModify)

    case EliminateTransactions(ids) =>
      val updatedPool = memoryPool().filter(tx => !ids.contains(tx.id))
      updateNodeView(updatedMempool = Some(updatedPool))
      ids.foreach { id =>
        val e = new Exception("Became invalid")
        context.system.eventStream.publish(FailedTransaction(id, e, immediateFailure = false))
      }
  }

  protected def getCurrentInfo: Receive = {
    case GetDataFromCurrentView =>
      sender() ! CurrentView(history(), minimalState(), memoryPool())
  }

  protected def getNodeViewChanges: Receive = {
    case GetNodeViewChanges(history, state, mempool) =>
      if (history) sender() ! ChangedHistory(nodeView._1.getReader)
      if (state) sender() ! ChangedState(nodeView._2.getReader)
      if (mempool) sender() ! ChangedMempool(nodeView._3.getReader)
  }

  protected def nonsense: Receive = {
    case nonsense: Any =>
      log.warn(s"NodeViewHolder: got unexpected input $nonsense from ${sender()}")
  }


  ////////////////////////////////////////////////////////////////////////////////////
  //////////////////////////////// METHOD DEFINITIONS ////////////////////////////////

  protected def history(): HIS = nodeView._1

  protected def minimalState(): MS = nodeView._2

  protected def memoryPool(): MP = nodeView._3

  /**
    * Restore a local view during a node startup. If no any stored view found
    * (e.g. if it is a first launch of a node) None is to be returned
    */
<<<<<<< HEAD
  override def restoreState (): Option[NodeView] = {
=======
  def restoreState (): Option[NodeView] = {
>>>>>>> 98b01817
    if ( State.exists(settings) ) {
      Some((
        History.readOrGenerate(settings),
        State.readOrGenerate(settings),
        MemPool.emptyPool
      ))
    } else None
  }

  /** Hard-coded initial view all the honest nodes in a network are making progress from. */
  private[nodeView] def genesisState(implicit timeout: Timeout = 10 seconds): NodeView = {
    // this has to be resolved before moving on with the rest of the initialization procedure
    val genesisBlock = Await.result(getGenesisBlock, timeout.duration)

    // generate the nodeView and return
    (
      History.readOrGenerate(settings).append(genesisBlock).get._1,
      State.genesisState(settings, Seq(genesisBlock)),
      MemPool.emptyPool
    )
  }

  private def getGenesisBlock(implicit timeout: Timeout): Future[Block] = {
    // need to lookup the actor reference for the forger
    context.actorSelection("../" + Forger.actorName).resolveOne().flatMap { consensusRef =>

      // if a reference was found, ask for the genesis block
     (consensusRef ? GenerateGenesis).mapTo[Try[Block]].map {
        case Success(block) => block
        case Failure(ex)    => throw new Error(s"${Console.RED}Failed to initialize genesis due to error${Console.RESET} $ex")
      }
    }
  }

  /**
   * Handles adding remote modifiers to the default cache and then attempts to apply them to the history.
   * Since this cache is unordered, we continue to loop through the cache until it's size remains constant.
   * This indicates that no more modifiers in the cache can be appended into history
   *
   * @param mods recieved persistent modifiers from the remote peer
   */
  protected def processRemoteModifiers(mods: Iterable[PMOD]): Unit = {
    /** First-order loop that tries to pop blocks out of the cache and apply them into history */
    @tailrec
    def applyLoop(applied: Seq[PMOD]): Seq[PMOD] = {
      modifiersCache.popCandidate(history()) match {
        case Some(mod) =>
          pmodModify(mod)
          applyLoop(mod +: applied)
        case None =>
          applied
      }
    }

    /** Second-order loop that continues to call the first-order loop until the size of the cache remains constant */
    @tailrec
    def applyAllApplicable(acc: Seq[PMOD], startSize: Int): Seq[PMOD] = {
      val applied = applyLoop(acc)
      if (modifiersCache.size == startSize) applied
      else applyAllApplicable(applied, modifiersCache.size)
    }

    // add all newly received modifiers to the cache
    mods.foreach(m => modifiersCache.put(m.id, m))

    // record the initial size for comparison
    val initialSize = modifiersCache.size

    // begin looping through the cache and trying to apply all applicable modifiers
    val applied = applyAllApplicable(Seq(), initialSize)

    // clean the cache if it is growing too large
    val cleared = modifiersCache.cleanOverfull()

    context.system.eventStream.publish(ModifiersProcessingResult(applied, cleared))
    log.debug(s"Cache size before: $initialSize")
    log.debug(s"Cache size after: ${modifiersCache.size}")
  }

  /**
    *
    * @param tx
    */
  protected def txModify(tx: TX): Unit = {
    //todo: async validation?
    val errorOpt: Option[Throwable] = minimalState() match {
      case txValidator: TransactionValidation[TX] =>
        txValidator.validate(tx) match {
          case Success(_) => None
          case Failure(e) => Some(e)
        }
      case _ => None
    }

    errorOpt match {
      case None =>
        memoryPool().put(tx) match {
          case Success(newPool) =>
            log.debug(s"Unconfirmed transaction $tx added to the memory pool")
            context.system.eventStream.publish(SuccessfulTransaction[TX](tx))

          case Failure(e) =>
            context.system.eventStream.publish(FailedTransaction(tx.id, e, immediateFailure = true))
        }

      case Some(e) =>
        context.system.eventStream.publish(FailedTransaction(tx.id, e, immediateFailure = true))
    }
  }

  //todo: update state in async way?
  /**
    *
    * @param pmod
    */
  protected def pmodModify(pmod: PMOD): Unit =
    if (!history().contains(pmod.id)) {
      context.system.eventStream.publish(StartingPersistentModifierApplication(pmod))

      log.info(s"Apply modifier ${pmod.id} of type ${pmod.modifierTypeId} to nodeViewHolder")

      history().append(pmod) match {
        case Success((historyBeforeStUpdate, progressInfo)) =>
          log.debug(s"Going to apply modifications to the state: $progressInfo")
          context.system.eventStream.publish(SyntacticallySuccessfulModifier(pmod))
          context.system.eventStream.publish(NewOpenSurface(historyBeforeStUpdate.openSurfaceIds()))

          if (progressInfo.toApply.nonEmpty) {
            val (newHistory, newStateTry, blocksApplied) =
              updateState(historyBeforeStUpdate, minimalState(), progressInfo, IndexedSeq())

            newStateTry match {
              case Success(newMinState) =>
                val newMemPool = updateMemPool(progressInfo.toRemove, blocksApplied, memoryPool(), newMinState)

                log.info(s"Persistent modifier ${pmod.id} applied successfully")
                updateNodeView(Some(newHistory), Some(newMinState), Some(newMemPool))


              case Failure(e) =>
                log.warn(s"Can`t apply persistent modifier (id: ${pmod.id}, contents: $pmod) to minimal state", e)
                updateNodeView(updatedHistory = Some(newHistory))
                context.system.eventStream.publish(SemanticallyFailedModification(pmod, e))
            }
          } else {
            requestDownloads(progressInfo)
            updateNodeView(updatedHistory = Some(historyBeforeStUpdate))
          }
        case Failure(e) =>
          log.warn(s"Can`t apply persistent modifier (id: ${pmod.id}, contents: $pmod) to history", e)
          context.system.eventStream.publish(SyntacticallyFailedModification(pmod, e))
      }
    } else {
      log.warn(s"Trying to apply modifier ${pmod.id} that's already in history")
    }

  /**
    *
    * @param mod
    * @return
    */
  protected def extractTransactions(mod: PMOD): Seq[TX] = mod match {
    case tcm: TransactionsCarryingPersistentNodeViewModifier[TX] => tcm.transactions
    case _ => Seq()
  }

  /**
    *
    * @param pi
    */
  private def requestDownloads(pi: ProgressInfo[PMOD]): Unit =
    pi.toDownload.foreach { case (tid, id) =>
      context.system.eventStream.publish(DownloadRequest(tid, id))
    }

  /**
    *
    * @param suffix
    * @param rollbackPoint
    * @return
    */
  private def trimChainSuffix(suffix: IndexedSeq[PMOD], rollbackPoint: ModifierId): IndexedSeq[PMOD] = {
    val idx = suffix.indexWhere(_.id == rollbackPoint)
    if (idx == -1) IndexedSeq() else suffix.drop(idx)
  }


  /** Below is a description of how state updates are managed */
  /** --------------------------------------------------------------------------------------------------------------------- /
  Assume that history knows the following blocktree:

           G
          / \
         *   G
        /     \
       *       G

    where path with G-s is about canonical chain (G means semantically valid modifier), path with * is sidechain (* means
    that semantic validity is unknown). New modifier is coming to the sidechain, it sends rollback to the root +
    application of the sidechain to the state. Assume that state is finding that some modifier in the sidechain is
    incorrect:

           G
          / \
         G   G
        /     \
       B       G
      /
     *

  In this case history should be informed about the bad modifier and it should retarget state

    //todo: improve the comment below

    We assume that we apply modifiers sequentially (on a single modifier coming from the network or generated locally),
    and in case of failed application of some modifier in a progressInfo, rollback point in an alternative should be not
    earlier than a rollback point of an initial progressInfo.
  / ---------------------------------------------------------------------------------------------------------------------- **/

  @tailrec
  private def updateState(history: HIS,
                          state: MS,
                          progressInfo: ProgressInfo[PMOD],
                          suffixApplied: IndexedSeq[PMOD]): (HIS, Try[MS], Seq[PMOD]) = {

    requestDownloads(progressInfo)

    val (stateToApplyTry: Try[MS], suffixTrimmed: IndexedSeq[PMOD]) = if (progressInfo.chainSwitchingNeeded) {
      @SuppressWarnings(Array("org.wartremover.warts.OptionPartial"))
      val branchingPoint = progressInfo.branchPoint.get //todo: .get
      if (state.version != branchingPoint) {
        state.rollbackTo(branchingPoint) -> trimChainSuffix(suffixApplied, branchingPoint)
      } else Success(state) -> IndexedSeq()
    } else Success(state) -> suffixApplied

    stateToApplyTry match {
      case Success(stateToApply) =>
        val stateUpdateInfo = applyState(history, stateToApply, suffixTrimmed, progressInfo)

        stateUpdateInfo.failedMod match {
          case Some(_) =>
            @SuppressWarnings(Array("org.wartremover.warts.OptionPartial"))
            val alternativeProgressInfo = stateUpdateInfo.alternativeProgressInfo.get
            updateState(stateUpdateInfo.history, stateUpdateInfo.state, alternativeProgressInfo, stateUpdateInfo.suffix)
          case None => (stateUpdateInfo.history, Success(stateUpdateInfo.state), stateUpdateInfo.suffix)
        }
      case Failure(e) =>
        log.error("Rollback failed: ", e)
        context.system.eventStream.publish(RollbackFailed)
        //todo: what to return here? the situation is totally wrong
        ???
    }
  }

  /**
   * Update NodeView with new components and notify subscribers of changed components
   *
   * @param updatedHistory
   * @param updatedState
   * @param updatedMempool
   */
  protected def updateNodeView(updatedHistory: Option[HIS] = None,
                               updatedState: Option[MS] = None,
                               updatedMempool: Option[MP] = None): Unit = {
    val newNodeView =
      (updatedHistory.getOrElse(history()),
      updatedState.getOrElse(minimalState()),
      updatedMempool.getOrElse(memoryPool()))

    if (updatedHistory.nonEmpty)
      context.system.eventStream.publish(ChangedHistory(newNodeView._1.getReader))

    if (updatedState.nonEmpty)
      context.system.eventStream.publish(ChangedState(newNodeView._2.getReader))

    if (updatedMempool.nonEmpty)
      context.system.eventStream.publish(ChangedMempool(newNodeView._3.getReader))

    nodeView = newNodeView
  }

  //todo: this method causes delays in a block processing as it removes transactions from mempool and checks
  //todo: validity of remaining transactions in a synchronous way. Do this job async!
  protected def updateMemPool(blocksRemoved: Seq[PMOD], blocksApplied: Seq[PMOD], memPool: MP, state: MS): MP = {
    val rolledBackTxs = blocksRemoved.flatMap(extractTransactions)

    val appliedTxs = blocksApplied.flatMap(extractTransactions)

    memPool.putWithoutCheck(rolledBackTxs).filter { tx =>
      !appliedTxs.exists(t => t.id == tx.id) && {
        state match {
          case v: TransactionValidation[TX] => v.validate(tx).isSuccess
          case _ => true
        }
      }
    }
  }

  /**
    * Attempts to update the local view of state by applying a set of blocks
    *
    * @param history the initial view of history prior to updating
    * @param stateToApply the initial view of state prior to updating
    * @param suffixTrimmed ???
    * @param progressInfo class with blocks that need to be applied to state
    * @return
    */
  protected def applyState(history: HIS,
                           stateToApply: MS,
                           suffixTrimmed: IndexedSeq[PMOD],
                           progressInfo: ProgressInfo[PMOD]): UpdateInformation[HIS, MS, PMOD] = {

    val updateInfoInit = UpdateInformation[HIS, MS, PMOD](history, stateToApply, None, None, suffixTrimmed)

    progressInfo.toApply.foldLeft(updateInfoInit) { case (updateInfo, modToApply) =>
      if (updateInfo.failedMod.isEmpty) {
        updateInfo.state.applyModifier(modToApply) match {
          case Success(stateAfterApply) =>
            val newHis = history.reportModifierIsValid(modToApply)
            context.system.eventStream.publish(SemanticallySuccessfulModifier(modToApply))
            UpdateInformation(newHis, stateAfterApply, None, None, updateInfo.suffix :+ modToApply)

          case Failure(e) =>
            val (newHis, newProgressInfo) = history.reportModifierIsInvalid(modToApply, progressInfo)
            context.system.eventStream.publish(SemanticallyFailedModification(modToApply, e))
            UpdateInformation(newHis, updateInfo.state, Some(modToApply), Some(newProgressInfo), updateInfo.suffix)
        }
      } else updateInfo
    }
  }
}

////////////////////////////////////////////////////////////////////////////////////
/////////////////////////////// COMPANION SINGLETON ////////////////////////////////

<<<<<<< HEAD
  val actorName = "nodeViewHolder"

  type HIS = History
  type MS = State
  type MP = MemPool
  type PMOD = Block
  type TX = Transaction
  type BX = Box
  type NodeView = (HIS, MS, MP)

  //noinspection ScalaStyle
  def initializeGenesis ( settings: AppSettings ): NodeView = {
    val GenesisAccountsNum = 50
    val GenesisBalance = 100000000L

    //propositions with wallet seed genesisoo, genesiso1, ..., genesis48, genesis49
    val icoMembers: IndexedSeq[PublicKey25519Proposition] =
      IndexedSeq(
        "6sYyiTguyQ455w2dGEaNbrwkAWAEYV1Zk6FtZMknWDKQ", "7BDhJv6Wh2MekgJLvQ98ot9xiw5x3N4b3KipURdrW8Ge",
        "Ei8oY3eg5vM26QUBhyFiAdPN1C23RJEV9irrykNmSAFV", "8LNhm5QagL88sWggvJKGDiZ5bBCG4ajV7R6vAKz4czA9",
        "EakiCSw1rfmL5DFTPNmSJZEEAEGtTp3DN12wVPJVsURS", "AEQ8bZRuAxAp8DV9VZnTrSudGPdNyzY2HXjPBCGy8igf",
        "DSL6bvb6j1v6SnvKjqc6fJWdsRjZ85YboH8FkzonUPiT", "419sTmWKAXb5526naQ93xJZL4YAYtpVkbLmzMb6k5X9m",
        "GydWCS1GwExoDNuEiW6fBLYr7cs4vwdLpk1kzDeKHq6A", "G8xVDYow1YcSb4cuAHwcpYSEKxFpYwC9GqYChMvbCWn5",
        "9E4F53GSXMPqwuPWEVoUQe9B1z4A8v9Y6tAQdKK779km", "5XtHBDxXCudA38FJnoWm1BVG8aV67AiQKnPuwYbWZCb3",
        "8Sp3v5vtYtkM9Z2K2B7PuZbWmWQE9bfiUFCvkmsdauGj", "8XTUXeLiHPbMNXedWQh5xHQtq4xUHU3pZZGqRQzC2eyj",
        "ftqJXjSXrWQXmumNVVaRiNB7TZuCy4GCvz9V4GJGhAv", "GMAYWvbBmssCr55m9bcq8cKzfczSKKxidtVrukBM1KFN",
        "3nFprwUuqGH9BpvJMQeCb5AwHdaXuxKin1WSxWc9PTkY", "HfYNA96cGebFGgAhGUbxvRJYyLFchQJZpJTQMXztE6gZ",
        "EPbo8xRWARg2znJAqevKnQMskxnemmCdimPiVFhr8eLd", "4pygr1SPEe5KbU1R8XgMmYaW7YfTH818wd113mF6bhsP",
        "52gwahUytUXv7wfKs4j6YeKeepc38sYsUi4jp4z4jVym", "Hi3Q1ZQbD2zztq6ajm5yUKfFccxmj3yZn79GUjhFvPSW",
        "G1yK5iwPQKNXnqU4Drg83et3gKhRW5CogqiekKEYDcrt", "Hf8XcEAVMCiWbu376rGS48FhwH5NgteivfsTsvX1XpbA",
        "3FAskwxrbqiX2KGEnFPuD3z89aubJvvdxZTKHCrMFjxQ", "GgahaaNBaHRnyUtvEu3k7N5BnW3dvhVCXyxMP6uijdhh",
        "7R9waVeAKuHKNQY5uTYBp6zNLNo6wSDvj9XfQCyRWmDF", "E4AoFDANgDFL83gTS6A7kjWbLmqWcPr6DqEgMG7cqU18",
        "AEkuiLFdudYmUwZ9dSa64rakqUgJZf6pKFFwwm6CZFQz", "3QzGZvvTQbcUdhd5BL9ofEK3GdzbmqUnYA1pYTAdVY44",
        "EjpGvdZETt3SuZpcuwKvZS4jgWCockDHzFQLoeYNW4R", "C85c1uMAiHKDgcqxF6EaiCGQyWgQEYATbpo8M7XEnx3R",
        "8V5y1CSC1gCGD1jai3ns5FJNW7tAzf7BGd4iwmBv7V44", "CJ9udTDT61ckSHMd6YNpjeNdsN2fGwmJ6Ry6YERXmGa7",
        "7eboeRCeeBCFwtzPtB4vKPnaYMPL52BjfiEpqSRWfkgx", "E3JJCTMouTys5BSwFyHTV3Ht55mYWfNUAverrNaVo4jE",
        "9PLHPwnHyA5jf6GPGRjJt7HNd93rw4gWTBi7LBNL4Wwt", "2YM2FQ4HfMiV3LFkiwop2xFznbPVEHbhahVvcrhfZtXq",
        "3oTzYXjwdr684FUzaJEVVuXBztysNgR8M8iV9QykaM9C", "J6bgGpwDMqKFrde2mpdS6dasRyn9WFV6jKgWAkHSN91q",
        "4wtQpa1BVgAt9CA4FUuHZHCYGBYtvudPqa1sAddfAPii", "DaSXwzkAU2WfH39zxMfuXpExsVfKk6JzeYbdW9RLiXr4",
        "6BtXEZE6GcxtEtSLAHXkE3mkcTG1u8WuoQxZG7R8BR5X", "39Z9VaCAeqoWajHyku29argf7zmVqs2vVJM8zYe7YLXy",
        "7focbpSdsNNE4x9h7eyXSkvXE6dtxsoVyZMpTpuThLoH", "CBdnTL6C4A7nsacxCP3VL3TqUokEraFy49ckQ196KU46",
        "CfvbDC8dxGeLXzYhDpNpCF2Ar9Q5LKs8QrfcMYAV59Lt", "GFseSi5squ8GRRkj6RknbGj9Hyz82HxKkcn8NKW1e5CF",
        "FuTHJNKaPTneEYRkjKAC3MkSttvAC7NtBeb2uNGS8mg3", "5hhPGEFCZM2HL6DNKs8KvUZAH3wC47rvMXBGftw9CCA5"
      ).map(PublicKey25519Proposition.apply)

    val genesisAccount = PrivateKey25519.generateKeys("genesis".getBytes)
    val genesisAccountPriv = genesisAccount._1

    val arbTx = ArbitTransfer(IndexedSeq(genesisAccountPriv.publicImage -> 0L),
      icoMembers.map(_ -> GenesisBalance),
      Map(genesisAccountPriv.publicImage ->
        Signature25519(Signature @@ Array.fill(Signature25519.SignatureSize)(1: Byte))),
      0L,
      0L,
      "")
    val polyTx = PolyTransfer(IndexedSeq(genesisAccountPriv.publicImage -> 0L),
      icoMembers.map(_ -> GenesisBalance),
      Map(genesisAccountPriv.publicImage ->
        Signature25519(Signature @@ Array.fill(Signature25519.SignatureSize)(1: Byte))),
      0L,
      0L,
      "")
    val genesisTxs = Seq(arbTx, polyTx)

    log.debug(s"Initialize state with transaction ${genesisTxs.head} with boxes ${genesisTxs.head.newBoxes}")
    assert(icoMembers.length == GenesisAccountsNum)

    val genesisBox = ArbitBox(genesisAccountPriv.publicImage, 0, GenesisBalance)

    val genesisBlock = Block.create(History.GenesisParentId, 0L, genesisTxs, genesisBox, genesisAccountPriv, settings.forgingSettings.version)

    assert(genesisBlock.id.toString == "9VX9smBd7Jz56HzTcmY6EZiLfrn7WdxECbsSgNRrPXmu", s"${Console.RED}MALFORMED GENESIS BLOCK! The calculated genesis block " +
      s"with id ${genesisBlock.id} does not match the required block for the chosen network mode.${Console.RESET}")

    val history = History.readOrGenerate(settings).append(genesisBlock).get._1
    val state = State.genesisState(settings, Seq(genesisBlock))

    (history, state, MemPool.emptyPool)
=======
object NodeViewHolder {

  val actorName = "nodeViewHolder"

  case class UpdateInformation[HIS, MS, PMOD <: PersistentNodeViewModifier](history: HIS,
                                                                            state: MS,
                                                                            failedMod: Option[PMOD],
                                                                            alternativeProgressInfo: Option[ProgressInfo[PMOD]],
                                                                            suffix: IndexedSeq[PMOD])

  object ReceivableMessages {

    // Explicit request of NodeViewChange events of certain types.
    case class GetNodeViewChanges(history: Boolean, state: Boolean, mempool: Boolean)

    // Retrieve data from current view with an optional callback function to modify the view
    case object GetDataFromCurrentView

    // Modifiers received from the remote peer with new elements in it
    case class ModifiersFromRemote[PMOD <: PersistentNodeViewModifier](modifiers: Iterable[PMOD])

    case class LocallyGeneratedModifier[PMOD <: PersistentNodeViewModifier](pmod: PMOD)

    sealed trait NewTransactions[TX <: Transaction]{val txs: Iterable[TX]}

    case class LocallyGeneratedTransaction[TX <: Transaction](tx: TX) extends NewTransactions[TX] {
      override val txs: Iterable[TX] = Iterable(tx)
    }

    case class TransactionsFromRemote[TX <: Transaction](txs: Iterable[TX]) extends NewTransactions[TX]

    case class EliminateTransactions(ids: Seq[ModifierId])

>>>>>>> 98b01817
  }

}

////////////////////////////////////////////////////////////////////////////////////
//////////////////////////////// ACTOR REF HELPER //////////////////////////////////

object NodeViewHolderRef {

  def apply ( settings: AppSettings, appContext: AppContext )
            ( implicit system: ActorSystem, ec: ExecutionContext ): ActorRef =
    system.actorOf(props(settings, appContext))

  def apply ( name: String, settings: AppSettings, appContext: AppContext )
            ( implicit system: ActorSystem, ec: ExecutionContext ): ActorRef =
    system.actorOf(props(settings, appContext), name)

  def props ( settings: AppSettings, appContext: AppContext )
            ( implicit ec: ExecutionContext ): Props =
    Props(new NodeViewHolder(settings, appContext))
}<|MERGE_RESOLUTION|>--- conflicted
+++ resolved
@@ -27,12 +27,6 @@
 import scala.concurrent.{Await, ExecutionContext, Future}
 import scala.util.{Failure, Success, Try}
 
-<<<<<<< HEAD
-class NodeViewHolder ( override val settings: AppSettings, appContext: AppContext )
-                     ( implicit ec: ExecutionContext )
-  extends GenericNodeViewHolder[NodeViewHolder.BX, NodeViewHolder.TX, NodeViewHolder.PMOD, NodeViewHolder.HIS,
-    NodeViewHolder.MS, NodeViewHolder.MP] {
-=======
 /**
   * Composite local view of the node
   *
@@ -68,19 +62,15 @@
     */
   protected lazy val modifiersCache: ModifiersCache[PMOD, HIS] =
     new DefaultModifiersCache[PMOD, HIS](settings.network.maxModifiersCacheSize)
->>>>>>> 98b01817
 
   lazy val modifierCompanions: Map[ModifierTypeId, BifrostSerializer[_ <: NodeViewModifier]] =
     Map(Block.modifierTypeId -> BlockSerializer,
       GenericTransaction.modifierTypeId -> TransactionSerializer)
-<<<<<<< HEAD
-=======
 
   /** Define actor control behavior */
   override def preStart(): Unit = {
     // subscribe to particular messages this actor expects to receive
     context.system.eventStream.subscribe(self, classOf[LocallyGeneratedModifier[PMOD]])
->>>>>>> 98b01817
 
     log.info(s"${Console.YELLOW}NodeViewHolder publishing ready signal${Console.RESET}")
     context.system.eventStream.publish(NodeViewReady)
@@ -163,11 +153,7 @@
     * Restore a local view during a node startup. If no any stored view found
     * (e.g. if it is a first launch of a node) None is to be returned
     */
-<<<<<<< HEAD
-  override def restoreState (): Option[NodeView] = {
-=======
   def restoreState (): Option[NodeView] = {
->>>>>>> 98b01817
     if ( State.exists(settings) ) {
       Some((
         History.readOrGenerate(settings),
@@ -503,86 +489,6 @@
 ////////////////////////////////////////////////////////////////////////////////////
 /////////////////////////////// COMPANION SINGLETON ////////////////////////////////
 
-<<<<<<< HEAD
-  val actorName = "nodeViewHolder"
-
-  type HIS = History
-  type MS = State
-  type MP = MemPool
-  type PMOD = Block
-  type TX = Transaction
-  type BX = Box
-  type NodeView = (HIS, MS, MP)
-
-  //noinspection ScalaStyle
-  def initializeGenesis ( settings: AppSettings ): NodeView = {
-    val GenesisAccountsNum = 50
-    val GenesisBalance = 100000000L
-
-    //propositions with wallet seed genesisoo, genesiso1, ..., genesis48, genesis49
-    val icoMembers: IndexedSeq[PublicKey25519Proposition] =
-      IndexedSeq(
-        "6sYyiTguyQ455w2dGEaNbrwkAWAEYV1Zk6FtZMknWDKQ", "7BDhJv6Wh2MekgJLvQ98ot9xiw5x3N4b3KipURdrW8Ge",
-        "Ei8oY3eg5vM26QUBhyFiAdPN1C23RJEV9irrykNmSAFV", "8LNhm5QagL88sWggvJKGDiZ5bBCG4ajV7R6vAKz4czA9",
-        "EakiCSw1rfmL5DFTPNmSJZEEAEGtTp3DN12wVPJVsURS", "AEQ8bZRuAxAp8DV9VZnTrSudGPdNyzY2HXjPBCGy8igf",
-        "DSL6bvb6j1v6SnvKjqc6fJWdsRjZ85YboH8FkzonUPiT", "419sTmWKAXb5526naQ93xJZL4YAYtpVkbLmzMb6k5X9m",
-        "GydWCS1GwExoDNuEiW6fBLYr7cs4vwdLpk1kzDeKHq6A", "G8xVDYow1YcSb4cuAHwcpYSEKxFpYwC9GqYChMvbCWn5",
-        "9E4F53GSXMPqwuPWEVoUQe9B1z4A8v9Y6tAQdKK779km", "5XtHBDxXCudA38FJnoWm1BVG8aV67AiQKnPuwYbWZCb3",
-        "8Sp3v5vtYtkM9Z2K2B7PuZbWmWQE9bfiUFCvkmsdauGj", "8XTUXeLiHPbMNXedWQh5xHQtq4xUHU3pZZGqRQzC2eyj",
-        "ftqJXjSXrWQXmumNVVaRiNB7TZuCy4GCvz9V4GJGhAv", "GMAYWvbBmssCr55m9bcq8cKzfczSKKxidtVrukBM1KFN",
-        "3nFprwUuqGH9BpvJMQeCb5AwHdaXuxKin1WSxWc9PTkY", "HfYNA96cGebFGgAhGUbxvRJYyLFchQJZpJTQMXztE6gZ",
-        "EPbo8xRWARg2znJAqevKnQMskxnemmCdimPiVFhr8eLd", "4pygr1SPEe5KbU1R8XgMmYaW7YfTH818wd113mF6bhsP",
-        "52gwahUytUXv7wfKs4j6YeKeepc38sYsUi4jp4z4jVym", "Hi3Q1ZQbD2zztq6ajm5yUKfFccxmj3yZn79GUjhFvPSW",
-        "G1yK5iwPQKNXnqU4Drg83et3gKhRW5CogqiekKEYDcrt", "Hf8XcEAVMCiWbu376rGS48FhwH5NgteivfsTsvX1XpbA",
-        "3FAskwxrbqiX2KGEnFPuD3z89aubJvvdxZTKHCrMFjxQ", "GgahaaNBaHRnyUtvEu3k7N5BnW3dvhVCXyxMP6uijdhh",
-        "7R9waVeAKuHKNQY5uTYBp6zNLNo6wSDvj9XfQCyRWmDF", "E4AoFDANgDFL83gTS6A7kjWbLmqWcPr6DqEgMG7cqU18",
-        "AEkuiLFdudYmUwZ9dSa64rakqUgJZf6pKFFwwm6CZFQz", "3QzGZvvTQbcUdhd5BL9ofEK3GdzbmqUnYA1pYTAdVY44",
-        "EjpGvdZETt3SuZpcuwKvZS4jgWCockDHzFQLoeYNW4R", "C85c1uMAiHKDgcqxF6EaiCGQyWgQEYATbpo8M7XEnx3R",
-        "8V5y1CSC1gCGD1jai3ns5FJNW7tAzf7BGd4iwmBv7V44", "CJ9udTDT61ckSHMd6YNpjeNdsN2fGwmJ6Ry6YERXmGa7",
-        "7eboeRCeeBCFwtzPtB4vKPnaYMPL52BjfiEpqSRWfkgx", "E3JJCTMouTys5BSwFyHTV3Ht55mYWfNUAverrNaVo4jE",
-        "9PLHPwnHyA5jf6GPGRjJt7HNd93rw4gWTBi7LBNL4Wwt", "2YM2FQ4HfMiV3LFkiwop2xFznbPVEHbhahVvcrhfZtXq",
-        "3oTzYXjwdr684FUzaJEVVuXBztysNgR8M8iV9QykaM9C", "J6bgGpwDMqKFrde2mpdS6dasRyn9WFV6jKgWAkHSN91q",
-        "4wtQpa1BVgAt9CA4FUuHZHCYGBYtvudPqa1sAddfAPii", "DaSXwzkAU2WfH39zxMfuXpExsVfKk6JzeYbdW9RLiXr4",
-        "6BtXEZE6GcxtEtSLAHXkE3mkcTG1u8WuoQxZG7R8BR5X", "39Z9VaCAeqoWajHyku29argf7zmVqs2vVJM8zYe7YLXy",
-        "7focbpSdsNNE4x9h7eyXSkvXE6dtxsoVyZMpTpuThLoH", "CBdnTL6C4A7nsacxCP3VL3TqUokEraFy49ckQ196KU46",
-        "CfvbDC8dxGeLXzYhDpNpCF2Ar9Q5LKs8QrfcMYAV59Lt", "GFseSi5squ8GRRkj6RknbGj9Hyz82HxKkcn8NKW1e5CF",
-        "FuTHJNKaPTneEYRkjKAC3MkSttvAC7NtBeb2uNGS8mg3", "5hhPGEFCZM2HL6DNKs8KvUZAH3wC47rvMXBGftw9CCA5"
-      ).map(PublicKey25519Proposition.apply)
-
-    val genesisAccount = PrivateKey25519.generateKeys("genesis".getBytes)
-    val genesisAccountPriv = genesisAccount._1
-
-    val arbTx = ArbitTransfer(IndexedSeq(genesisAccountPriv.publicImage -> 0L),
-      icoMembers.map(_ -> GenesisBalance),
-      Map(genesisAccountPriv.publicImage ->
-        Signature25519(Signature @@ Array.fill(Signature25519.SignatureSize)(1: Byte))),
-      0L,
-      0L,
-      "")
-    val polyTx = PolyTransfer(IndexedSeq(genesisAccountPriv.publicImage -> 0L),
-      icoMembers.map(_ -> GenesisBalance),
-      Map(genesisAccountPriv.publicImage ->
-        Signature25519(Signature @@ Array.fill(Signature25519.SignatureSize)(1: Byte))),
-      0L,
-      0L,
-      "")
-    val genesisTxs = Seq(arbTx, polyTx)
-
-    log.debug(s"Initialize state with transaction ${genesisTxs.head} with boxes ${genesisTxs.head.newBoxes}")
-    assert(icoMembers.length == GenesisAccountsNum)
-
-    val genesisBox = ArbitBox(genesisAccountPriv.publicImage, 0, GenesisBalance)
-
-    val genesisBlock = Block.create(History.GenesisParentId, 0L, genesisTxs, genesisBox, genesisAccountPriv, settings.forgingSettings.version)
-
-    assert(genesisBlock.id.toString == "9VX9smBd7Jz56HzTcmY6EZiLfrn7WdxECbsSgNRrPXmu", s"${Console.RED}MALFORMED GENESIS BLOCK! The calculated genesis block " +
-      s"with id ${genesisBlock.id} does not match the required block for the chosen network mode.${Console.RESET}")
-
-    val history = History.readOrGenerate(settings).append(genesisBlock).get._1
-    val state = State.genesisState(settings, Seq(genesisBlock))
-
-    (history, state, MemPool.emptyPool)
-=======
 object NodeViewHolder {
 
   val actorName = "nodeViewHolder"
@@ -616,7 +522,6 @@
 
     case class EliminateTransactions(ids: Seq[ModifierId])
 
->>>>>>> 98b01817
   }
 
 }
