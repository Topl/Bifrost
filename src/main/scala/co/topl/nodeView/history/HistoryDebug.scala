package co.topl.nodeView.history

import co.topl.attestation.PublicKeyPropositionCurve25519
import co.topl.modifier.ModifierId
import co.topl.modifier.block.Block
import co.topl.network.message.SyncInfo

import scala.annotation.tailrec
import scala.util.Try

/** A class for collecting methods that help debug history */
class HistoryDebug(hr: HistoryReader[Block, _ <: SyncInfo]) {

<<<<<<< HEAD
  def count(f: Block => Boolean): Int = hr.filter(f).length
=======
  def count(f: Block => Boolean): Int = history.filter(f).length

  /** @param height - block height
    * @return ids of headers on chosen height.
    *         Seq.empty we don't have any headers on this height (e.g. it is too big or we bootstrap in PoPoW regime)
    *         single id if no forks on this height
    *         multiple ids if there are forks at chosen height.
    *         First id is always from the best headers chain.
    */
  def idsAtHeight(height: Long): Seq[ModifierId] = history.storage.idAtHeightOf(height).toSeq

  def getIdsFrom(startHeight: Long, limit: Int): Option[Seq[ModifierId]] = {
    history.modifierByHeight(startHeight) match {
      case Some(block) => history.getIdsFrom(block, _ => false, limit)
      case None => None
    }
  }
>>>>>>> 43fa4551

  /** Average delay in milliseconds between last `blockNum` blocks starting from `block`
    * Debug only
    *
    * @param id modifier to start at
    * @param blockNum number of blocks to traverse back
    */
  def averageDelay(id: ModifierId, blockNum: Int): Try[Long] = Try {
    val block = hr.modifierById(id).get
    val prevTimes = hr.getTimestampsFrom(block, blockNum)
    (prevTimes drop 1, prevTimes).zipped.map(_ - _).sum / (prevTimes.length)
  }

  /** Calculates the distribution of blocks to forgers
    *
    * @return a map from public keys of forgers to the number of blocks they have forged
    */
  def forgerDistribution(): Map[PublicKeyPropositionCurve25519, Int] = {
    val map = collection.mutable.Map[PublicKeyPropositionCurve25519, Int]().withDefaultValue(0)

    /** Finds the forger for this block, increments their block number entry in map, and continues down the chain
      * m is the current block for which to increment the forger entry
      */
    @tailrec
    def loopBackAndIncrementForger(m: Block): Unit = {
      val forger = m.publicKey
      map.update(forger, map(forger) + 1)
      hr.parentBlock(m) match {
        case Some(parent) => loopBackAndIncrementForger(parent)
        case None         =>
      }
    }

    loopBackAndIncrementForger(hr.bestBlock)
    map.toMap
  }

//  /** @param f : predicate that tests whether a queryBloom is compatible with a block's bloom
//    * @return Seq of blockId that satisfies f
//    */
//  def getBlockIdsByBloom(f: BloomFilter => Boolean): Seq[ModifierId] = {
//    @tailrec
//    def loop(current: Array[Byte], acc: Seq[Array[Byte]]): Seq[ModifierId] =
//      storage.serializedParentIdOf(current) match {
//        case Some(value) =>
//          if (f(storage.bloomOf(current).get)) loop(value, current +: acc) else loop(value, acc)
//
//        case None =>
//          if (f(storage.bloomOf(current).get)) (current +: acc).map(ModifierId(_)) else acc.map(ModifierId(_))
//      }
//
//    loop(storage.bestBlockId.getIdBytes, Seq())
//  }
//
//  /**
//   * Returns a set of transactions matching the specified topics
//   *
//   * @param queryBloomTopics topics to search the the block bloom filter for
//   * @return
//   */
//  def bloomFilter(queryBloomTopics: IndexedSeq[BloomTopic]): Seq[Transaction.TX] = {
//    val f: BloomFilter => Boolean = {
//      blockBloom => queryBloomTopics.forall(blockBloom.contains)
//    }
//
//    // Go through all pertinent txs to filter out false positives
//    getBlockIdsByBloom(f).flatMap { b =>
//      modifierById(b).get.transactions.filter { tx =>
//        tx.bloomTopics.exists { txTopic =>
//          val txBloomsWrapper = ByteArrayWrapper(txTopic)
//          val queryBloomsWrapper = queryBloomTopics.map(ByteArrayWrapper(_))
//          queryBloomsWrapper.contains(txBloomsWrapper)
//        }
//      }
//    }
//  }
}<|MERGE_RESOLUTION|>--- conflicted
+++ resolved
@@ -11,10 +11,7 @@
 /** A class for collecting methods that help debug history */
 class HistoryDebug(hr: HistoryReader[Block, _ <: SyncInfo]) {
 
-<<<<<<< HEAD
   def count(f: Block => Boolean): Int = hr.filter(f).length
-=======
-  def count(f: Block => Boolean): Int = history.filter(f).length
 
   /** @param height - block height
     * @return ids of headers on chosen height.
@@ -31,7 +28,6 @@
       case None => None
     }
   }
->>>>>>> 43fa4551
 
   /** Average delay in milliseconds between last `blockNum` blocks starting from `block`
     * Debug only
