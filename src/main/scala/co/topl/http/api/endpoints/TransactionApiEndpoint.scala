package co.topl.http.api.endpoints

import akka.actor.ActorRef
import co.topl.attestation.AddressEncoder.NetworkPrefix
import co.topl.attestation.{Address, Proposition, PublicKeyPropositionCurve25519, ThresholdPropositionCurve25519}
import co.topl.http.api.{ApiEndpointWithView, Namespace, ToplNamespace}
import co.topl.modifier.transaction.{ArbitTransfer, AssetTransfer, PolyTransfer, Transaction}
import co.topl.nodeView.NodeViewHolder.ReceivableMessages.LocallyGeneratedTransaction
import co.topl.nodeView.history.History
import co.topl.nodeView.mempool.MemPool
import co.topl.nodeView.state.State
import co.topl.nodeView.state.box.{AssetValue, SimpleValue}
import co.topl.settings.{AppContext, RPCApiSettings}
import io.circe.Json
import io.circe.syntax._
import scorex.util.encode.Base58

import scala.concurrent.{ExecutionContext, Future}
import scala.util.{Failure, Success}

/** Class route for managing assets using JSON-RPC requests
  *
  * @param nodeViewHolderRef actor reference to inform of new transactions
  * @param settings the settings for HTTP REST API
<<<<<<< HEAD
  * @param appContext reference to the actor system used to create new actors for handling requests
=======
>>>>>>> 590d2669
  */
case class TransactionApiEndpoint(
  settings:          RPCApiSettings,
  appContext:        AppContext,
  nodeViewHolderRef: ActorRef
)(implicit val ec:   ExecutionContext) extends ApiEndpointWithView {

  type HIS = History
  type MS = State
  type MP = MemPool

  // Establish the expected network prefix for addresses
  implicit val networkPrefix: NetworkPrefix = appContext.networkType.netPrefix

  // the namespace for the endpoints defined in handlers
  val namespace: Namespace = ToplNamespace

  // partial function for identifying local method handlers exposed by the api
  val handlers: PartialFunction[(String, Vector[Json], String), Future[Json]] = {
    case (method, params, id) if method == s"${namespace.name}_rawAssetTransfer" => rawAssetTransfer(params.head, id)
    case (method, params, id) if method == s"${namespace.name}_rawArbitTransfer" => rawArbitTransfer(params.head, id)
    case (method, params, id) if method == s"${namespace.name}_rawPolyTransfer"  => rawPolyTransfer(params.head, id)
    case (method, params, id) if method == s"${namespace.name}_broadcastTx"      => broadcastTx(params.head, id)
  }

  /** #### Summary
    *    Transfer assets from an account to a specified recipient.
    *
    *  #### Type
    *    Remote -- Transaction must be used in conjunction with an external key manager service.
    *
    *  #### Description
    *    Default behavior of the wallet is to find the first unlocked address which hold the targetted asset.
    *    The protocols default behavior is to combine multiple UTXOs of the same type into a single UTXO when it can.
    *
    *  #### Notes
    *    - Change is returned to the first sender in the array of senders
    * ---
    *  #### Params
    *  | Fields    | Data type | Required / Optional | Description                                                            |
    *  |-----------|-----------|---------------------|------------------------------------------------------------------------|
    *  | issuer    | String    | Required            | Asset issuer used to identify asset                                    |
    *  | assetCode | String    | Required            | Name of asset                                                          |
    *  | recipient | String    | Required            | Public key of the transfer recipient                                   |
    *  | sender    | String[]  | Required            | Array of public keys from which assets should be sent                  |
    *  | amount    | Number    | Required            | Amount of asset to send                                                |
    *  | fee       | Number    | Optional            | **Currently unused**                                                   |
    *  | data      | String    | Optional            | Data string which can be associated with this transaction(may be empty)|
    *
    * @param params input parameter as specified above
    * @param id request identifier
    * @return
    */
  private def rawAssetTransfer(implicit params: Json, id: String): Future[Json] = {
    viewAsync { view =>
      val p = params.hcursor

      // parse arguments from the request
      (for {
        propType          <- p.get[String]("propositionType")
        recipients        <- p.get[IndexedSeq[(Address, AssetValue)]]("recipients")
        sender            <- p.get[IndexedSeq[Address]]("sender")
        changeAddr        <- p.get[Address]("changeAddress")
        consolidationAddr <- p.get[Option[Address]]("consolidationAddress")
        fee               <- p.get[Long]("fee")
        minting           <- p.get[Boolean]("minting")
        data              <- p.get[Option[String]]("data")
      } yield {

        // check that the state is available
        checkAddress(sender, view)

        // construct the transaction
        propType match {
          case PublicKeyPropositionCurve25519.`typeString` =>
            AssetTransfer
              .createRaw[PublicKeyPropositionCurve25519](
                view.state,
                recipients,
                sender,
                changeAddr,
                consolidationAddr,
                fee,
                data,
                minting
              )

          case ThresholdPropositionCurve25519.`typeString` =>
            AssetTransfer
              .createRaw[ThresholdPropositionCurve25519](
                view.state,
                recipients,
                sender,
                changeAddr,
                consolidationAddr,
                fee,
                data,
                minting
              )
        }
      }) match {
        case Right(Success(tx)) =>
          // validate and update nodeView with new TX
          tx.rawValidate match {
            case Success(_) =>
              Map(
                "rawTx"         -> tx.asJson,
                "messageToSign" -> Base58.encode(tx.messageToSign).asJson
              ).asJson

            case Failure(e) =>
              throw new Exception(s"Could not validate transaction: $e")
          }

        case Right(Failure(ex)) => throw new Exception(s"Failed to create raw AssetTransfer with error: $ex")
        case Left(ex)           => throw ex
      }
    }
  }

  /** #### Summary
    * Transfer Polys from an account to a specified recipient.
    *
    * #### Type
    * Remote -- Transaction must be used in conjunction with an external key manager service.
    *
    * #### Description
    * Default behavior of the wallet is to find the first unlocked address which hold Polys.
    * The protocols default behavior is to combine multiple UTXOs of the same type into a single UTXO when it can.
    *
    * #### Notes
    *    - Change is returned to the first sender in the array of senders
    *      ---
    *      #### Params
    *      | Fields                  	| Data type 	| Required / Optional 	| Description                                                            	  |
    *      |-------------------------	|-----------	|---------------------	|------------------------------------------------------------------------	  |
    *      | recipient               	| String    	| Required            	| Public key of the transfer recipient                                   	  |
    *      | sender                  	| String[]   	| Required            	| Array of public keys from which assets should be sent                   	|
    *      | amount                  	| Number    	| Required            	| Amount of asset to send                                                	  |
    *      | fee                     	| Number     	| Optional            	| Default to 0                                                          	  |
    *      | data                    	| String    	| Optional            	| Data string which can be associated with this transaction (may be empty) 	|
    *
    * @param params input parameters as specified above
    * @param id     request identifier
    * @return
    */
  private def rawPolyTransfer(implicit params: Json, id: String): Future[Json] = {
    viewAsync { view =>
      val p = params.hcursor

      // parse arguments from the request
      (for {
        propType   <- p.get[String]("propositionType")
        recipients <- p.get[IndexedSeq[(Address, Long)]]("recipients")
        sender     <- p.get[IndexedSeq[Address]]("sender")
        changeAddr <- p.get[Address]("changeAddress")
        fee        <- p.get[Long]("fee")
        data       <- p.get[Option[String]]("data")
      } yield {

        // check that the state is available
        checkAddress(sender, view)

        // convert to simple value type
        val to = recipients.map(r => r._1 -> SimpleValue(r._2))

        // construct the transaction
        propType match {
          case PublicKeyPropositionCurve25519.`typeString` =>
            PolyTransfer
              .createRaw[PublicKeyPropositionCurve25519](view.state, to, sender, changeAddr, None, fee, data)

          case ThresholdPropositionCurve25519.`typeString` =>
            PolyTransfer
              .createRaw[ThresholdPropositionCurve25519](view.state, to, sender, changeAddr, None, fee, data)
        }
      }) match {
        case Right(Success(tx)) =>
          // validate and update nodeView with new TX
          tx.rawValidate match {
            case Success(_) =>
              Map(
                "rawTx"         -> tx.asJson,
                "messageToSign" -> Base58.encode(tx.messageToSign).asJson
              ).asJson

            case Failure(e) =>
              throw new Exception(s"Could not validate transaction: $e")
          }

        case Right(Failure(ex)) => throw new Exception(s"Failed to create raw PolyTransfer with error: $ex")
        case Left(ex)           => throw ex
      }
    }
  }

  /** #### Summary
    * Transfer Polys from an account to a specified recipient.
    *
    * #### Type
    * Remote -- Transaction must be used in conjunction with an external key manager service.
    *
    * #### Description
    * Default behavior of the wallet is to find the first unlocked address which hold Arbits.
    * The protocols default behavior is to combine multiple UTXOs of the same type into a single UTXO when it can.
    *
    * #### Notes
    *    - Change is returned to the first sender in the array of senders
    *      ---
    *      #### Params
    *      | Fields                  	| Data type 	| Required / Optional 	| Description                                                            	  |
    *      |-------------------------	|-----------	|---------------------	|------------------------------------------------------------------------	  |
    *      | recipient               	| String    	| Required            	| Public key of the transfer recipient                                   	  |
    *      | sender                  	| String[]   	| Required            	| Array of public keys from which assets should be sent                   	|
    *      | amount                  	| Number     	| Required            	| Amount of asset to send                                                	  |
    *      | fee                     	| Number     	| Optional            	| Default to 0                                                          	  |
    *      | data                    	| String    	| Optional            	| Data string which can be associated with this transaction (may be empty) 	|
    *
    * @param params input parameters as specified above
    * @param id     request identifier
    * @return
    */
  private def rawArbitTransfer(implicit params: Json, id: String): Future[Json] = {
    viewAsync { view =>
      val p = params.hcursor

      // parse arguments from the request
      (for {
        propType          <- p.get[String]("propositionType")
        recipients        <- p.get[IndexedSeq[(Address, Long)]]("recipients")
        sender            <- p.get[IndexedSeq[Address]]("sender")
        changeAddr        <- p.get[Address]("changeAddress")
        consolidationAddr <- p.get[Option[Address]]("consolidationAddress")
        fee               <- p.get[Long]("fee")
        data              <- p.get[Option[String]]("data")
      } yield {

        // check that the state is available
        checkAddress(sender, view)

        // convert to simple value type
        val to = recipients.map(r => r._1 -> SimpleValue(r._2))

        // construct the transaction
        propType match {
          case PublicKeyPropositionCurve25519.`typeString` =>
            ArbitTransfer
              .createRaw[PublicKeyPropositionCurve25519](
                view.state,
                to,
                sender,
                changeAddr,
                consolidationAddr,
                fee,
                data
              )

          case ThresholdPropositionCurve25519.`typeString` =>
            ArbitTransfer
              .createRaw[ThresholdPropositionCurve25519](
                view.state,
                to,
                sender,
                changeAddr,
                consolidationAddr,
                fee,
                data
              )
        }
      }) match {
        case Right(Success(tx)) =>
          // validate and update nodeView with new TX
          tx.rawValidate match {
            case Success(_) =>
              Map(
                "rawTx"         -> tx.asJson,
                "messageToSign" -> Base58.encode(tx.messageToSign).asJson
              ).asJson

            case Failure(e) =>
              throw new Exception(s"Could not validate transaction: $e")
          }

        case Right(Failure(ex)) => throw new Exception(s"Failed to create raw ArbitTransfer with error: $ex")
        case Left(ex)           => throw ex
      }
    }
  }

  /** #### Summary
    * Broadcast transaction
    *
    * #### Type
    * Remote -- Route must be used in conjunction with an external key manager service.
    *
    * #### Description
    * Place specified signed transaction into the mempool and broadcast to other nodes
    *
    * #### Notes
    *    - Currently only enabled for `AssetCreation` and `AssetTransfer` transactions
    *      ---
    *      #### Params
    *      | Fields                  	| Data type 	| Required / Optional 	| Description                                                            	      |
    *      |-------------------------	|-----------	|---------------------	|------------------------------------------------------------------------	      |
    *      | tx                  	    | object     	| Required            	| A full formatted transaction JSON object (prototype transaction + signatures) |
    *
    * @param params input parameters as specified above
    * @param id     request identifier
    * @return
    */
  private def broadcastTx(params: Json, id: String): Future[Json] = Future {
    (for {
      tx <- (params \\ "tx").head.as[Transaction[_, _ <: Proposition]]
    } yield {
      tx.syntacticValidate.map { _ =>
        nodeViewHolderRef ! LocallyGeneratedTransaction(tx)
        tx.asJson
      }
    }) match {
      case Right(Success(json)) => json
      case Right(Failure(ex))   => throw ex
      case Left(ex)             => throw ex
    }
  }
}
<|MERGE_RESOLUTION|>--- conflicted
+++ resolved
@@ -1,353 +1,365 @@
-package co.topl.http.api.endpoints
-
-import akka.actor.ActorRef
-import co.topl.attestation.AddressEncoder.NetworkPrefix
-import co.topl.attestation.{Address, Proposition, PublicKeyPropositionCurve25519, ThresholdPropositionCurve25519}
-import co.topl.http.api.{ApiEndpointWithView, Namespace, ToplNamespace}
-import co.topl.modifier.transaction.{ArbitTransfer, AssetTransfer, PolyTransfer, Transaction}
-import co.topl.nodeView.NodeViewHolder.ReceivableMessages.LocallyGeneratedTransaction
-import co.topl.nodeView.history.History
-import co.topl.nodeView.mempool.MemPool
-import co.topl.nodeView.state.State
-import co.topl.nodeView.state.box.{AssetValue, SimpleValue}
-import co.topl.settings.{AppContext, RPCApiSettings}
-import io.circe.Json
-import io.circe.syntax._
-import scorex.util.encode.Base58
-
-import scala.concurrent.{ExecutionContext, Future}
-import scala.util.{Failure, Success}
-
-/** Class route for managing assets using JSON-RPC requests
-  *
-  * @param nodeViewHolderRef actor reference to inform of new transactions
-  * @param settings the settings for HTTP REST API
-<<<<<<< HEAD
-  * @param appContext reference to the actor system used to create new actors for handling requests
-=======
->>>>>>> 590d2669
-  */
-case class TransactionApiEndpoint(
-  settings:          RPCApiSettings,
-  appContext:        AppContext,
-  nodeViewHolderRef: ActorRef
-)(implicit val ec:   ExecutionContext) extends ApiEndpointWithView {
-
-  type HIS = History
-  type MS = State
-  type MP = MemPool
-
-  // Establish the expected network prefix for addresses
-  implicit val networkPrefix: NetworkPrefix = appContext.networkType.netPrefix
-
-  // the namespace for the endpoints defined in handlers
-  val namespace: Namespace = ToplNamespace
-
-  // partial function for identifying local method handlers exposed by the api
-  val handlers: PartialFunction[(String, Vector[Json], String), Future[Json]] = {
-    case (method, params, id) if method == s"${namespace.name}_rawAssetTransfer" => rawAssetTransfer(params.head, id)
-    case (method, params, id) if method == s"${namespace.name}_rawArbitTransfer" => rawArbitTransfer(params.head, id)
-    case (method, params, id) if method == s"${namespace.name}_rawPolyTransfer"  => rawPolyTransfer(params.head, id)
-    case (method, params, id) if method == s"${namespace.name}_broadcastTx"      => broadcastTx(params.head, id)
-  }
-
-  /** #### Summary
-    *    Transfer assets from an account to a specified recipient.
-    *
-    *  #### Type
-    *    Remote -- Transaction must be used in conjunction with an external key manager service.
-    *
-    *  #### Description
-    *    Default behavior of the wallet is to find the first unlocked address which hold the targetted asset.
-    *    The protocols default behavior is to combine multiple UTXOs of the same type into a single UTXO when it can.
-    *
-    *  #### Notes
-    *    - Change is returned to the first sender in the array of senders
-    * ---
-    *  #### Params
-    *  | Fields    | Data type | Required / Optional | Description                                                            |
-    *  |-----------|-----------|---------------------|------------------------------------------------------------------------|
-    *  | issuer    | String    | Required            | Asset issuer used to identify asset                                    |
-    *  | assetCode | String    | Required            | Name of asset                                                          |
-    *  | recipient | String    | Required            | Public key of the transfer recipient                                   |
-    *  | sender    | String[]  | Required            | Array of public keys from which assets should be sent                  |
-    *  | amount    | Number    | Required            | Amount of asset to send                                                |
-    *  | fee       | Number    | Optional            | **Currently unused**                                                   |
-    *  | data      | String    | Optional            | Data string which can be associated with this transaction(may be empty)|
-    *
-    * @param params input parameter as specified above
-    * @param id request identifier
-    * @return
-    */
-  private def rawAssetTransfer(implicit params: Json, id: String): Future[Json] = {
-    viewAsync { view =>
-      val p = params.hcursor
-
-      // parse arguments from the request
-      (for {
-        propType          <- p.get[String]("propositionType")
-        recipients        <- p.get[IndexedSeq[(Address, AssetValue)]]("recipients")
-        sender            <- p.get[IndexedSeq[Address]]("sender")
-        changeAddr        <- p.get[Address]("changeAddress")
-        consolidationAddr <- p.get[Option[Address]]("consolidationAddress")
-        fee               <- p.get[Long]("fee")
-        minting           <- p.get[Boolean]("minting")
-        data              <- p.get[Option[String]]("data")
-      } yield {
-
-        // check that the state is available
-        checkAddress(sender, view)
-
-        // construct the transaction
-        propType match {
-          case PublicKeyPropositionCurve25519.`typeString` =>
-            AssetTransfer
-              .createRaw[PublicKeyPropositionCurve25519](
-                view.state,
-                recipients,
-                sender,
-                changeAddr,
-                consolidationAddr,
-                fee,
-                data,
-                minting
-              )
-
-          case ThresholdPropositionCurve25519.`typeString` =>
-            AssetTransfer
-              .createRaw[ThresholdPropositionCurve25519](
-                view.state,
-                recipients,
-                sender,
-                changeAddr,
-                consolidationAddr,
-                fee,
-                data,
-                minting
-              )
-        }
-      }) match {
-        case Right(Success(tx)) =>
-          // validate and update nodeView with new TX
-          tx.rawValidate match {
-            case Success(_) =>
-              Map(
-                "rawTx"         -> tx.asJson,
-                "messageToSign" -> Base58.encode(tx.messageToSign).asJson
-              ).asJson
-
-            case Failure(e) =>
-              throw new Exception(s"Could not validate transaction: $e")
-          }
-
-        case Right(Failure(ex)) => throw new Exception(s"Failed to create raw AssetTransfer with error: $ex")
-        case Left(ex)           => throw ex
-      }
-    }
-  }
-
-  /** #### Summary
-    * Transfer Polys from an account to a specified recipient.
-    *
-    * #### Type
-    * Remote -- Transaction must be used in conjunction with an external key manager service.
-    *
-    * #### Description
-    * Default behavior of the wallet is to find the first unlocked address which hold Polys.
-    * The protocols default behavior is to combine multiple UTXOs of the same type into a single UTXO when it can.
-    *
-    * #### Notes
-    *    - Change is returned to the first sender in the array of senders
-    *      ---
-    *      #### Params
-    *      | Fields                  	| Data type 	| Required / Optional 	| Description                                                            	  |
-    *      |-------------------------	|-----------	|---------------------	|------------------------------------------------------------------------	  |
-    *      | recipient               	| String    	| Required            	| Public key of the transfer recipient                                   	  |
-    *      | sender                  	| String[]   	| Required            	| Array of public keys from which assets should be sent                   	|
-    *      | amount                  	| Number    	| Required            	| Amount of asset to send                                                	  |
-    *      | fee                     	| Number     	| Optional            	| Default to 0                                                          	  |
-    *      | data                    	| String    	| Optional            	| Data string which can be associated with this transaction (may be empty) 	|
-    *
-    * @param params input parameters as specified above
-    * @param id     request identifier
-    * @return
-    */
-  private def rawPolyTransfer(implicit params: Json, id: String): Future[Json] = {
-    viewAsync { view =>
-      val p = params.hcursor
-
-      // parse arguments from the request
-      (for {
-        propType   <- p.get[String]("propositionType")
-        recipients <- p.get[IndexedSeq[(Address, Long)]]("recipients")
-        sender     <- p.get[IndexedSeq[Address]]("sender")
-        changeAddr <- p.get[Address]("changeAddress")
-        fee        <- p.get[Long]("fee")
-        data       <- p.get[Option[String]]("data")
-      } yield {
-
-        // check that the state is available
-        checkAddress(sender, view)
-
-        // convert to simple value type
-        val to = recipients.map(r => r._1 -> SimpleValue(r._2))
-
-        // construct the transaction
-        propType match {
-          case PublicKeyPropositionCurve25519.`typeString` =>
-            PolyTransfer
-              .createRaw[PublicKeyPropositionCurve25519](view.state, to, sender, changeAddr, None, fee, data)
-
-          case ThresholdPropositionCurve25519.`typeString` =>
-            PolyTransfer
-              .createRaw[ThresholdPropositionCurve25519](view.state, to, sender, changeAddr, None, fee, data)
-        }
-      }) match {
-        case Right(Success(tx)) =>
-          // validate and update nodeView with new TX
-          tx.rawValidate match {
-            case Success(_) =>
-              Map(
-                "rawTx"         -> tx.asJson,
-                "messageToSign" -> Base58.encode(tx.messageToSign).asJson
-              ).asJson
-
-            case Failure(e) =>
-              throw new Exception(s"Could not validate transaction: $e")
-          }
-
-        case Right(Failure(ex)) => throw new Exception(s"Failed to create raw PolyTransfer with error: $ex")
-        case Left(ex)           => throw ex
-      }
-    }
-  }
-
-  /** #### Summary
-    * Transfer Polys from an account to a specified recipient.
-    *
-    * #### Type
-    * Remote -- Transaction must be used in conjunction with an external key manager service.
-    *
-    * #### Description
-    * Default behavior of the wallet is to find the first unlocked address which hold Arbits.
-    * The protocols default behavior is to combine multiple UTXOs of the same type into a single UTXO when it can.
-    *
-    * #### Notes
-    *    - Change is returned to the first sender in the array of senders
-    *      ---
-    *      #### Params
-    *      | Fields                  	| Data type 	| Required / Optional 	| Description                                                            	  |
-    *      |-------------------------	|-----------	|---------------------	|------------------------------------------------------------------------	  |
-    *      | recipient               	| String    	| Required            	| Public key of the transfer recipient                                   	  |
-    *      | sender                  	| String[]   	| Required            	| Array of public keys from which assets should be sent                   	|
-    *      | amount                  	| Number     	| Required            	| Amount of asset to send                                                	  |
-    *      | fee                     	| Number     	| Optional            	| Default to 0                                                          	  |
-    *      | data                    	| String    	| Optional            	| Data string which can be associated with this transaction (may be empty) 	|
-    *
-    * @param params input parameters as specified above
-    * @param id     request identifier
-    * @return
-    */
-  private def rawArbitTransfer(implicit params: Json, id: String): Future[Json] = {
-    viewAsync { view =>
-      val p = params.hcursor
-
-      // parse arguments from the request
-      (for {
-        propType          <- p.get[String]("propositionType")
-        recipients        <- p.get[IndexedSeq[(Address, Long)]]("recipients")
-        sender            <- p.get[IndexedSeq[Address]]("sender")
-        changeAddr        <- p.get[Address]("changeAddress")
-        consolidationAddr <- p.get[Option[Address]]("consolidationAddress")
-        fee               <- p.get[Long]("fee")
-        data              <- p.get[Option[String]]("data")
-      } yield {
-
-        // check that the state is available
-        checkAddress(sender, view)
-
-        // convert to simple value type
-        val to = recipients.map(r => r._1 -> SimpleValue(r._2))
-
-        // construct the transaction
-        propType match {
-          case PublicKeyPropositionCurve25519.`typeString` =>
-            ArbitTransfer
-              .createRaw[PublicKeyPropositionCurve25519](
-                view.state,
-                to,
-                sender,
-                changeAddr,
-                consolidationAddr,
-                fee,
-                data
-              )
-
-          case ThresholdPropositionCurve25519.`typeString` =>
-            ArbitTransfer
-              .createRaw[ThresholdPropositionCurve25519](
-                view.state,
-                to,
-                sender,
-                changeAddr,
-                consolidationAddr,
-                fee,
-                data
-              )
-        }
-      }) match {
-        case Right(Success(tx)) =>
-          // validate and update nodeView with new TX
-          tx.rawValidate match {
-            case Success(_) =>
-              Map(
-                "rawTx"         -> tx.asJson,
-                "messageToSign" -> Base58.encode(tx.messageToSign).asJson
-              ).asJson
-
-            case Failure(e) =>
-              throw new Exception(s"Could not validate transaction: $e")
-          }
-
-        case Right(Failure(ex)) => throw new Exception(s"Failed to create raw ArbitTransfer with error: $ex")
-        case Left(ex)           => throw ex
-      }
-    }
-  }
-
-  /** #### Summary
-    * Broadcast transaction
-    *
-    * #### Type
-    * Remote -- Route must be used in conjunction with an external key manager service.
-    *
-    * #### Description
-    * Place specified signed transaction into the mempool and broadcast to other nodes
-    *
-    * #### Notes
-    *    - Currently only enabled for `AssetCreation` and `AssetTransfer` transactions
-    *      ---
-    *      #### Params
-    *      | Fields                  	| Data type 	| Required / Optional 	| Description                                                            	      |
-    *      |-------------------------	|-----------	|---------------------	|------------------------------------------------------------------------	      |
-    *      | tx                  	    | object     	| Required            	| A full formatted transaction JSON object (prototype transaction + signatures) |
-    *
-    * @param params input parameters as specified above
-    * @param id     request identifier
-    * @return
-    */
-  private def broadcastTx(params: Json, id: String): Future[Json] = Future {
-    (for {
-      tx <- (params \\ "tx").head.as[Transaction[_, _ <: Proposition]]
-    } yield {
-      tx.syntacticValidate.map { _ =>
-        nodeViewHolderRef ! LocallyGeneratedTransaction(tx)
-        tx.asJson
-      }
-    }) match {
-      case Right(Success(json)) => json
-      case Right(Failure(ex))   => throw ex
-      case Left(ex)             => throw ex
-    }
-  }
-}
+package co.topl.http.api.endpoints
+
+import akka.actor.ActorRef
+import co.topl.attestation.AddressEncoder.NetworkPrefix
+import co.topl.attestation.{Address, Proposition, PublicKeyPropositionCurve25519, ThresholdPropositionCurve25519}
+import co.topl.http.api.{ApiEndpointWithView, Namespace, ToplNamespace}
+import co.topl.modifier.transaction.{ArbitTransfer, AssetTransfer, PolyTransfer, Transaction}
+import co.topl.nodeView.NodeViewHolder.ReceivableMessages.LocallyGeneratedTransaction
+import co.topl.nodeView.history.History
+import co.topl.nodeView.mempool.MemPool
+import co.topl.nodeView.state.State
+import co.topl.nodeView.state.box.{AssetValue, SimpleValue}
+import co.topl.settings.{AppContext, RPCApiSettings}
+import io.circe.Json
+import io.circe.syntax._
+import scorex.util.encode.Base58
+
+import scala.concurrent.{ExecutionContext, Future}
+import scala.util.{Failure, Success}
+
+/** Class route for managing assets using JSON-RPC requests
+  *
+  * @param nodeViewHolderRef actor reference to inform of new transactions
+  * @param settings the settings for HTTP REST API
+  */
+case class TransactionApiEndpoint(
+  settings:          RPCApiSettings,
+  appContext:        AppContext,
+  nodeViewHolderRef: ActorRef
+)(implicit val ec:   ExecutionContext) extends ApiEndpointWithView {
+
+  type HIS = History
+  type MS = State
+  type MP = MemPool
+
+  // Establish the expected network prefix for addresses
+  implicit val networkPrefix: NetworkPrefix = appContext.networkType.netPrefix
+
+  // the namespace for the endpoints defined in handlers
+  val namespace: Namespace = ToplNamespace
+
+  // partial function for identifying local method handlers exposed by the api
+  val handlers: PartialFunction[(String, Vector[Json], String), Future[Json]] = {
+    case (method, params, id) if method == s"${namespace.name}_rawAssetTransfer" => rawAssetTransfer(params.head, id)
+    case (method, params, id) if method == s"${namespace.name}_rawArbitTransfer" => rawArbitTransfer(params.head, id)
+    case (method, params, id) if method == s"${namespace.name}_rawPolyTransfer"  => rawPolyTransfer(params.head, id)
+    case (method, params, id) if method == s"${namespace.name}_broadcastTx"      => broadcastTx(params.head, id)
+  }
+
+  /** #### Summary
+    *    Transfer assets from an account to a specified recipient.
+    *
+    *  #### Type
+    *    Remote -- Transaction must be used in conjunction with an external key manager service.
+    *
+    *  #### Description
+    *    Default behavior of the wallet is to find the first unlocked address which hold the targetted asset.
+    *    The protocols default behavior is to combine multiple UTXOs of the same type into a single UTXO when it can.
+    *
+    *  #### Notes
+    *    - Change is returned to the first sender in the array of senders
+    * ---
+    *  #### Params
+    *  | Fields    | Data type | Required / Optional | Description                                                            |
+    *  |-----------|-----------|---------------------|------------------------------------------------------------------------|
+    *  | issuer    | String    | Required            | Asset issuer used to identify asset                                    |
+    *  | assetCode | String    | Required            | Name of asset                                                          |
+    *  | recipient | String    | Required            | Public key of the transfer recipient                                   |
+    *  | sender    | String[]  | Required            | Array of public keys from which assets should be sent                  |
+    *  | amount    | Number    | Required            | Amount of asset to send                                                |
+    *  | fee       | Number    | Optional            | **Currently unused**                                                   |
+    *  | data      | String    | Optional            | Data string which can be associated with this transaction(may be empty)|
+    *
+    * @param params input parameter as specified above
+    * @param id request identifier
+    * @return
+    */
+  private def rawAssetTransfer(implicit params: Json, id: String): Future[Json] = {
+    viewAsync { view =>
+      val p = params.hcursor
+      println("raw asset transfer: " + params)
+      println(p.get[String]("propositionType"))
+      println(p.get[IndexedSeq[(Address, AssetValue)]]("recipients"))
+      println(p.get[IndexedSeq[Address]]("sender"))
+      println(p.get[Address]("changeAddress"))
+      println(p.get[Option[Address]]("consolidationAddress"))
+      println(p.get[Long]("fee"))
+      println(p.get[Boolean]("minting"))
+      println(p.get[Option[String]]("data"))
+
+      // parse arguments from the request
+      (for {
+        propType          <- p.get[String]("propositionType")
+        recipients        <- p.get[IndexedSeq[(Address, AssetValue)]]("recipients")
+        sender            <- p.get[IndexedSeq[Address]]("sender")
+        changeAddr        <- p.get[Address]("changeAddress")
+        consolidationAddr <- p.get[Option[Address]]("consolidationAddress")
+        fee               <- p.get[Long]("fee")
+        minting           <- p.get[Boolean]("minting")
+        data              <- p.get[Option[String]]("data")
+      } yield {
+
+        // check that the state is available
+        checkAddress(sender, view)
+
+        // construct the transaction
+        propType match {
+          case PublicKeyPropositionCurve25519.`typeString` =>
+            AssetTransfer
+              .createRaw[PublicKeyPropositionCurve25519](
+                view.state,
+                recipients,
+                sender,
+                changeAddr,
+                consolidationAddr,
+                fee,
+                data,
+                minting
+              )
+
+          case ThresholdPropositionCurve25519.`typeString` =>
+            AssetTransfer
+              .createRaw[ThresholdPropositionCurve25519](
+                view.state,
+                recipients,
+                sender,
+                changeAddr,
+                consolidationAddr,
+                fee,
+                data,
+                minting
+              )
+        }
+      }) match {
+        case Right(Success(tx)) =>
+          // validate and update nodeView with new TX
+          tx.rawValidate match {
+            case Success(_) =>
+              Map(
+                "rawTx"         -> tx.asJson,
+                "messageToSign" -> Base58.encode(tx.messageToSign).asJson
+              ).asJson
+
+            case Failure(e) =>
+              throw new Exception(s"Could not validate transaction: $e")
+          }
+
+        case Right(Failure(ex)) => throw new Exception(s"Failed to create raw AssetTransfer with error: $ex")
+        case Left(ex)           => throw ex
+      }
+    }
+  }
+
+  /** #### Summary
+    * Transfer Polys from an account to a specified recipient.
+    *
+    * #### Type
+    * Remote -- Transaction must be used in conjunction with an external key manager service.
+    *
+    * #### Description
+    * Default behavior of the wallet is to find the first unlocked address which hold Polys.
+    * The protocols default behavior is to combine multiple UTXOs of the same type into a single UTXO when it can.
+    *
+    * #### Notes
+    *    - Change is returned to the first sender in the array of senders
+    *      ---
+    *      #### Params
+    *      | Fields                  	| Data type 	| Required / Optional 	| Description                                                            	  |
+    *      |-------------------------	|-----------	|---------------------	|------------------------------------------------------------------------	  |
+    *      | recipient               	| String    	| Required            	| Public key of the transfer recipient                                   	  |
+    *      | sender                  	| String[]   	| Required            	| Array of public keys from which assets should be sent                   	|
+    *      | amount                  	| Number    	| Required            	| Amount of asset to send                                                	  |
+    *      | fee                     	| Number     	| Optional            	| Default to 0                                                          	  |
+    *      | data                    	| String    	| Optional            	| Data string which can be associated with this transaction (may be empty) 	|
+    *
+    * @param params input parameters as specified above
+    * @param id     request identifier
+    * @return
+    */
+  private def rawPolyTransfer(implicit params: Json, id: String): Future[Json] = {
+    viewAsync { view =>
+      val p = params.hcursor
+
+      // parse arguments from the request
+      (for {
+        propType   <- p.get[String]("propositionType")
+        recipients <- p.get[IndexedSeq[(Address, Long)]]("recipients")
+        sender     <- p.get[IndexedSeq[Address]]("sender")
+        changeAddr <- p.get[Address]("changeAddress")
+        fee        <- p.get[Long]("fee")
+        data       <- p.get[Option[String]]("data")
+      } yield {
+
+        // check that the state is available
+        checkAddress(sender, view)
+
+        // convert to simple value type
+        val to = recipients.map(r => r._1 -> SimpleValue(r._2))
+
+        // construct the transaction
+        propType match {
+          case PublicKeyPropositionCurve25519.`typeString` =>
+            PolyTransfer
+              .createRaw[PublicKeyPropositionCurve25519](view.state, to, sender, changeAddr, None, fee, data)
+
+          case ThresholdPropositionCurve25519.`typeString` =>
+            PolyTransfer
+              .createRaw[ThresholdPropositionCurve25519](view.state, to, sender, changeAddr, None, fee, data)
+        }
+      }) match {
+        case Right(Success(tx)) =>
+          // validate and update nodeView with new TX
+          tx.rawValidate match {
+            case Success(_) =>
+              Map(
+                "rawTx"         -> tx.asJson,
+                "messageToSign" -> Base58.encode(tx.messageToSign).asJson
+              ).asJson
+
+            case Failure(e) =>
+              throw new Exception(s"Could not validate transaction: $e")
+          }
+
+        case Right(Failure(ex)) => throw new Exception(s"Failed to create raw PolyTransfer with error: $ex")
+        case Left(ex)           => throw ex
+      }
+    }
+  }
+
+  /** #### Summary
+    * Transfer Polys from an account to a specified recipient.
+    *
+    * #### Type
+    * Remote -- Transaction must be used in conjunction with an external key manager service.
+    *
+    * #### Description
+    * Default behavior of the wallet is to find the first unlocked address which hold Arbits.
+    * The protocols default behavior is to combine multiple UTXOs of the same type into a single UTXO when it can.
+    *
+    * #### Notes
+    *    - Change is returned to the first sender in the array of senders
+    *      ---
+    *      #### Params
+    *      | Fields                  	| Data type 	| Required / Optional 	| Description                                                            	  |
+    *      |-------------------------	|-----------	|---------------------	|------------------------------------------------------------------------	  |
+    *      | recipient               	| String    	| Required            	| Public key of the transfer recipient                                   	  |
+    *      | sender                  	| String[]   	| Required            	| Array of public keys from which assets should be sent                   	|
+    *      | amount                  	| Number     	| Required            	| Amount of asset to send                                                	  |
+    *      | fee                     	| Number     	| Optional            	| Default to 0                                                          	  |
+    *      | data                    	| String    	| Optional            	| Data string which can be associated with this transaction (may be empty) 	|
+    *
+    * @param params input parameters as specified above
+    * @param id     request identifier
+    * @return
+    */
+  private def rawArbitTransfer(implicit params: Json, id: String): Future[Json] = {
+    viewAsync { view =>
+      val p = params.hcursor
+
+      // parse arguments from the request
+      (for {
+        propType          <- p.get[String]("propositionType")
+        recipients        <- p.get[IndexedSeq[(Address, Long)]]("recipients")
+        sender            <- p.get[IndexedSeq[Address]]("sender")
+        changeAddr        <- p.get[Address]("changeAddress")
+        consolidationAddr <- p.get[Option[Address]]("consolidationAddress")
+        fee               <- p.get[Long]("fee")
+        data              <- p.get[Option[String]]("data")
+      } yield {
+
+        // check that the state is available
+        checkAddress(sender, view)
+
+        // convert to simple value type
+        val to = recipients.map(r => r._1 -> SimpleValue(r._2))
+
+        // construct the transaction
+        propType match {
+          case PublicKeyPropositionCurve25519.`typeString` =>
+            ArbitTransfer
+              .createRaw[PublicKeyPropositionCurve25519](
+                view.state,
+                to,
+                sender,
+                changeAddr,
+                consolidationAddr,
+                fee,
+                data
+              )
+
+          case ThresholdPropositionCurve25519.`typeString` =>
+            ArbitTransfer
+              .createRaw[ThresholdPropositionCurve25519](
+                view.state,
+                to,
+                sender,
+                changeAddr,
+                consolidationAddr,
+                fee,
+                data
+              )
+        }
+      }) match {
+        case Right(Success(tx)) =>
+          // validate and update nodeView with new TX
+          tx.rawValidate match {
+            case Success(_) =>
+              Map(
+                "rawTx"         -> tx.asJson,
+                "messageToSign" -> Base58.encode(tx.messageToSign).asJson
+              ).asJson
+
+            case Failure(e) =>
+              throw new Exception(s"Could not validate transaction: $e")
+          }
+
+        case Right(Failure(ex)) => throw new Exception(s"Failed to create raw ArbitTransfer with error: $ex")
+        case Left(ex)           => throw ex
+      }
+    }
+  }
+
+  /** #### Summary
+    * Broadcast transaction
+    *
+    * #### Type
+    * Remote -- Route must be used in conjunction with an external key manager service.
+    *
+    * #### Description
+    * Place specified signed transaction into the mempool and broadcast to other nodes
+    *
+    * #### Notes
+    *    - Currently only enabled for `AssetCreation` and `AssetTransfer` transactions
+    *      ---
+    *      #### Params
+    *      | Fields                  	| Data type 	| Required / Optional 	| Description                                                            	      |
+    *      |-------------------------	|-----------	|---------------------	|------------------------------------------------------------------------	      |
+    *      | tx                  	    | object     	| Required            	| A full formatted transaction JSON object (prototype transaction + signatures) |
+    *
+    * @param params input parameters as specified above
+    * @param id     request identifier
+    * @return
+    */
+  private def broadcastTx(params: Json, id: String): Future[Json] = Future {
+    (for {
+      tx <- (params \\ "tx").head.as[Transaction[_, _ <: Proposition]]
+    } yield {
+      println("in broadcast yield: " + json)
+      tx.syntacticValidate.map { _ =>
+        nodeViewHolderRef ! LocallyGeneratedTransaction(tx)
+        tx.asJson
+      }
+    }) match {
+      case Right(Success(json)) =>
+        println("success")
+        json
+      case Right(Failure(ex))   =>
+        println("right failure")
+        throw ex
+      case Left(ex)             =>
+        println("left failure")
+        throw ex
+    }
+  }
+}