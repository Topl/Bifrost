--- conflicted
+++ resolved
@@ -3,26 +3,18 @@
 import akka.actor.{ActorRef, ActorRefFactory}
 import akka.http.scaladsl.server.Route
 import co.topl.http.api.ApiRouteWithView
-import co.topl.modifier.transaction.{CodeCreation, ProgramCreation, ProgramMethodExecution, ProgramTransfer}
+import co.topl.modifier.transaction.ProgramCreation
 import co.topl.nodeView.GenericNodeViewHolder.ReceivableMessages.LocallyGeneratedTransaction
 import co.topl.nodeView.history.History
 import co.topl.nodeView.mempool.MemPool
-import co.topl.nodeView.state.box.proposition.PublicKey25519Proposition
-<<<<<<< HEAD
-import co.topl.nodeView.state.box.{ CodeBox, ExecutionBox, StateBox }
-import co.topl.nodeView.state.{ ProgramId, State }
-import co.topl.program.{ ExecutionBuilder, ExecutionBuilderTerms, ProgramPreprocessor }
-=======
-import co.topl.nodeView.state.box.{CodeBox, ExecutionBox, StateBox}
+import co.topl.nodeView.state.box.{ExecutionBox, StateBox}
 import co.topl.nodeView.state.{ProgramId, State}
 import co.topl.program.{ExecutionBuilder, ExecutionBuilderTerms, ProgramPreprocessor}
->>>>>>> aa1608ac
 import co.topl.settings.RESTApiSettings
 import co.topl.utils.exceptions.JsonParsingException
 import io.circe.literal._
 import io.circe.syntax._
 import io.circe.{Decoder, Json, JsonObject}
-import scorex.crypto.signatures.PublicKey
 import scorex.util.encode.Base58
 
 import scala.concurrent.ExecutionContext.Implicits.global
@@ -47,12 +39,11 @@
       case "filter" => bloomFilter(params, id)
     }
 
-<<<<<<< HEAD
 //  def getProgramSignature(params: Json, id: String): Future[Json] = {
 //    viewAsync().map { view =>
 //      val wallet = view.vault
 //      val signingPublicKey = (params \\ "signingPublicKey").head.asString.get
-//      val selectedSecret = wallet.secretByPublicImage(PublicKey25519Proposition(Base58.decode(signingPublicKey).get)).get
+//      val selectedSecret = wallet.secretByPublicImage(PublicKey25519Proposition(PublicKey @@ Base58.decode(signingPublicKey).get)).get
 //      val state = view.state
 //      val tx = createProgramInstance(params, state)
 //      val signature = selectedSecret.sign(tx.messageToSign)
@@ -82,42 +73,6 @@
 //      }
 //    }
 //  }
-=======
-  def getProgramSignature(params: Json, id: String): Future[Json] = {
-    viewAsync().map { view =>
-      val wallet = view.vault
-      val signingPublicKey = (params \\ "signingPublicKey").head.asString.get
-      val selectedSecret = wallet.secretByPublicImage(PublicKey25519Proposition(PublicKey @@ Base58.decode(signingPublicKey).get)).get
-      val state = view.state
-      val tx = createProgramInstance(params, state)
-      val signature = PrivateKey25519.sign(selectedSecret, tx.messageToSign)
-      Map("signature" -> Base58.encode(signature.signature).asJson,
-        "tx" -> tx.json.asJson).asJson
-    }
-  }
-
-  def createCode(params: Json, id: String): Future[Json] = {
-    viewAsync().map { view =>
-      val wallet = view.vault
-      val owner = PublicKey25519Proposition((params \\ "publicKey").head.asString.get).get
-      val code: String = (params \\ "code").head.asString.get
-      val fee: Long = (params \\ "fee").head.asNumber.flatMap(_.toLong).getOrElse(0L)
-      val data: String = (params \\ "data").headOption match {
-        case Some(dataStr) => dataStr.asString.getOrElse("")
-        case None => ""
-      }
-
-      val tx = CodeCreation.createAndApply(wallet, owner, code, fee, data).get
-
-      CodeCreation.semanticValidate(tx, view.state) match {
-        case Success(_) =>
-          nodeViewHolderRef ! LocallyGeneratedTransaction[CodeCreation](tx)
-          tx.json
-        case Failure(e) => throw new Exception(s"Could not validate transaction: $e")
-      }
-    }
-  }
->>>>>>> aa1608ac
 
   def createProgram(params: Json, id: String): Future[Json] = {
     viewAsync().map { view =>
@@ -133,7 +88,6 @@
     }
   }
 
-<<<<<<< HEAD
 //  def transferProgram(params: Json, id: String): Future[Json] = {
 //    viewAsync().map { view =>
 //      val wallet = view.vault
@@ -178,13 +132,13 @@
 //
 //      val modifiedParams = params.hcursor.downField("programId").delete.top.get.deepMerge(programJson)
 //
-//      val selectedSecret = wallet.secretByPublicImage(PublicKey25519Proposition(Base58.decode(signingPublicKey).get)).get
+//      val selectedSecret = wallet.secretByPublicImage(PublicKey25519Proposition(PublicKey @@ Base58.decode(signingPublicKey).get)).get
 //      val tempTx = modifiedParams.as[ProgramMethodExecution] match {
 //        case Right(p: ProgramMethodExecution) => p
 //        case Left(e) => throw new JsonParsingException(s"Could not parse ProgramMethodExecution: $e")
 //      }
 //      val realSignature = selectedSecret.sign(tempTx.messageToSign)
-//      val tx = tempTx.copy(signatures = Map(PublicKey25519Proposition(Base58.decode(signingPublicKey).get) -> realSignature))
+//      val tx = tempTx.copy(signatures = Map(PublicKey25519Proposition(PublicKey @@ Base58.decode(signingPublicKey).get) -> realSignature))
 //
 //      ProgramMethodExecution.semanticValidate(tx, view.state) match {
 //        case Success(_) =>
@@ -195,69 +149,6 @@
 //      }
 //    }
 //  }
-=======
-  def transferProgram(params: Json, id: String): Future[Json] = {
-    viewAsync().map { view =>
-      val wallet = view.vault
-      val from = PublicKey25519Proposition((params \\ "from").head.asString.get).get
-      val to = PublicKey25519Proposition((params \\ "to").head.asString.get).get
-      val executionBox = view.state.getProgramBox[ExecutionBox](ProgramId((params \\ "programId").head.asString.get).get).get
-      val fee: Long = (params \\ "fee").head.asNumber.flatMap(_.toLong).getOrElse(0L)
-
-      val data: String = (params \\ "data").headOption match {
-        case Some(dataStr) => dataStr.asString.getOrElse("")
-        case None => ""
-      }
-
-      val tx = ProgramTransfer.createAndApply(wallet, from, to, executionBox, fee, data).get
-
-      nodeViewHolderRef ! LocallyGeneratedTransaction[ProgramTransfer](tx)
-      tx.json
-    }
-  }
-
-  def executeProgramMethod(params: Json, id: String): Future[Json] = {
-    viewAsync().map { view =>
-      val wallet = view.vault
-      val signingPublicKey = (params \\ "owner").head.asString.get
-
-      val executionBox = view.state.getProgramBox[ExecutionBox](ProgramId((params \\ "programId").head.asString.get).get).get
-
-      val state = executionBox.stateBoxIds.map { sb =>
-        view.state.getProgramBox[StateBox](sb).get
-      }
-
-      val code = executionBox.codeBoxIds.map { cb =>
-        view.state.getProgramBox[CodeBox](cb).get
-      }
-
-      val programJson: Json =
-        json"""{
-            "executionBox": ${executionBox.json},
-            "state": ${state.map(sb => sb.json).asJson},
-            "code": ${code.map(cb => cb.json).asJson}
-            }"""
-
-      val modifiedParams = params.hcursor.downField("programId").delete.top.get.deepMerge(programJson)
-
-      val selectedSecret = wallet.secretByPublicImage(PublicKey25519Proposition(PublicKey @@ Base58.decode(signingPublicKey).get)).get
-      val tempTx = modifiedParams.as[ProgramMethodExecution] match {
-        case Right(p: ProgramMethodExecution) => p
-        case Left(e) => throw new JsonParsingException(s"Could not parse ProgramMethodExecution: $e")
-      }
-      val realSignature = PrivateKey25519.sign(selectedSecret, tempTx.messageToSign)
-      val tx = tempTx.copy(signatures = Map(PublicKey25519Proposition(PublicKey @@ Base58.decode(signingPublicKey).get) -> realSignature))
-
-      ProgramMethodExecution.semanticValidate(tx, view.state) match {
-        case Success(_) =>
-          nodeViewHolderRef ! LocallyGeneratedTransaction[ProgramMethodExecution](tx)
-          tx.json
-
-        case Failure(e) => throw e.getCause
-      }
-    }
-  }
->>>>>>> aa1608ac
 
   def programCall(params: Json, id: String): Future[Json] = {
     viewAsync().map { view =>
