--- conflicted
+++ resolved
@@ -3,27 +3,18 @@
 import akka.actor.{ActorRef, ActorRefFactory}
 import akka.http.scaladsl.server.Route
 import co.topl.http.api.ApiRouteWithView
-<<<<<<< HEAD
-import co.topl.modifier.transaction.{ AssetCreation, AssetTransfer }
-import co.topl.nodeView.history.History
-import co.topl.nodeView.mempool.MemPool
-import co.topl.nodeView.state.State
-import co.topl.nodeView.state.box.proposition.PublicKey25519Proposition
-import co.topl.nodeView.state.box.{ AssetBox, BoxId }
-=======
 import co.topl.modifier.transaction.{AssetCreation, AssetTransfer}
 import co.topl.nodeView.GenericNodeViewHolder.ReceivableMessages.LocallyGeneratedTransaction
 import co.topl.nodeView.history.History
 import co.topl.nodeView.mempool.MemPool
 import co.topl.nodeView.state.State
-import co.topl.nodeView.state.box.AssetBox
+import co.topl.nodeView.state.box.{AssetBox, BoxId}
 import co.topl.nodeView.state.box.proposition.PublicKey25519Proposition
->>>>>>> aa1608ac
 import co.topl.settings.RESTApiSettings
 import io.circe.Json
 import io.circe.syntax._
-import scorex.crypto.signatures.PublicKey
 import scorex.util.encode.Base58
+import supertagged.@@
 
 import scala.concurrent.ExecutionContext.Implicits.global
 import scala.concurrent.Future
@@ -77,7 +68,6 @@
     *  | fee                     	| Number     	| Optional            	| **Currently unused**                                                   	  |
     *  | data                    	| String    	| Optional            	| Data string which can be associated with this transaction (may be empty) 	|
     *
-<<<<<<< HEAD
 //    * @param params input parameters as specified above
 //    * @param id request identifier
 //    * @return
@@ -129,59 +119,6 @@
 //      }
 //    }
 //  }
-=======
-    * @param params input parameters as specified above
-    * @param id request identifier
-    * @return
-    */
-  private def transferAssets(params: Json, id: String): Future[Json] = {
-    viewAsync().map { view =>
-
-      // parse required arguments from the request
-      val amount: Long = (params \\ "amount").head.asNumber.get.toLong.get
-      val recipient: PublicKey25519Proposition = PublicKey25519Proposition(
-        PublicKey @@ Base58.decode((params \\ "recipient").head.asString.get).get
-      )
-      val sender: IndexedSeq[PublicKey25519Proposition] =
-        (params \\ "sender").head.asArray.get.map(key =>
-          PublicKey25519Proposition(PublicKey @@ Base58.decode(key.asString.get).get)
-        )
-      val fee: Long =
-        (params \\ "fee").head.asNumber.flatMap(_.toLong).getOrElse(0L)
-      val issuer = PublicKey25519Proposition(
-        PublicKey @@ Base58.decode((params \\ "issuer").head.asString.get).get
-      )
-      val assetCode: String = (params \\ "assetCode").head.asString.getOrElse("")
-
-      // parse optional arguments from the request
-      val data: String = (params \\ "data").headOption match {
-        case Some(dataStr) => dataStr.asString.getOrElse("")
-        case None          => ""
-      }
-
-      // check that the transaction can be constructed
-      if (view.state.tbrOpt.isEmpty)
-        throw new Exception("TokenBoxRegistry not defined for node")
-      if (view.state.nodeKeys.isDefined)
-        sender.foreach(key =>
-          if (!view.state.nodeKeys.get.contains(key))
-            throw new Exception("Node not set to watch for specified public key")
-        )
-
-      val tx = AssetTransfer
-        .create(view.state.tbrOpt.get, view.state, view.vault, IndexedSeq((recipient, amount)), sender, fee, issuer, assetCode, data)
-        .get
-
-      AssetTransfer.semanticValidate(tx, view.state) match {
-        case Success(_) =>
-          nodeViewHolderRef ! LocallyGeneratedTransaction[AssetTransfer](tx)
-          tx.json
-        case Failure(e) =>
-          throw new Exception(s"Could not validate transaction: $e")
-      }
-    }
-  }
->>>>>>> aa1608ac
 
   /** #### Summary
     *    Transfer assets from an account to a specified recipient.
@@ -211,33 +148,19 @@
     * @param id request identifier
     * @return
     */
-  private def transferAssetsPrototype(
-      params: Json,
-      id: String
-  ): Future[Json] = {
+  private def transferAssetsPrototype(implicit params: Json, id: String): Future[Json] = {
     viewAsync().map { view =>
-      // parse required arguments from the request
+      // parse arguments from the request
       val amount: Long = (params \\ "amount").head.asNumber.get.toLong.get
-      val recipient: PublicKey25519Proposition = PublicKey25519Proposition(
-        PublicKey @@ Base58.decode((params \\ "recipient").head.asString.get).get
-      )
+      val recipient: PublicKey25519Proposition = PublicKey25519Proposition((params \\ "recipient").head.asString.get)
       val sender: IndexedSeq[PublicKey25519Proposition] =
-        (params \\ "sender").head.asArray.get.map(key =>
-          PublicKey25519Proposition(PublicKey @@ Base58.decode(key.asString.get).get)
-        )
-      val fee: Long =
-        (params \\ "fee").head.asNumber.flatMap(_.toLong).getOrElse(0L)
-      val issuer = PublicKey25519Proposition(
-        PublicKey @@ Base58.decode((params \\ "issuer").head.asString.get).get
-      )
-      val assetCode: String =
-        (params \\ "assetCode").head.asString.getOrElse("")
-
-      // parse optional arguments from the request
-      val data: String = (params \\ "data").headOption match {
-        case Some(dataStr) => dataStr.asString.getOrElse("")
-        case None          => ""
-      }
+        (params \\ "sender").head.asArray.get.map { key =>
+          PublicKey25519Proposition(key.asString.get)
+        }
+      val fee: Long = (params \\ "fee").head.asNumber.flatMap(_.toLong).get
+      val issuer = PublicKey25519Proposition((params \\ "issuer").head.asString.get)
+      val assetCode: String = (params \\ "assetCode").head.asString.get
+      val data: String = parseOptional("data", "")
 
       // check that the transaction can be constructed
       if ( !view.state.hasTBR )
@@ -289,7 +212,6 @@
     *  | fee                     	| Number     	| Optional            	| **Currently unused**                                                   	  |
     *  | data                    	| String    	| Optional            	| Data string which can be associated with this transaction (may be empty) 	|
     *
-<<<<<<< HEAD
 //    * @param params input parameters as specified above
 //    * @param id request identifier
 //    * @return
@@ -341,109 +263,46 @@
 //      }
 //    }
 //  }
-=======
+
+  /** #### Summary
+    *   Target a specific asset box and transfer to another account
+    * 
+    *  #### Type
+    *    Remote -- Transaction must be used in conjunction with an external key manager service.
+    * 
+    *  #### Description
+    *    The protocols default behavior is to combine multiple UTXOs of the same type into a single UTXO when it can.
+    * 
+    *  #### Notes
+    *    - Change is returned to the first sender in the array of senders 
+    * ---
+    *  #### Params
+    *
+    *  | Fields                   	| Data type 	| Required / Optional 	| Description                                                            	  |
+    *  |-------------------------	|-----------	|---------------------	|------------------------------------------------------------------------	  |
+    *  | assetId                 	| String    	| Required            	| BoxId of asset to transfer                                             	  |
+    *  | recipient               	| String    	| Required            	| Public key of the transfer recipient                                   	  |
+    *  | sender                  	| String[]   	| Required            	| Array of public keys from which assets should be sent                   	|
+    *  | amount                  	| Number     	| Required            	| Amount of asset to send                                                	  |
+    *  | fee                     	| Number     	| Optional            	| **Currently unused**                                                   	  |
+    *  | data                    	| String    	| Optional            	| Data string which can be associated with this transaction (may be empty) 	|
+    *
     * @param params input parameters as specified above
     * @param id request identifier
     * @return
     */
-  private def transferTargetAssets(params: Json, id: String): Future[Json] = {
-    viewAsync().map { view =>
-      val wallet = view.vault
-      val sender: IndexedSeq[PublicKey25519Proposition] =
-        (params \\ "sender").head.asArray.get.map(key =>
-          PublicKey25519Proposition(PublicKey @@ Base58.decode(key.asString.get).get)
-        )
-      val recipient: PublicKey25519Proposition = PublicKey25519Proposition(
-        PublicKey @@ Base58.decode((params \\ "recipient").head.asString.get).get
-      )
-      val assetId: String = (params \\ "assetId").head.asString.getOrElse("")
-      val amount: Long = (params \\ "amount").head.asNumber.get.toLong.get
-      val fee: Long =
-        (params \\ "fee").head.asNumber.flatMap(_.toLong).getOrElse(0L)
-      val data: String = (params \\ "data").headOption match {
-        case Some(dataStr) => dataStr.asString.getOrElse("")
-        case None          => ""
-      }
-
-      val asset = view.state
-        .getBox(Base58.decode(assetId).get)
-        .get
-        .asInstanceOf[AssetBox]
-
-      val tx = AssetTransfer
-        .create(
-          view.state.tbrOpt.get,
-          view.state,
-          wallet,
-          IndexedSeq((recipient, amount)),
-          sender,
-          fee,
-          asset.issuer,
-          asset.assetCode,
-          data
-        )
-        .get
-
-      AssetTransfer.semanticValidate(tx, view.state) match {
-        case Success(_) =>
-          nodeViewHolderRef ! LocallyGeneratedTransaction[AssetTransfer](tx)
-          tx.json
-        case Failure(e) =>
-          throw new Exception(s"Could not validate transaction: $e")
-      }
-    }
-  }
->>>>>>> aa1608ac
-
-  /** #### Summary
-    *   Target a specific asset box and transfer to another account
-    * 
-    *  #### Type
-    *    Remote -- Transaction must be used in conjunction with an external key manager service.
-    * 
-    *  #### Description
-    *    The protocols default behavior is to combine multiple UTXOs of the same type into a single UTXO when it can.
-    * 
-    *  #### Notes
-    *    - Change is returned to the first sender in the array of senders 
-    * ---
-    *  #### Params
-    *
-    *  | Fields                   	| Data type 	| Required / Optional 	| Description                                                            	  |
-    *  |-------------------------	|-----------	|---------------------	|------------------------------------------------------------------------	  |
-    *  | assetId                 	| String    	| Required            	| BoxId of asset to transfer                                             	  |
-    *  | recipient               	| String    	| Required            	| Public key of the transfer recipient                                   	  |
-    *  | sender                  	| String[]   	| Required            	| Array of public keys from which assets should be sent                   	|
-    *  | amount                  	| Number     	| Required            	| Amount of asset to send                                                	  |
-    *  | fee                     	| Number     	| Optional            	| **Currently unused**                                                   	  |
-    *  | data                    	| String    	| Optional            	| Data string which can be associated with this transaction (may be empty) 	|
-    *
-    * @param params input parameters as specified above
-    * @param id request identifier
-    * @return
-    */
-  private def transferTargetAssetsPrototype(
-      params: Json,
-      id: String
-  ): Future[Json] = {
+  private def transferTargetAssetsPrototype(implicit params: Json, id: String): Future[Json] = {
     viewAsync().map { view =>
       // parse required arguments from the request
       val sender: IndexedSeq[PublicKey25519Proposition] =
-        (params \\ "sender").head.asArray.get.map(key =>
-          PublicKey25519Proposition(PublicKey @@ Base58.decode(key.asString.get).get)
-        )
-      val recipient: PublicKey25519Proposition = PublicKey25519Proposition(
-        PublicKey @@ Base58.decode((params \\ "recipient").head.asString.get).get
-      )
-      val assetId: BoxId = BoxId((params \\ "assetId").head.asString.getOrElse(""))
+        (params \\ "sender").head.asArray.get.map { key =>
+          PublicKey25519Proposition(key.asString.get)
+        }
+      val recipient: PublicKey25519Proposition = PublicKey25519Proposition((params \\ "recipient").head.asString.get)
+      val assetId: BoxId = BoxId((params \\ "assetId").head.asString.get)
       val amount: Long = (params \\ "amount").head.asNumber.get.toLong.get
       val fee: Long = (params \\ "fee").head.asNumber.flatMap(_.toLong).getOrElse(0L)
-
-      // parse optional parameters
-      val data: String = (params \\ "data").headOption match {
-        case Some(dataStr) => dataStr.asString.getOrElse("")
-        case None          => ""
-      }
+      val data: String = parseOptional("data", "")
 
       val asset = view.state
         .getBox(assetId) match {
@@ -489,7 +348,6 @@
     *  | fee                     	| Number     	| Optional            	| **Currently unused**                                                   	  |
     *  | data                    	| String    	| Optional            	| Data string which can be associated with this transaction (may be empty) 	|
     *
-<<<<<<< HEAD
 //    * @param params input parameters as specified above
 //    * @param id request identifier
 //    * @return
@@ -527,88 +385,76 @@
 //      }
 //    }
 //  }
-=======
+//    * @param params input parameters as specified above
+//    * @param id request identifier
+//    * @return
+//    */
+//  private def createAssets(params: Json, id: String): Future[Json] = {
+//    viewAsync().map { view =>
+//      val wallet = view.vault
+//      val issuer = PublicKey25519Proposition((params \\ "issuer").head.asString.get)
+//      val recipient: PublicKey25519Proposition = PublicKey25519Proposition(
+//        PublicKey @@ Base58.decode((params \\ "recipient").head.asString.get).get
+//      )
+//      val amount: Long = (params \\ "amount").head.asNumber.get.toLong.get
+//      val assetCode: String =
+//        (params \\ "assetCode").head.asString.getOrElse("")
+//      val fee: Long =
+//        (params \\ "fee").head.asNumber.flatMap(_.toLong).getOrElse(0L)
+//      val data: String = (params \\ "data").headOption match {
+//        case Some(dataStr) => dataStr.asString.getOrElse("")
+//        case None          => ""
+//      }
+//
+//      val tx =
+//        AssetCreation
+//          .createAndApply(wallet, IndexedSeq((recipient, amount)), fee, issuer, assetCode, data)
+//          .get
+//
+//      AssetCreation.semanticValidate(tx, view.state) match {
+//        case Success(_) =>
+//          nodeViewHolderRef ! LocallyGeneratedTransaction[AssetCreation](tx)
+//          tx.json
+//        case Failure(e) =>
+//          throw new Exception(s"Could not validate transaction: $e")
+//      }
+//    }
+//  }
+
+  /**  #### Summary
+    *    Generate new assets and send them to a specified address.
+    * 
+    *  #### Type
+    *    Remote -- Transaction must be used in conjunction with an external key manager service.
+    * 
+    *  #### Description
+    *    New boxes wlll be generated and placed into state under the ownership of the recipient account. Assets are uniquely defined the the combination
+    *    of `issuer` and `assetCode`
+    * 
+    * ---
+    *  #### Params
+    *  | Fields                  	| Data type 	| Required / Optional 	| Description                                                            	  |
+    *  |-------------------------	|-----------	|---------------------	|------------------------------------------------------------------------	  |
+    *  | issuer                  	| String    	| Required            	| Asset issuer used to identify asset                                    	  |
+    *  | assetCode               	| String    	| Required            	| Name of asset                                                          	  |
+    *  | recipient               	| String    	| Required            	| Public key of the transfer recipient                                   	  |
+    *  | amount                  	| Number     	| Required            	| Amount of asset to send                                                	  |
+    *  | fee                     	| Number     	| Optional            	| **Currently unused**                                                   	  |
+    *  | data                    	| String    	| Optional            	| Data string which can be associated with this transaction (may be empty) 	|
+    *
     * @param params input parameters as specified above
     * @param id request identifier
     * @return
     */
-  private def createAssets(params: Json, id: String): Future[Json] = {
+  private def createAssetsPrototype(implicit params: Json, id: String): Future[Json] = {
     viewAsync().map { view =>
-      val wallet = view.vault
-      val issuer = PublicKey25519Proposition(
-        PublicKey @@ Base58.decode((params \\ "issuer").head.asString.get).get
-      )
-      val recipient: PublicKey25519Proposition = PublicKey25519Proposition(
-        PublicKey @@ Base58.decode((params \\ "recipient").head.asString.get).get
-      )
+      val issuer = PublicKey25519Proposition((params \\ "issuer").head.asString.get)
+      val recipient: PublicKey25519Proposition = PublicKey25519Proposition((params \\ "recipient").head.asString.get)
       val amount: Long = (params \\ "amount").head.asNumber.get.toLong.get
-      val assetCode: String =
-        (params \\ "assetCode").head.asString.getOrElse("")
-      val fee: Long =
-        (params \\ "fee").head.asNumber.flatMap(_.toLong).getOrElse(0L)
-      val data: String = (params \\ "data").headOption match {
-        case Some(dataStr) => dataStr.asString.getOrElse("")
-        case None          => ""
-      }
-
-      val tx =
-        AssetCreation
-          .createAndApply(wallet, IndexedSeq((recipient, amount)), fee, issuer, assetCode, data)
-          .get
-
-      AssetCreation.semanticValidate(tx, view.state) match {
-        case Success(_) =>
-          nodeViewHolderRef ! LocallyGeneratedTransaction[AssetCreation](tx)
-          tx.json
-        case Failure(e) =>
-          throw new Exception(s"Could not validate transaction: $e")
-      }
-    }
-  }
->>>>>>> aa1608ac
-
-  /**  #### Summary
-    *    Generate new assets and send them to a specified address.
-    * 
-    *  #### Type
-    *    Remote -- Transaction must be used in conjunction with an external key manager service.
-    * 
-    *  #### Description
-    *    New boxes wlll be generated and placed into state under the ownership of the recipient account. Assets are uniquely defined the the combination
-    *    of `issuer` and `assetCode`
-    * 
-    * ---
-    *  #### Params
-    *  | Fields                  	| Data type 	| Required / Optional 	| Description                                                            	  |
-    *  |-------------------------	|-----------	|---------------------	|------------------------------------------------------------------------	  |
-    *  | issuer                  	| String    	| Required            	| Asset issuer used to identify asset                                    	  |
-    *  | assetCode               	| String    	| Required            	| Name of asset                                                          	  |
-    *  | recipient               	| String    	| Required            	| Public key of the transfer recipient                                   	  |
-    *  | amount                  	| Number     	| Required            	| Amount of asset to send                                                	  |
-    *  | fee                     	| Number     	| Optional            	| **Currently unused**                                                   	  |
-    *  | data                    	| String    	| Optional            	| Data string which can be associated with this transaction (may be empty) 	|
-    *
-    * @param params input parameters as specified above
-    * @param id request identifier
-    * @return
-    */
-  private def createAssetsPrototype(params: Json, id: String): Future[Json] = {
-    viewAsync().map { view =>
-      val issuer = PublicKey25519Proposition(
-        PublicKey @@ Base58.decode((params \\ "issuer").head.asString.get).get
-      )
-      val recipient: PublicKey25519Proposition = PublicKey25519Proposition(
-        PublicKey @@ Base58.decode((params \\ "recipient").head.asString.get).get
-      )
-      val amount: Long = (params \\ "amount").head.asNumber.get.toLong.get
-      val assetCode: String =
-        (params \\ "assetCode").head.asString.getOrElse("")
-      val fee: Long =
-        (params \\ "fee").head.asNumber.flatMap(_.toLong).getOrElse(0L)
-      val data: String = (params \\ "data").headOption match {
-        case Some(dataStr) => dataStr.asString.getOrElse("")
-        case None          => ""
-      }
+      val assetCode: String = (params \\ "assetCode").head.asString.get
+      val fee: Long = (params \\ "fee").head.asNumber.flatMap(_.toLong).get
+      val data: String = parseOptional("data", "")
+
       val tx =
         AssetCreation
           .createRaw(IndexedSeq((recipient, amount)), fee, issuer, assetCode, data)
