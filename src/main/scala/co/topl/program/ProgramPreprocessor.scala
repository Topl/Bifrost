--- conflicted
+++ resolved
@@ -4,19 +4,14 @@
 
 import co.topl.crypto.Signature25519
 import co.topl.nodeView.state.box.proposition.PublicKey25519Proposition
-<<<<<<< HEAD
-=======
 import co.topl.utils.Gzip
-import co.topl.utils.serialization.JsonSerializable
->>>>>>> aa1608ac
 import com.oracle.js.parser.ir.visitor.NodeVisitor
-import com.oracle.js.parser.ir.{ FunctionNode, LexicalContext, Node, VarNode }
-import com.oracle.js.parser.{ ErrorManager, Lexer, ScriptEnvironment, Source, Token, TokenStream, TokenType, Parser => GraalParser }
+import com.oracle.js.parser.ir.{FunctionNode, LexicalContext, Node, VarNode}
+import com.oracle.js.parser.{ErrorManager, Lexer, ScriptEnvironment, Source, Token, TokenStream, TokenType, Parser => GraalParser}
 import io.circe._
 import io.circe.syntax._
 import org.graalvm.polyglot.Context
-import scorex.crypto.signatures.{PublicKey, Signature}
-import scorex.util.encode.{Base58, Base64}
+import scorex.util.encode.Base64
 
 import scala.collection.mutable
 import scala.collection.mutable.ListBuffer
@@ -31,24 +26,9 @@
                                //state: Json,
                                variables: Json,
                                code: Map[String, String],
-<<<<<<< HEAD
                                signed: Option[(PublicKey25519Proposition, Signature25519)])
 
 
-=======
-                               signed: Option[(PublicKey25519Proposition, Signature25519)]) extends JsonSerializable {
-
-  lazy val json: Json = Map(
-    //"state" -> Base64.encode(Gzip.encode(ByteString(state.noSpaces.getBytes)).toArray[Byte]).asJson,
-    "name" -> name.asJson,
-    "initjs" -> Base64.encode(Gzip.compress(initjs.getBytes)).asJson,
-    "interface" -> interface.map(a => a._1 -> a._2.map(_.asJson).asJson).asJson,
-    "variables" -> variables.asJson,
-    "code" -> code.map(a => a._1 -> a._2).asJson,
-    "signed" -> signed.map(pair => Base58.encode(pair._1.pubKeyBytes) -> Base58.encode(pair._2.bytes)).asJson
-  ).asJson
-}
->>>>>>> aa1608ac
 
 object ProgramPreprocessor {
 
@@ -129,8 +109,8 @@
       .headOption
       .map(_.as[(String, String)].right.get)
       .map{pair =>
-        val pub = PublicKey25519Proposition(PublicKey @@ Base58.decode(pair._1).get)
-        val sig = Signature25519(Signature @@ Base58.decode(pair._2).get)
+        val pub = PublicKey25519Proposition(pair._1)
+        val sig = Signature25519(pair._2)
         pub -> sig}
 
     val (interface, /*cleanModuleState,*/ variables, code) = deriveFromInit(initjs, name, announcedRegistry)(args)
@@ -327,23 +307,16 @@
     functionList(parsed)
   }
 
-<<<<<<< HEAD
-  implicit val system = ActorSystem("QuickStart")
-  implicit val materializer: ActorMaterializer = ActorMaterializer()
-
   implicit val encodeTerms: Encoder[ProgramPreprocessor] = (p: ProgramPreprocessor) =>
     Map(
       //"state" -> Base64.encode(Gzip.encode(ByteString(state.noSpaces.getBytes)).toArray[Byte]).asJson,
       "name" -> p.name.asJson,
-      "initjs" -> Base64.encode(Gzip.encode(ByteString(p.initjs.getBytes)).toArray[Byte]).asJson,
+      "initjs" -> Base64.encode(Gzip.compress(p.initjs.getBytes)).asJson,
       "interface" -> p.interface.map(a => a._1 -> a._2.map(_.asJson).asJson).asJson,
       "variables" -> p.variables.asJson,
       "code" -> p.code.map(a => a._1 -> a._2).asJson,
-      "signed" -> p.signed.map(pair => Base58.encode(pair._1.pubKeyBytes) -> Base58.encode(pair._2.bytes)).asJson
+      "signed" -> p.signed.map(pair => pair._1.toString -> pair._2.toString).asJson
     ).asJson
-=======
-  implicit val encodeTerms: Encoder[ProgramPreprocessor] = (b: ProgramPreprocessor) => b.json
->>>>>>> aa1608ac
 
   implicit val decodeTerms: Decoder[ProgramPreprocessor] = (c: HCursor) => for {
     //state <- c.downField("state").as[String]
@@ -369,8 +342,8 @@
       variables,
       code,
       signed.map{pair =>
-        val pub = PublicKey25519Proposition(PublicKey @@ Base58.decode(pair._1).get)
-        val sig = Signature25519(Signature @@ Base58.decode(pair._2).get)
+        val pub = PublicKey25519Proposition(pair._1)
+        val sig = Signature25519(pair._2)
         pub -> sig
       }
     )
