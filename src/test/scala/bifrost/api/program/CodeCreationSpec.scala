--- conflicted
+++ resolved
@@ -57,11 +57,6 @@
         val tempBlock = Block.create(
           history.bestBlockId,
           System.currentTimeMillis(),
-<<<<<<< HEAD
-          ArbitBox(PublicKey25519Proposition(PublicKey @@ history.bestBlockId.hashBytes), 0L, 10000L),
-          Signature25519(Signature @@ Array.fill(Curve25519.SignatureLength)(1: Byte)),
-=======
->>>>>>> 5867e128
           Seq(txInstance),
           ArbitBox(prop, 0L, 10000L),
           gw.secrets.head,
