package co.topl.api

import akka.actor.ActorRef
import akka.http.scaladsl.model.headers.RawHeader
import akka.http.scaladsl.model.{HttpEntity, HttpMethods, HttpRequest, MediaTypes}
import akka.http.scaladsl.server.Route
import akka.http.scaladsl.testkit.ScalatestRouteTest
import akka.pattern.ask
import akka.util.{ByteString, Timeout}
import co.topl.BifrostGenerators
import co.topl.crypto.Signature25519
import co.topl.http.api.routes.{AssetApiRoute, NodeViewApiRoute}
import co.topl.modifier.ModifierId
import co.topl.modifier.block.Block
import co.topl.modifier.transaction.Transaction
import co.topl.nodeView.NodeViewHolder.ReceivableMessages.GetDataFromCurrentView
import co.topl.nodeView.history.History
import co.topl.nodeView.mempool.MemPool
import co.topl.nodeView.state.State
import co.topl.nodeView.state.box.ArbitBox
import co.topl.nodeView.state.box.proposition.PublicKey25519Proposition
import co.topl.nodeView.{CurrentView, NodeViewHolderRef}
<<<<<<< HEAD
import co.topl.settings.AppContext
import co.topl.wallet.WalletConnectionHandler
=======
import co.topl.settings.{AppContext, StartupOpts}
>>>>>>> 98b01817
import io.circe.Json
import io.circe.parser.parse
import org.scalatest.DoNotDiscover
import org.scalatest.matchers.should.Matchers
import org.scalatest.wordspec.AnyWordSpec
import scorex.crypto.signatures.{Curve25519, PublicKey, Signature}

import scala.concurrent.Await
import scala.concurrent.duration._
import scala.reflect.io.Path
import scala.util.Try

@DoNotDiscover
class NodeViewRPCSpec extends AnyWordSpec
  with Matchers
  with ScalatestRouteTest
  with BifrostGenerators {

  val path: Path = Path("/tmp/bifrost/test-data")
  Try(path.deleteRecursively())

  /* ----------------- *//* ----------------- *//* ----------------- *//* ----------------- *//* ----------------- *//* ----------------- */
  // save environment into a variable for reference throughout the application
  protected val appContext = new AppContext(settings, StartupOpts.empty, None)

  // Create Bifrost singleton actors
  private val nodeViewHolderRef: ActorRef = NodeViewHolderRef("nodeViewHolder", settings, appContext)
  /* ----------------- *//* ----------------- *//* ----------------- *//* ----------------- *//* ----------------- *//* ----------------- */

  // setup route for testing
  val route: Route = NodeViewApiRoute(settings.restApi, nodeViewHolderRef).route

  val routeAsset: Route = AssetApiRoute(settings.restApi, nodeViewHolderRef).route

  def httpPOST(jsonRequest: ByteString): HttpRequest = {
    HttpRequest(
      HttpMethods.POST,
      uri = "/nodeView/",
      entity = HttpEntity(MediaTypes.`application/json`, jsonRequest)
    ).withHeaders(RawHeader("x-api-key", "test_key"))
  }

  def httpPOSTAsset(jsonRequest: ByteString): HttpRequest = {
    HttpRequest(
      HttpMethods.POST,
      uri = "/asset/",
      entity = HttpEntity(MediaTypes.`application/json`, jsonRequest)
    ).withHeaders(RawHeader("x-api-key", "test_key"))
  }

  implicit val timeout: Timeout = Timeout(10.seconds)

  private def view() = Await.result(
    (nodeViewHolderRef ? GetDataFromCurrentView).mapTo[CurrentView[History, State, MemPool]],
    10.seconds)

  val publicKeys = Map(
    "investor" -> "6sYyiTguyQ455w2dGEaNbrwkAWAEYV1Zk6FtZMknWDKQ",
    "producer" -> "A9vRt6hw7w4c7b4qEkQHYptpqBGpKM5MGoXyrkGCbrfb",
    "hub" -> "F6ABtYMsJABDLH2aj7XVPwQr5mH7ycsCE4QGQrLeB3xU"
  )

  var txHash: String = ""
  var assetTxHash: String = ""
  var assetTxInstance: Transaction = _
  var blockId: Block.BlockId = ModifierId(Array[Byte]())

  val requestBody: ByteString = ByteString(
    s"""
       |{
       |   "jsonrpc": "2.0",
       |   "id": "1",
       |   "method": "createAssetsPrototype",
       |   "params": [{
       |     "issuer": "${publicKeys("hub")}",
       |     "recipient": "${publicKeys("investor")}",
       |     "amount": 10,
       |     "assetCode": "x",
       |     "fee": 0,
       |     "data": ""
       |   }]
       |}
        """.stripMargin)

  httpPOSTAsset(requestBody) ~> routeAsset ~> check {
    val res = parse(responseAs[String]).right.get
    (res \\ "error").isEmpty shouldBe true
    (res \\ "result").head.asObject.isDefined shouldBe true
    assetTxHash = ((res \\ "result").head \\ "txHash").head.asString.get
  }

  "NodeView RPC" should {
    "Get first 100 transactions in mempool" in {
      val requestBody = ByteString(
        s"""
           |{
           |   "jsonrpc": "2.0",
           |   "id": "1",
           |   "method": "mempool",
           |   "params": [{}]
           |}
          """.stripMargin)

      httpPOST(requestBody) ~> route ~> check {
        val res = parse(responseAs[String]).right.get
        (res \\ "error").isEmpty shouldBe true
        (res \\ "result").isInstanceOf[List[Json]] shouldBe true
        val txHashesArray = (res \\ "result").head \\ "txHash"
        txHashesArray.find(tx => tx.asString.get == assetTxHash) match {
          case Some (tx) =>
            txHash = tx.asString.get
          case None =>
        }
        txHash shouldEqual assetTxHash
        assert(txHashesArray.size <= 100)
        val txHashId = ModifierId(txHash)
        assetTxInstance = view().pool.modifierById(txHashId).get
        val history = view().history
        //Create a block with the above created createAssets transaction
        val tempBlock = Block(history.bestBlockId,
          System.currentTimeMillis(),
          ArbitBox(PublicKey25519Proposition(PublicKey @@ history.bestBlockId.hashBytes), 0L, 10000L),
          Signature25519(Signature @@ Array.fill(Curve25519.SignatureLength)(1: Byte)),
          Seq(assetTxInstance),
          settings.application.version.blockByte
        )
        history.append(tempBlock)
        blockId = tempBlock.id
      }
    }

    "Get transaction from the mempool by id" in {
      val requestBody = ByteString(
        s"""
           |{
           |   "jsonrpc": "2.0",
           |   "id": "1",
           |   "method": "transactionFromMempool",
           |   "params": [{
           |      "transactionId": "$txHash"
           |   }]
           |}
           |
          """.stripMargin)

      httpPOST(requestBody) ~> route ~> check {
        val res = parse(responseAs[String]).right.get
        (res \\ "error").isEmpty shouldBe true
        (res \\ "result").isInstanceOf[List[Json]] shouldBe true
        ((res \\ "result").head \\ "txHash").head.asString.get shouldEqual txHash

        //Removing the createAssets transaction from the mempool
        view().pool.remove(assetTxInstance)
      }
    }

    "Get a confirmed transaction by id" in {
      val requestBody = ByteString(
        s"""
           |{
           |   "jsonrpc": "2.0",
           |   "id": "1",
           |   "method": "transactionById",
           |   "params": [{
           |      "transactionId": "$txHash"
           |   }]
           |}
           |
          """.stripMargin)

      httpPOST(requestBody) ~> route ~> check {
        val res = parse(responseAs[String]).right.get
        (res \\ "error").isEmpty shouldBe true
        (res \\ "result").isInstanceOf[List[Json]] shouldBe true
        ((res \\ "result").head \\ "txHash").head.asString.get shouldEqual txHash
      }
    }

    "Get block by id" in {
      val requestBody = ByteString(
        s"""
           |{
           |   "jsonrpc": "2.0",
           |
           |   "id": "1",
           |   "method": "blockById",
           |   "params": [{
           |      "blockId": "$blockId"
           |   }]
           |}
           |
          """.stripMargin)

      httpPOST(requestBody) ~> route ~> check {
        val res = parse(responseAs[String]).right.get
        (res \\ "error").isEmpty shouldBe true
        (res \\ "result").isInstanceOf[List[Json]] shouldBe true
        val txsArray = ((res \\ "result").head \\ "txs").head.asArray.get
        txsArray.filter(tx => {(tx \\"txHash").head.asString.get == txHash})
        //Checking that the block found contains the above createAssets transaction
        //since that block's id was used as the search parameter
        txsArray.size shouldEqual 1
      }
    }
  }
}


object NodeViewRPCSpec {
  val path: Path = Path("/tmp/bifrost/test-data")
  Try(path.deleteRecursively())
}<|MERGE_RESOLUTION|>--- conflicted
+++ resolved
@@ -20,12 +20,7 @@
 import co.topl.nodeView.state.box.ArbitBox
 import co.topl.nodeView.state.box.proposition.PublicKey25519Proposition
 import co.topl.nodeView.{CurrentView, NodeViewHolderRef}
-<<<<<<< HEAD
-import co.topl.settings.AppContext
-import co.topl.wallet.WalletConnectionHandler
-=======
 import co.topl.settings.{AppContext, StartupOpts}
->>>>>>> 98b01817
 import io.circe.Json
 import io.circe.parser.parse
 import org.scalatest.DoNotDiscover
@@ -98,7 +93,7 @@
        |{
        |   "jsonrpc": "2.0",
        |   "id": "1",
-       |   "method": "createAssetsPrototype",
+       |   "method": "createAssets",
        |   "params": [{
        |     "issuer": "${publicKeys("hub")}",
        |     "recipient": "${publicKeys("investor")}",
