--- conflicted
+++ resolved
@@ -15,11 +15,7 @@
   with CoreGenerators
   with ValidGenerators {
   property("Randomly generated AssetTransfer Tx should be valid") {
-<<<<<<< HEAD
-    forAll(validAssetTransfer(keyRing, state)) { assetTransfer: AssetTransfer[_] =>
-=======
     forAll(validAssetTransfer(keyRing, state, minting = true)) { assetTransfer: AssetTransfer[_] =>
->>>>>>> 52497ab4
       assetTransfer.syntacticValidate.isSuccess shouldBe true
     }
   }
