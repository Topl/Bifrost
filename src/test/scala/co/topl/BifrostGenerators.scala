package co.topl

import java.io.File
import java.time.Instant

<<<<<<< HEAD
import co.topl.crypto.{ FastCryptographicHash, PrivateKey25519, Signature25519 }
import co.topl.modifier.ModifierId
import co.topl.modifier.block.Block
import co.topl.modifier.transaction.Transaction.{ Nonce, Value }
import co.topl.modifier.transaction._
import co.topl.network.message.BifrostSyncInfo
import co.topl.nodeView.history.{ BlockProcessor, History, Storage }
import co.topl.nodeView.state.ProgramId
import co.topl.nodeView.state.box._
import co.topl.nodeView.state.box.proposition.{ MofNProposition, PublicKey25519Proposition }
import co.topl.program.{ Program, ProgramPreprocessor, _ }
import co.topl.settings.{ AppSettings, StartupOpts }
import co.topl.utils.Logging
import io.circe.syntax._
import io.circe.{ Json, JsonObject }
=======
import co.topl.crypto.{FastCryptographicHash, PrivateKey25519, Signature25519}
import co.topl.modifier.ModifierId
import co.topl.modifier.block.Block
import co.topl.modifier.transaction.Transaction.{Nonce, Value}
import co.topl.modifier.transaction._
import co.topl.network.message.BifrostSyncInfo
import co.topl.nodeView.history.{BlockProcessor, History, Storage}
import co.topl.nodeView.state.ProgramId
import co.topl.nodeView.state.box._
import co.topl.nodeView.state.box.proposition.{MofNProposition, PublicKey25519Proposition}
import co.topl.program.{Program, ProgramPreprocessor, _}
import co.topl.settings.{AppSettings, StartupOpts}
import co.topl.utils.Logging
import io.circe.syntax._
import io.circe.{Json, JsonObject}
>>>>>>> aa1608ac
import io.iohk.iodb.LSMStore
import org.scalacheck.{Arbitrary, Gen}
import scorex.crypto.signatures.{PublicKey, Signature}
import scorex.util.encode.Base58

<<<<<<< HEAD
import scala.util.{ Random, Try }
=======
import scala.util.{Random, Try}
>>>>>>> aa1608ac

/**
  * Created by cykoz on 4/12/17.
  */
trait BifrostGenerators extends CoreGenerators with Logging {

  def sampleUntilNonEmpty[T](generator: Gen[T]): T = {
    var sampled = generator.sample

    while (sampled.isEmpty) {
      sampled = generator.sample
    }

    sampled.get
  }

  private val settingsFilename = "src/test/resources/test.conf"
  val settings: AppSettings = AppSettings.read(StartupOpts(Some(settingsFilename), None))
  val settings_version0: AppSettings = AppSettings.read(StartupOpts(Some(settingsFilename), None)).copy(version = "0.0.0")

  def unfoldLeft[A, B](seed: B)(f: B => Option[(A, B)]): Seq[A] = {
    f(seed) match {
      case Some((a, b)) => a +: unfoldLeft(b)(f)
      case None => Nil
    }
  }

  def splitAmongN(toSplit: Long,
                  n: Int,
                  minShareSize: Long = Long.MinValue,
                  maxShareSize: Long = Long.MaxValue): Try[Seq[Long]] = Try {
    unfoldLeft((toSplit, n)) { case (amountLeft: Long, shares: Int) =>
      if (shares > 0) {

        val longRange = BigInt(Long.MaxValue) - BigInt(Long.MinValue)
        val canOverflowOrUnderflowFully = BigInt(shares - 1) * (BigInt(maxShareSize) - BigInt(minShareSize)) >= longRange

        var noMoreThan: Long = ((BigInt(amountLeft) - BigInt(shares - 1) * BigInt(minShareSize)) % longRange).toLong
        var noLessThan: Long = ((BigInt(amountLeft) - BigInt(shares - 1) * BigInt(maxShareSize)) % longRange).toLong

        if (canOverflowOrUnderflowFully) {
          noMoreThan = maxShareSize
          noLessThan = minShareSize
        }

        var thisPortion: Long = 0L

        if (noLessThan <= maxShareSize && noMoreThan >= minShareSize && noLessThan <= noMoreThan) {
          val boundedSample = sampleUntilNonEmpty(Gen.choose(noLessThan, noMoreThan))
          thisPortion = Math.min(Math.max(boundedSample, minShareSize), maxShareSize)
        } else if (noLessThan <= maxShareSize) {
          val boundedSample = sampleUntilNonEmpty(Gen.choose(noLessThan, maxShareSize))
          thisPortion = Math.max(boundedSample, minShareSize)
        } else if (noMoreThan >= minShareSize) {
          val boundedSample = sampleUntilNonEmpty(Gen.choose(minShareSize, noMoreThan))
          thisPortion = Math.min(boundedSample, maxShareSize)
        } else {
          throw new Exception("Cannot split")
        }

        Some((thisPortion, (amountLeft - thisPortion, shares - 1)))
      } else {
        None
      }
    }
  }

  lazy val stringGen: Gen[String] = Gen.alphaNumStr.suchThat(!_.isEmpty) //nonEmptyBytesGen.map(new String(_))

  val jsonTypes: Seq[String] = Seq("Object", "Array", "Boolean", "String", "Number")

  lazy val jsonTypeGen: Gen[String] = Gen.oneOf(jsonTypes)

  private val booleanGen: Gen[Boolean] = Gen.oneOf(Seq(true, false))

  def jsonGen(depth: Int = 0): Gen[Json] = for {
    numFields <- positiveTinyIntGen
  } yield {
    (0 until numFields).map { _ =>
      sampleUntilNonEmpty(stringGen) -> (
        sampleUntilNonEmpty(jsonTypeGen) match {
          case "Object" if depth < 2 => sampleUntilNonEmpty(jsonGen(depth + 1))
          case "Array" if depth < 3 => sampleUntilNonEmpty(jsonArrayGen(depth + 1))
          case "Boolean" => sampleUntilNonEmpty(booleanGen).asJson
          case "String" => sampleUntilNonEmpty(stringGen).asJson
          case "Number" => sampleUntilNonEmpty(positiveDoubleGen).asJson
          case _ => sampleUntilNonEmpty(stringGen).asJson
        })
    }.toMap.asJson
  }

  def jsonArrayGen(depth: Int = 0): Gen[Json] = for {
    numFields <- positiveTinyIntGen
  } yield {
    ((0 until numFields) map { _ =>
      sampleUntilNonEmpty(jsonTypeGen) match {
        case "Object" if depth < 2 => sampleUntilNonEmpty(jsonGen(depth + 1))
        case "Array" if depth < 3 => sampleUntilNonEmpty(jsonArrayGen(depth + 1))
        case "Boolean" => sampleUntilNonEmpty(booleanGen).asJson
        case "String" => sampleUntilNonEmpty(stringGen).asJson
        case "Number" => sampleUntilNonEmpty(positiveDoubleGen).asJson
        case _ => sampleUntilNonEmpty(stringGen).asJson
      }
    }).asJson
  }

  //noinspection ScalaStyle
  lazy val positiveTinyIntGen: Gen[Int] = Gen.choose(1, 10)
  lazy val positiveMediumIntGen: Gen[Int] = Gen.choose(1, 100)
  lazy val digitGen: Gen[Int] = Gen.choose(1, 9)

  //noinspection ScalaStyle
  lazy val numStringGen: Gen[String] = for {
    numDigits <- Gen.choose(0, 78)
  } yield {
    (0 until numDigits)
      .map {
        _ => sampleUntilNonEmpty(digitGen)
      }
      .foldLeft(sampleUntilNonEmpty(digitGen).toString)((a, b) => a + b) +
      sampleUntilNonEmpty(digitGen).toString
  }

  lazy val positiveDoubleGen: Gen[Double] = Gen.choose(0, Double.MaxValue)

  def samplePositiveDouble: Double = Random.nextFloat()

  lazy val smallBigDecimalGen: Gen[BigDecimal] = for {
    decimalPortion <- numStringGen
  } yield {
    BigDecimal("0." + decimalPortion)
  }

  lazy val bigDecimalGen: Gen[BigDecimal] = for {
    wholeNumber <- numStringGen
    decimalPortion <- numStringGen
  } yield {
    BigDecimal(wholeNumber + "." + decimalPortion)
  }

  //generate a num from smallInt for len of seq, map that many tuples, concatenate together into seq
  def seqDoubleGen(minLength: Int): Gen[Seq[(Double, (Double, Double, Double))]] = for {
    seqLen <- Gen.choose(minLength, minLength + sampleUntilNonEmpty(positiveTinyIntGen))
  } yield {
    (0 until seqLen) map {
      val first = samplePositiveDouble / 2
      val second = samplePositiveDouble / 2
      _ => (samplePositiveDouble, (first, second, 1 - first - second))
    }
  }

  def seqLongDoubleGen(minLength: Int): Gen[Seq[(Long, Double)]] = for {
    seqLen <- Gen.choose(minLength, minLength + sampleUntilNonEmpty(positiveTinyIntGen))
  } yield {
    (0 until seqLen) map { _ => (sampleUntilNonEmpty(positiveLongGen), samplePositiveDouble) }
  }

  lazy val polyBoxGen: Gen[PolyBox] = for {
    proposition <- propositionGen
    nonce <- positiveLongGen
    value <- positiveLongGen
  } yield {
    PolyBox(proposition, nonce, value)
  }

  lazy val arbitBoxGen: Gen[ArbitBox] = for {
    proposition <- propositionGen
    nonce <- positiveLongGen
    value <- positiveLongGen
  } yield {
    ArbitBox(proposition, nonce, value)
  }

  lazy val assetBoxGen: Gen[AssetBox] = for {
    proposition <- propositionGen
    nonce <- positiveLongGen
    value <- positiveLongGen
    asset <- stringGen
    hub <- propositionGen
    data <- stringGen
  } yield {
    AssetBox(proposition, nonce, value, asset, hub, data)
  }

  val doubleGen: Gen[Double] = Gen.choose(Double.MinValue, Double.MaxValue)

  lazy val stateBoxGen: Gen[StateBox] = for {
    proposition <- propositionGen
    state <- stringGen
    nonce <- positiveLongGen
    programId <- programIdGen
  } yield {
    StateBox(proposition, nonce, programId, state.asJson)
  }

  lazy val codeBoxGen: Gen[CodeBox] = for {
    proposition <- propositionGen
    nonce <- positiveLongGen
    methodLen <- positiveTinyIntGen
    methods <- Gen.containerOfN[Seq, String](methodLen, stringGen)
    paramLen <- positiveTinyIntGen
    programId <- programIdGen
  } yield {

    val interface: Map[String, Seq[String]] = methods.map {
      _ -> Gen.containerOfN[Seq, String](paramLen, Gen.oneOf(jsonTypes)).sample.get
    }.toMap

    CodeBox(proposition, nonce, programId, methods, interface)
  }

  lazy val executionBoxGen: Gen[ExecutionBox] = for {
    proposition <- propositionGen
    codeBox_1 <- codeBoxGen
    codeBox_2 <- codeBoxGen
    nonce <- positiveLongGen
    stateBox_1 <- stateBoxGen
    stateBox_2 <- stateBoxGen
    programId <- programIdGen
  } yield {

    ExecutionBox(proposition, nonce, programId, Seq(stateBox_1.value, stateBox_2.value), Seq(codeBox_1.value, codeBox_2.value))
  }

  // TODO refactor out partiesGen and replace with proposition
  lazy val partiesGen: Gen[PublicKey25519Proposition] = for {
    a <- propositionGen
  } yield {
    a
  }

  lazy val validExecutionBuilderTermsGen: Gen[ExecutionBuilderTerms] = for {
    size <- Gen.choose(1, 1024-1)
  } yield {
    ExecutionBuilderTerms(Random.alphanumeric.take(size).mkString)
  }

  def validInitJsGen(name: String,
                     assetCode: String): Gen[String] = for {
    _ <- stringGen
  } yield {
    s"""
       |var a = 0
       |
       |add = function() {
       |  a += 1
       |}
     """.stripMargin
  }

  /*def validInitJsGen(name: String,
                     assetCode: String,
                     effectiveTimestamp: Long,
                     expirationTimestamp: Long): Gen[String] = for {
    _ <- stringGen
  } yield {
    s"""
       |this.$name = function(){
       |    this.programEffectiveTime = $effectiveTimestamp;
       |    this.programExpirationTime = $expirationTimestamp;
       |    this.status = "initialized";
       |    this.assetCode = "$assetCode";
       |    this.initialCapital = "0";
       |    _this = this;
       |
       |    this.changeStatus = function(newStatus) {
       |      this.status = newStatus;
       |      return this;
       |    }
       |
       |    this.newAsset = function(publicKey, asset, amount) {
       |      this.createAssets(publicKey, asset, amount);
       |      return this;
       |    }
       |
       |    this.newAssetTransfer = function(publicKey, asset, amount, data) {
       |      this.transferAssets(publicKey, asset, amount, data);
       |      return this;
       |    }
       |
       |}
       |
       |this.$name.fromJSON = function(str) {
       |    return new $name();
       |}
       |
       |this.$name.toJSON = function(o) {
       |    return JSON.stringify(o);
       |}
     """.stripMargin
  }*/

  val alphanumeric: Gen[String] = for {
    size <- positiveMediumIntGen
  } yield {
    Random.alphanumeric.take(size).mkString
  }

  // TODO: This results in an empty generator far too often. Fix needed
  def validExecutionBuilderGen(): Gen[ExecutionBuilder] = for {
    assetCode <- alphanumeric
    terms <- validExecutionBuilderTermsGen
    name <- alphanumeric.suchThat(str => !Character.isDigit(str.charAt(0)))
    initjs <- validInitJsGen(name, assetCode)
  } yield {
    ExecutionBuilder(terms, assetCode, ProgramPreprocessor(name, initjs)(JsonObject.empty))
  }

  lazy val signatureGen: Gen[Signature25519] = genBytesList(Signature25519.SignatureSize).map{
    sig => Signature25519(Signature @@ sig)}

  lazy val programIdGen: Gen[ProgramId] = for {
    seed <- specificLengthBytesGen(ProgramId.size)
  } yield {
    ProgramId.create(seed)
  }


  lazy val programGen: Gen[Program] = for {
    producer <- propositionGen
    investor <- propositionGen
    hub <- propositionGen
    storage <- jsonGen()
    status <- jsonGen()
    executionBuilder <- validExecutionBuilderGen().map(_.json)
    id <- genBytesList(FastCryptographicHash.DigestSize)
  } yield {
    Program(Map(
      "parties" -> Map(
        Base58.encode(producer.pubKeyBytes) -> "producer",
        Base58.encode(investor.pubKeyBytes) -> "investor",
        Base58.encode(hub.pubKeyBytes) -> "hub"
      ).asJson,
      "storage" -> Map("status" -> status, "other" -> storage).asJson,
      "executionBuilder" -> executionBuilder,
      "lastUpdated" -> System.currentTimeMillis().asJson
    ).asJson, id)
  }

  def preFeeBoxGen(minFee: Long = 0, maxFee: Long = Long.MaxValue): Gen[(Nonce, Long)] = for {
    nonce <- Gen.choose(Long.MinValue, Long.MaxValue)
    amount <- Gen.choose(minFee, maxFee)
  } yield {
    (nonce, amount)
  }

  lazy val programCreationGen: Gen[ProgramCreation] = for {
    executionBuilder <- validExecutionBuilderGen()
    readOnlyStateBoxes <- stateBoxGen
    numInvestmentBoxes <- positiveTinyIntGen
    owner <- partiesGen
    numFeeBoxes <- positiveTinyIntGen
    timestamp <- positiveLongGen
    data <- stringGen
  } yield {
    ProgramCreation(
      executionBuilder,
      Seq(readOnlyStateBoxes.value),
      (0 until numInvestmentBoxes)
        .map { _ => sampleUntilNonEmpty(positiveLongGen) -> sampleUntilNonEmpty(positiveLongGen) },
      owner,
      Map(owner -> signatureGen.sample.get),
      Map(owner -> (0 until numFeeBoxes).map { _ => sampleUntilNonEmpty(preFeeBoxGen()) }),
      Map(owner -> sampleUntilNonEmpty(positiveTinyIntGen).toLong),
      timestamp,
      data)
  }

  lazy val programMethodExecutionGen: Gen[ProgramMethodExecution] = for {
    //methodName <- stringGen
    stateBoxes <- positiveTinyIntGen
    executionBox <- executionBoxGen
    codeBoxes <- positiveTinyIntGen
    //parameters <- jsonArrayGen()
    sig <- signatureGen
    numFeeBoxes <- positiveTinyIntGen
    stateNonce <- positiveLongGen
    codeNonce <- positiveLongGen
    timestamp <- positiveLongGen
    party <- propositionGen
    data <- stringGen
    sbProgramId <- programIdGen
    cbProgramId <- programIdGen
  } yield {

    /*val state = (0 until stateBoxes).map { _ =>
      sampleUntilNonEmpty(stateBoxGen)
    }*/

    /*val code = (0 until codeBoxes).map { _ =>
      sampleUntilNonEmpty(codeBoxGen)
    }*/

    val methodName = "inc"

    val parameters = JsonObject.empty.asJson

    val state = StateBox(party, stateNonce, sbProgramId, Map("a" -> 0).asJson)

    val code = CodeBox(party, codeNonce, cbProgramId,
      Seq("inc = function() { a += 1; }"), Map("inc" -> Seq()))

    ProgramMethodExecution(
      executionBox,
      Seq(state),
      Seq(code),
      methodName,
      parameters,
      party,
      Map(party -> sig),
      Map(party -> (0 until numFeeBoxes).map { _ => sampleUntilNonEmpty(preFeeBoxGen()) }),
      Map(party -> sampleUntilNonEmpty(positiveTinyIntGen).toLong),
      timestamp,
      data)
  }

  lazy val codeBoxCreationGen: Gen[CodeCreation] = for {
    to <- propositionGen
    signature <- signatureGen
    fee <- positiveLongGen
    timestamp <- positiveLongGen
    data <- stringGen
  } yield {

    val code: String =
      """
        |/**
        |* @param {Number}
        |* @param {Number}
        |**/
        |add = function(a,b) {
        | return a + b
        |}
      """.stripMargin

    CodeCreation(to, signature, code, fee, timestamp, data)
  }

  lazy val programTransferGen: Gen[ProgramTransfer] = for {
    from <- propositionGen
    to <- propositionGen
    signature <- signatureGen
    executionBox <- executionBoxGen
    fee <- positiveLongGen
    timestamp <- positiveLongGen
    data <- stringGen
  } yield {

    ProgramTransfer(from, to, signature, executionBox, fee, timestamp, data)
  }

  lazy val assetHubGen: Gen[(String, PublicKey25519Proposition)] = for {
    asset <- stringGen
    hub <- propositionGen
  } yield {
    (asset, hub)
  }

  lazy val ctFromGen: Gen[(PublicKey25519Proposition, Nonce)] = for {
    proposition <- propositionGen
    nonce <- positiveLongGen
  } yield {
    (proposition, nonce)
  }

  lazy val ctToGen: Gen[(PublicKey25519Proposition, Long)] = for {
    proposition <- propositionGen
    amount <- positiveLongGen
  } yield {
    (proposition, amount)
  }

  lazy val fromGen: Gen[(PublicKey25519Proposition, Nonce)] = for {
    proposition <- propositionGen
    nonce <- positiveLongGen
  } yield {
    (proposition, nonce)
  }

  lazy val fromSeqGen: Gen[IndexedSeq[(PublicKey25519Proposition, Nonce)]] = for {
    seqLen <- positiveTinyIntGen
  } yield {
    (0 until seqLen) map { _ => sampleUntilNonEmpty(fromGen) }
  }

  lazy val toGen: Gen[(PublicKey25519Proposition, Long)] = for {
    proposition <- propositionGen
    value <- positiveLongGen
  } yield {
    (proposition, value)
  }

  lazy val toSeqGen: Gen[IndexedSeq[(PublicKey25519Proposition, Value)]] = for {
    seqLen <- positiveTinyIntGen
  } yield {
    (0 until seqLen) map { _ => sampleUntilNonEmpty(toGen) }
  }

  lazy val sigSeqGen: Gen[IndexedSeq[Signature25519]] = for {
    seqLen <- positiveTinyIntGen
  } yield {
    (0 until seqLen) map { _ => sampleUntilNonEmpty(signatureGen) }
  }

  lazy val polyTransferGen: Gen[PolyTransfer] = for {
    from <- fromSeqGen
    to <- toSeqGen
    signatures <- sigSeqGen
    fee <- positiveLongGen
    timestamp <- positiveLongGen
    data <- stringGen
  } yield {
    PolyTransfer(from, to, from.map(a => a._1).zip(signatures).toMap, fee, timestamp, data)
  }

  lazy val arbitTransferGen: Gen[ArbitTransfer] = for {
    from <- fromSeqGen
    to <- toSeqGen
    signatures <- sigSeqGen
    fee <- positiveLongGen
    timestamp <- positiveLongGen
    data <- stringGen
  } yield {
    ArbitTransfer(from, to, from.map(a => a._1).zip(signatures).toMap, fee, timestamp, data)
  }

  lazy val assetTransferGen: Gen[AssetTransfer] = for {
    from <- fromSeqGen
    to <- toSeqGen
    signatures <- sigSeqGen
    fee <- positiveLongGen
    timestamp <- positiveLongGen
    hub <- propositionGen
    assetCode <- stringGen
    data <- stringGen
  } yield {
    AssetTransfer(from, to, from.map(a => a._1).zip(signatures).toMap, hub, assetCode, fee, timestamp, data)
  }

  lazy val assetCreationGen: Gen[AssetCreation] = for {
    to <- toSeqGen
    signatures <- sigSeqGen
    fee <- positiveLongGen
    timestamp <- positiveLongGen
    hub <- propositionGen
    assetCode <- stringGen
    data <- stringGen
  } yield {
    AssetCreation(to, Map(hub -> signatures.head), assetCode, hub, fee, timestamp, data)
  }

  lazy val oneOfNPropositionGen: Gen[(Set[PrivateKey25519], MofNProposition)] = for {
    n <- positiveTinyIntGen
  } yield {
    val setOfKeys = (0 until n)
      .map(i => {
        val key = sampleUntilNonEmpty(key25519Gen)
        (key._1, key._2.pubKeyBytes)
      })
      .foldLeft((Set[PrivateKey25519](), Set[PublicKey]())) {
        case (set: (Set[PrivateKey25519], Set[PublicKey]), cur: (PrivateKey25519, PublicKey)) =>
          (set._1 + cur._1, set._2 + cur._2)
      }
    val prop = MofNProposition(1, setOfKeys._2)

    (setOfKeys._1, prop)
  }

  lazy val keyPairSetGen: Gen[Set[(PrivateKey25519, PublicKey25519Proposition)]] = for {
    seqLen <- positiveTinyIntGen
  } yield {
    ((0 until seqLen) map { _ => sampleUntilNonEmpty(key25519Gen) }).toSet
  }

  //TODO Add programCreationGen after fixing serialization
  val transactionTypes: Seq[Gen[Transaction]] =
    Seq(polyTransferGen, arbitTransferGen, assetTransferGen, assetCreationGen,
        programMethodExecutionGen, programCreationGen, programTransferGen)

  lazy val bifrostTransactionSeqGen: Gen[Seq[Transaction]] = for {
    seqLen <- positiveMediumIntGen
  } yield {
    0 until seqLen map {
      _ => {
        val g = sampleUntilNonEmpty(Gen.oneOf(transactionTypes))

        var sampled = g.sample

        while (sampled.isEmpty) sampled = g.sample

        sampled.get
      }
    }
  }


  lazy val intSeqGen: Gen[Seq[Int]] = for {
    seqLen <- positiveMediumIntGen
  } yield {
    0 until seqLen map { _ =>
      sampleUntilNonEmpty(Gen.choose(0, 255))
    }
  }

  def specificLengthBytesGen(length: Int): Gen[Array[Byte]] = Gen
    .listOfN(length, Arbitrary.arbitrary[Byte])
    .map(_.toArray)

  lazy val BlockGen: Gen[Block] = for {
    parentId <- specificLengthBytesGen(Block.blockIdLength)
    timestamp <- positiveLongGen
    generatorBox <- arbitBoxGen
    signature <- signatureGen
    txs <- bifrostTransactionSeqGen
  } yield {
    Block(ModifierId(parentId), timestamp, generatorBox, signature, txs, settings.forgingSettings.version)
  }

  lazy val bifrostSyncInfoGen: Gen[BifrostSyncInfo] = for {
    numLastBlocks <- Gen.choose(1, 10)
  } yield {
    val lastBlockIds = (0 until numLastBlocks).map { _ => sampleUntilNonEmpty(modifierIdGen) }
    BifrostSyncInfo(lastBlockIds)
  }

  lazy val genesisBlockGen: Gen[Block] = for {
    keyPair ← key25519Gen
  } yield {
    Block.create(
      History.GenesisParentId,
      Instant.now().toEpochMilli,
      Seq(),
      ArbitBox(keyPair._2, 0L, 0L),
      keyPair._1,
      settings.forgingSettings.version)
  }

  def generateHistory: History = {
    val dataDir = s"/tmp/bifrost/test-data/test-${Random.nextInt(10000000)}"

    val iFile = new File(s"$dataDir/blocks")
    iFile.mkdirs()
    val blockStorage = new LSMStore(iFile)

    val storage = new Storage(blockStorage, settings)
    //we don't care about validation here
    val validators = Seq()

    var history = new History(storage, BlockProcessor(1024), settings, validators)

    val genesisBlock = genesisBlockGen.sample.get

    history = history.append(genesisBlock).get._1
    assert(history.modifierById(genesisBlock.id).isDefined)
    history
  }

}<|MERGE_RESOLUTION|>--- conflicted
+++ resolved
@@ -3,7 +3,6 @@
 import java.io.File
 import java.time.Instant
 
-<<<<<<< HEAD
 import co.topl.crypto.{ FastCryptographicHash, PrivateKey25519, Signature25519 }
 import co.topl.modifier.ModifierId
 import co.topl.modifier.block.Block
@@ -19,33 +18,11 @@
 import co.topl.utils.Logging
 import io.circe.syntax._
 import io.circe.{ Json, JsonObject }
-=======
-import co.topl.crypto.{FastCryptographicHash, PrivateKey25519, Signature25519}
-import co.topl.modifier.ModifierId
-import co.topl.modifier.block.Block
-import co.topl.modifier.transaction.Transaction.{Nonce, Value}
-import co.topl.modifier.transaction._
-import co.topl.network.message.BifrostSyncInfo
-import co.topl.nodeView.history.{BlockProcessor, History, Storage}
-import co.topl.nodeView.state.ProgramId
-import co.topl.nodeView.state.box._
-import co.topl.nodeView.state.box.proposition.{MofNProposition, PublicKey25519Proposition}
-import co.topl.program.{Program, ProgramPreprocessor, _}
-import co.topl.settings.{AppSettings, StartupOpts}
-import co.topl.utils.Logging
-import io.circe.syntax._
-import io.circe.{Json, JsonObject}
->>>>>>> aa1608ac
 import io.iohk.iodb.LSMStore
-import org.scalacheck.{Arbitrary, Gen}
-import scorex.crypto.signatures.{PublicKey, Signature}
+import org.scalacheck.{ Arbitrary, Gen }
 import scorex.util.encode.Base58
 
-<<<<<<< HEAD
 import scala.util.{ Random, Try }
-=======
-import scala.util.{Random, Try}
->>>>>>> aa1608ac
 
 /**
   * Created by cykoz on 4/12/17.
@@ -354,8 +331,7 @@
     ExecutionBuilder(terms, assetCode, ProgramPreprocessor(name, initjs)(JsonObject.empty))
   }
 
-  lazy val signatureGen: Gen[Signature25519] = genBytesList(Signature25519.SignatureSize).map{
-    sig => Signature25519(Signature @@ sig)}
+  lazy val signatureGen: Gen[Signature25519] = genBytesList(Signature25519.SignatureSize).map(Signature25519(_))
 
   lazy val programIdGen: Gen[ProgramId] = for {
     seed <- specificLengthBytesGen(ProgramId.size)
@@ -605,8 +581,8 @@
         val key = sampleUntilNonEmpty(key25519Gen)
         (key._1, key._2.pubKeyBytes)
       })
-      .foldLeft((Set[PrivateKey25519](), Set[PublicKey]())) {
-        case (set: (Set[PrivateKey25519], Set[PublicKey]), cur: (PrivateKey25519, PublicKey)) =>
+      .foldLeft((Set[PrivateKey25519](), Set[Array[Byte]]())) {
+        case (set: (Set[PrivateKey25519], Set[Array[Byte]]), cur: (PrivateKey25519, Array[Byte])) =>
           (set._1 + cur._1, set._2 + cur._2)
       }
     val prop = MofNProposition(1, setOfKeys._2)
