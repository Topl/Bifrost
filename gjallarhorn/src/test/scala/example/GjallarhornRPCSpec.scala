package example

import akka.actor.{ActorRef, ActorSystem, Props}
import akka.http.scaladsl.model.headers.RawHeader
import akka.http.scaladsl.model.{HttpEntity, HttpMethods, HttpRequest, MediaTypes}
import akka.http.scaladsl.server.Route
import akka.http.scaladsl.{Http, HttpExt}
import akka.util.{ByteString, Timeout}
import crypto.PrivateKey25519
import org.scalatest.flatspec.AsyncFlatSpec
import org.scalatest.matchers.should.Matchers
import http.GjallarhornApiRoute
import akka.http.scaladsl.testkit.ScalatestRouteTest
import io.circe.Json
import io.circe.parser.parse
import keymanager.{KeyManagerRef, Keys}
<<<<<<< HEAD
import requests.Requests
import scorex.util.encode.Base58
import scorex.crypto.hash.Blake2b256
import wallet.WalletManager
=======
import requests.{Requests, RequestsManager}
import scorex.crypto.hash.{Blake2b256, Digest32}
>>>>>>> a7dacdc3

import scala.concurrent.duration._

class GjallarhornRPCSpec extends AsyncFlatSpec
  with Matchers
  with ScalatestRouteTest
  with GjallarhornGenerators {

//  implicit val materializer: ActorMaterializer = ActorMaterializer()

  implicit val timeout: Timeout = Timeout(10.seconds)

  override def createActorSystem(): ActorSystem = ActorSystem("gjallarhornTest", config)
  val http: HttpExt = Http(system)

  val seed1: Digest32 = Blake2b256(java.util.UUID.randomUUID.toString)
  val seed2: Digest32 = Blake2b256(java.util.UUID.randomUUID.toString)
  val (sk1, pk1) = PrivateKey25519.generateKeys(seed1)
  val (sk2, pk2) = PrivateKey25519.generateKeys(seed2)

  val amount = 10

  val keyManagerRef: ActorRef = KeyManagerRef("keyManager", "keyfiles")
  val keyFileDir = "keyfiles/keyManagerTest"
  val keyManager = Keys(keyFileDir)
  val requestsManagerRef: ActorRef = system.actorOf(Props(new RequestsManager), name = "RequestsManager")
  val requests: Requests = new Requests(settings, requestsManagerRef)

  val route: Route = GjallarhornApiRoute(settings, keyManagerRef, requestsManagerRef, requests).route

  def httpPOST(jsonRequest: ByteString): HttpRequest = {
    HttpRequest(
      HttpMethods.POST,
      uri = "/gjallarhorn/",
      entity = HttpEntity(MediaTypes.`application/json`, jsonRequest)
    ).withHeaders(RawHeader("x-api-key", "test_key"))
  }

  it should "get a successful JSON response" in {
    val createAssetRequest = ByteString(
      s"""
         |{
         |   "jsonrpc": "2.0",
         |   "id": "2",
         |   "method": "createTransaction",
         |   "params": [{
         |     "method": "createAssetsPrototype",
         |     "params": [{
         |        "issuer": "${pk1.toString}",
         |        "recipient": "${pk2.toString}",
         |        "amount": $amount,
         |        "assetCode": "etherAssets",
         |        "fee": 0,
         |        "data": ""
         |     }]
         |   }]
         |}
         """.stripMargin)

    httpPOST(createAssetRequest) ~> route ~> check {
<<<<<<< HEAD
      val res = parse(responseAs[String]) match {case Right(re) => re; case Left(ex) => throw ex}
      (res \\ "error").isEmpty shouldBe true
      (res \\ "result").head.asObject.isDefined shouldBe true
=======
      val responseString = responseAs[String].replace("\\", "")
      parse(responseString.replace("\"{", "{").replace("}\"", "}")) match {
        case Left(f) => throw f
        case Right(res: Json) =>
          (res \\ "error").isEmpty shouldBe true
          (res \\ "result").head.asObject.isDefined shouldBe true
      }
>>>>>>> a7dacdc3
    }
  }


}<|MERGE_RESOLUTION|>--- conflicted
+++ resolved
@@ -14,15 +14,8 @@
 import io.circe.Json
 import io.circe.parser.parse
 import keymanager.{KeyManagerRef, Keys}
-<<<<<<< HEAD
-import requests.Requests
-import scorex.util.encode.Base58
-import scorex.crypto.hash.Blake2b256
-import wallet.WalletManager
-=======
 import requests.{Requests, RequestsManager}
 import scorex.crypto.hash.{Blake2b256, Digest32}
->>>>>>> a7dacdc3
 
 import scala.concurrent.duration._
 
@@ -47,7 +40,7 @@
 
   val keyManagerRef: ActorRef = KeyManagerRef("keyManager", "keyfiles")
   val keyFileDir = "keyfiles/keyManagerTest"
-  val keyManager = Keys(keyFileDir)
+  val keyManager: Keys = Keys(keyFileDir)
   val requestsManagerRef: ActorRef = system.actorOf(Props(new RequestsManager), name = "RequestsManager")
   val requests: Requests = new Requests(settings, requestsManagerRef)
 
@@ -83,11 +76,6 @@
          """.stripMargin)
 
     httpPOST(createAssetRequest) ~> route ~> check {
-<<<<<<< HEAD
-      val res = parse(responseAs[String]) match {case Right(re) => re; case Left(ex) => throw ex}
-      (res \\ "error").isEmpty shouldBe true
-      (res \\ "result").head.asObject.isDefined shouldBe true
-=======
       val responseString = responseAs[String].replace("\\", "")
       parse(responseString.replace("\"{", "{").replace("}\"", "}")) match {
         case Left(f) => throw f
@@ -95,7 +83,6 @@
           (res \\ "error").isEmpty shouldBe true
           (res \\ "result").head.asObject.isDefined shouldBe true
       }
->>>>>>> a7dacdc3
     }
   }
 
