package example

import crypto.{PrivateKey25519, PublicKey25519Proposition}
import keymanager.{KeyFile, Keys}
import org.scalatest.flatspec.AsyncFlatSpec
import org.scalatest.matchers.should.Matchers
<<<<<<< HEAD
import scorex.util.encode.Base58
import scorex.crypto.hash.Blake2b256
=======
import scorex.crypto.hash.{Blake2b256, Digest32}
>>>>>>> a7dacdc3

import scala.reflect.io.Path
import scala.util.{Failure, Success, Try}

class KeysSpec extends AsyncFlatSpec with Matchers {
  val randomBytes1: Digest32 = Blake2b256(java.util.UUID.randomUUID.toString)
  val randomBytes2: Digest32 = Blake2b256(java.util.UUID.randomUUID.toString)

  // Three keypairs for full test range, use library keygen method
  val (sk1, pk1) = PrivateKey25519.generateKeys(randomBytes1)
  val (sk2, pk2) =  PrivateKey25519.generateKeys(Blake2b256("sameEntropic")) //Hash of this string was taken as input instead of entropy
  val (sk3, pk3) =  PrivateKey25519.generateKeys(randomBytes1)

  //Filepath to write keypairs
  val keyFileDir = "keyfiles/keyManagerTest"
  val path: Path = Path(keyFileDir)
  Try(path.deleteRecursively())
  Try(path.createDirectory())
  val password = "password"

  val seedString: String = java.util.UUID.randomUUID.toString
  val seed1: Digest32 = Blake2b256(seedString)


  val keyManager = Keys(keyFileDir)
  var pubKeys: Set[PublicKey25519Proposition] = Set()
  var privKeys: Set[PrivateKey25519] = Set()
  var keyFiles: Set[KeyFile] = Set()

  //Hashmap where seeds map to public/private keypair
  val (priv, pub) = PrivateKey25519.generateKeys(seed1)
  if (!keyManager.publicKeys.contains(pub)) {
    keyFiles += KeyFile(password, priv)
  }
  pubKeys += pub
  privKeys += priv

  //------------------------------------------------------------------------------------
  //Signed messages
  val messageBytes: Digest32 = Blake2b256("sameEntropic") //Should have same input to check determinism
  val messageToSign: Digest32 = Blake2b256(java.util.UUID.randomUUID.toString)

  it should "Match its signature to the expected sender private key" in {
      //Entropic input to input for pub/priv keypair
      val proof = sk1.sign(messageToSign)
      assert(PrivateKey25519.verify(messageToSign, pk1, proof))
  }

  it should "Yield an invalid signature if signed with incorrect foreign key" in {
      val proof = sk1.sign(messageToSign)
      assert(!PrivateKey25519.verify(messageToSign, pk2, proof))
  }

  it should "Sign and verify as expected when msg is deterministic" in {
      val proof = sk2.sign(messageBytes)
      //Utilize same input. Proving hashing function AND keygen methods are deterministic
      assert(PrivateKey25519.verify(messageBytes, pk2, proof))
  }
  //------------------------------------------------------------------------------------
  //Key Generation

   it should "Come as a private key and public key pair" in {
      //Entropic input used to make pub/priv keypair
      assert(sk1 != null)
      assert(pk1 != null)
      assert(sk1.isInstanceOf[PrivateKey25519])
      assert(pk1.isInstanceOf[PublicKey25519Proposition])
   }
  it should "Be deterministic" in {
      //Used the same entropic input
      assert(sk1.privKeyBytes === sk3.privKeyBytes)
      assert(pk1.equals(pk3))
  }

  it should "Have sufficient randomness in entropic keypair gen" in {
    //Valid pretest to ensure sufficiently random input so no shared keys
    assert(randomBytes1 != randomBytes2)
    assert(sk1 != null && pk1 != null && sk1.isInstanceOf[PrivateKey25519] && pk1.isInstanceOf[PublicKey25519Proposition])
  }

  //------------------------------------------------------------------------------------
  //KeyManager

  var pubKey: PublicKey25519Proposition = pk1

  it should "Have 1 keyfile" in {
    keyManager.generateKeyFile(password) match {
      case Success(pk) => pubKey = pk
      case Failure(ex) => throw new Error(s"An error occurred while creating a new keyfile. $ex")
    }
    keyFiles += KeyFile.readFile(Keys.getListOfFiles(keyManager.defaultKeyDir).head.getPath)
    assert(keyFiles.size == 2)
    assert(keyManager.publicKeys.size == 1)
    assert(Keys.getListOfFiles(keyManager.defaultKeyDir).size == 1)
  }

  it should "Be locked yes path" in {
    keyManager.lockKeyFile(pubKey.address, password).get
    assert(keyManager.secrets.isEmpty)
  }

  it should "Be unlocked yes path" in {
    keyManager.unlockKeyFile(pubKey.toString, password)
    assert(keyManager.secrets.size == 1)
  }


  //------------------------------------------------------------------------------------
  //KeyFile

   //Export is formatted JSON to keystore file
  //TODO: How do you add a keyFile to Keys (KeyRing)?
  /*it should "grab list of files and convert to KeyFile" in {
    keyManager.generateNewKeyPairs(1,Some(seedString)) match {
      case Success(privKeys) => {
        keyManager.exportKeyfile(KeyFile(password, privKeys.head).publicKeyFromAddress, password)
      }
      case Failure(e) => throw new Error (s"$e")
    }

    println("pub: " + pub)
    val exportedKeys: List[KeyFile] = Keys.getListOfFiles(keyManager.defaultKeyDir)
      .map(file => {
        KeyFile.readFile(file.getPath)
      })

    keyFiles.foreach { key =>
      assert(exportedKeys.contains(key))
    }
    assert (keyFiles.size == exportedKeys.size)
  }*/

  it should "Have keys stored in the proper format" in {
    val privKey = keyFiles.head.getPrivateKey(password).get
    assert(privKey.isInstanceOf[PrivateKey25519])
    val pubKey = privKey.publicKeyBytes
    assert(pubKey.isInstanceOf[Array[Byte]])
  }
  it should "Be used to import keys" in {
    val privKey = keyFiles.head.getPrivateKey(password).get
    assert(privKey.privKeyBytes === privKeys.head.privKeyBytes)
    val pubKey = privKey.publicKeyBytes
    assert(pubKey === pubKeys.head.pubKeyBytes)
  }

  //------------------------------------------------------------------------------------

}<|MERGE_RESOLUTION|>--- conflicted
+++ resolved
@@ -4,12 +4,7 @@
 import keymanager.{KeyFile, Keys}
 import org.scalatest.flatspec.AsyncFlatSpec
 import org.scalatest.matchers.should.Matchers
-<<<<<<< HEAD
-import scorex.util.encode.Base58
-import scorex.crypto.hash.Blake2b256
-=======
 import scorex.crypto.hash.{Blake2b256, Digest32}
->>>>>>> a7dacdc3
 
 import scala.reflect.io.Path
 import scala.util.{Failure, Success, Try}
@@ -34,7 +29,7 @@
   val seed1: Digest32 = Blake2b256(seedString)
 
 
-  val keyManager = Keys(keyFileDir)
+  val keyManager: Keys = Keys(keyFileDir)
   var pubKeys: Set[PublicKey25519Proposition] = Set()
   var privKeys: Set[PrivateKey25519] = Set()
   var keyFiles: Set[KeyFile] = Set()
