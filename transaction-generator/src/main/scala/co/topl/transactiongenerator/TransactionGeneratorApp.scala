--- conflicted
+++ resolved
@@ -1,7 +1,5 @@
 package co.topl.transactiongenerator
 
-import akka.actor.typed.ActorSystem
-import akka.actor.typed.scaladsl.Behaviors
 import cats.implicits._
 import cats.effect._
 import cats.data._
@@ -23,11 +21,10 @@
 import scala.concurrent.duration._
 
 object TransactionGeneratorApp
-    extends IOAkkaApp[Unit, Unit, Nothing](
+    extends IOBaseApp[Unit, Unit](
       _ => (),
       _ => ConfigFactory.load(),
-      (_, _) => (),
-      (_, _, config) => ActorSystem[Nothing](Behaviors.empty, "TransactionGeneratorApp", config)
+      (_, _) => ()
     ) {
 
   val TargetTransactionsPerSecond = TPS.Bitcoin
@@ -41,21 +38,25 @@
       implicit0(random: Random[F]) <- Random.javaSecuritySecureRandom[F]
       // Initialize gRPC Clients
       _ <- Logger[F].info(show"Initializing clients=$ClientAddresses")
-<<<<<<< HEAD
-      clients <- ClientAddresses.traverse { case (host, port) =>
+      clients = ClientAddresses.traverse { case (host, port) =>
         ToplGrpc.Client.make[F](host, port, tls = false)
       }
       // Turn the list of clients into a single client (randomly chosen per-call)
-      client <- MultiToplRpc.make(clients)
-      // Assemble a base wallet of available UTxOs
-      _      <- Logger[F].info(show"Initializing wallet")
-      wallet <- ToplRpcWalletInitializer.make[F](client).flatMap(_.initialize)
-      _      <- Logger[F].info(show"Initialized wallet with spendableBoxCount=${wallet.spendableBoxes.size}")
-      // Produce a stream of Transactions from the base wallet
-      _ <- Logger[F].info(show"Generating and broadcasting transactions at tps=$TargetTransactionsPerSecond")
-      transactionStream <- Fs2TransactionGenerator.make[F](wallet).flatMap(_.generateTransactions)
-      // Broadcast the transactions and run the background mempool stream
-      _ <- (runBroadcastStream(transactionStream, client), runMempoolStream(client)).parTupled
+      _ <- clients
+        .evalMap(MultiToplRpc.make[F, NonEmptyChain])
+        .use(client =>
+          for {
+            // Assemble a base wallet of available UTxOs
+            _      <- Logger[F].info(show"Initializing wallet")
+            wallet <- ToplRpcWalletInitializer.make[F](client).flatMap(_.initialize)
+            _      <- Logger[F].info(show"Initialized wallet with spendableBoxCount=${wallet.spendableBoxes.size}")
+            // Produce a stream of Transactions from the base wallet
+            _ <- Logger[F].info(show"Generating and broadcasting transactions at tps=$TargetTransactionsPerSecond")
+            transactionStream <- Fs2TransactionGenerator.make[F](wallet).flatMap(_.generateTransactions)
+            // Broadcast the transactions and run the background mempool stream
+            _ <- (runBroadcastStream(transactionStream, client), runMempoolStream(client)).parTupled
+          } yield ()
+        )
     } yield ()
 
   /**
@@ -88,39 +89,4 @@
       .compile
       .drain
 
-=======
-      _ <- ClientAddresses
-        .traverse { case (host, port) =>
-          ToplGrpc.Client.make[F](host, port, tls = false)
-        }
-        .use { clients =>
-          for {
-            // Turn the list of clients into a single client (round-robin)
-            client <- MultiToplRpc.make(clients)
-            // Assemble a base wallet of available UTxOs
-            _      <- Logger[F].info(show"Initializing wallet")
-            wallet <- ToplRpcWalletInitializer.make[F](client).flatMap(_.initialize)
-            _      <- Logger[F].info(show"Initialized wallet with spendableBoxCount=${wallet.spendableBoxes.size}")
-            // Produce a stream of Transactions from the base wallet
-            _ <- Logger[F].info(show"Generating and broadcasting transactions at tps=$TargetTransactionsPerSecond")
-            transactionStream <- Fs2TransactionGenerator.make[F](wallet).flatMap(_.generateTransactions)
-            // Broadcast the transactions
-            _ <- transactionStream
-              // Send 1 transaction per _this_ duration
-              .metered((1_000_000_000 / TargetTransactionsPerSecond).nanos)
-              // Broadcast+log the transaction
-              .evalTap(transaction =>
-                Logger[F].debug(show"Broadcasting transaction id=${transaction.id.asTypedBytes}") >>
-                client.broadcastTransaction(transaction) >>
-                Logger[F].info(show"Broadcasted transaction id=${transaction.id.asTypedBytes}")
-              )
-              .onError { case e =>
-                Stream.eval(Logger[F].error(e)("Stream failed"))
-              }
-              .compile
-              .drain
-          } yield ()
-        }
-    } yield ()
->>>>>>> 97281e02
 }