package co.topl.typeclasses

import co.topl.crypto.mnemonic.Entropy
import co.topl.crypto.signing._
import co.topl.models._
import simulacrum.typeclass

import java.util.UUID

@typeclass trait KeyInitializer[SK] {
  self =>

  /**
   * Creates a random secret key
   */
  def random(): SK

  /**
   * Creates a secret key from the given seed
   */
  def fromEntropy(entropy: Entropy, password: Option[Password]): SK
}

object KeyInitializer {

  trait Instances {

    //todo: should these use there own instances or the global instance?
    implicit val curve25519Initializer: KeyInitializer[SecretKeys.Curve25519] =
      new KeyInitializer[SecretKeys.Curve25519] {

        override def random(): SecretKeys.Curve25519 =
          fromEntropy(Entropy.fromUuid(UUID.randomUUID()), password = Some(""))

        override def fromEntropy(entropy: Entropy, password: Option[Password]): SecretKeys.Curve25519 =
          Curve25519.instance.createKeyPair(entropy, password)._1

      }

    implicit val ed25519Initializer: KeyInitializer[SecretKeys.Ed25519] =
      new KeyInitializer[SecretKeys.Ed25519] {

        override def random(): SecretKeys.Ed25519 =
          fromEntropy(Entropy.fromUuid(UUID.randomUUID()), password = Some(""))

        override def fromEntropy(entropy: Entropy, password: Option[Password]): SecretKeys.Ed25519 =
          Ed25519.instance.createKeyPair(entropy, password)._1

      }

    implicit def vrfInitializer(implicit ed25519VRF: Ed25519VRF): KeyInitializer[SecretKeys.VrfEd25519] =
      new KeyInitializer[SecretKeys.VrfEd25519] {

        def random(): SecretKeys.VrfEd25519 =
          fromEntropy(Entropy.fromUuid(UUID.randomUUID()), password = Some(""))

<<<<<<< HEAD
        def fromSeed(seed: Bytes): SecretKeys.VrfEd25519 =
          ed25519VRF.createKeyPair(seed)._1
=======
        def fromEntropy(entropy: Entropy, password: Option[Password]): SecretKeys.VrfEd25519 =
          Ed25519VRF.instance.createKeyPair(entropy, password)._1
>>>>>>> 6504eded
      }

    implicit def extendedEd25519Initializer: KeyInitializer[SecretKeys.ExtendedEd25519] =
      new KeyInitializer[SecretKeys.ExtendedEd25519] {

        def random(): SecretKeys.ExtendedEd25519 =
          fromEntropy(Entropy.fromUuid(UUID.randomUUID()), password = Some(""))

        def fromEntropy(entropy: Entropy, password: Option[Password]): SecretKeys.ExtendedEd25519 =
          ExtendedEd25519.precomputed().createKeyPair(entropy, password)._1
      }

//    implicit def kesSumInitializer(implicit slot: Slot): KeyInitializer[SecretKeys.KesSum] =
//      new KeyInitializer[SecretKeys.KesSum] {
//        private val scheme = new KeyEvolvingSignatureScheme
//
//        def random(): SecretKeys.KesSum =
//          SymmetricKey.newFromSeed(
//            new SecureRandom().generateSeed(32),
//            offset = slot,
//            // TODO:
//            signer = _ => Proofs.Signature.Ed25519(Sized.strictUnsafe(Bytes(Array.fill[Byte](64)(0))))
//          )
//
//        def fromSeed(seed: Bytes): SecretKeys.KesSum =
//          SymmetricKey.newFromSeed(seed.toArray, offset = slot, signer = ???)
//
//      }

  }
  object Instances extends Instances
}<|MERGE_RESOLUTION|>--- conflicted
+++ resolved
@@ -54,13 +54,8 @@
         def random(): SecretKeys.VrfEd25519 =
           fromEntropy(Entropy.fromUuid(UUID.randomUUID()), password = Some(""))
 
-<<<<<<< HEAD
-        def fromSeed(seed: Bytes): SecretKeys.VrfEd25519 =
-          ed25519VRF.createKeyPair(seed)._1
-=======
         def fromEntropy(entropy: Entropy, password: Option[Password]): SecretKeys.VrfEd25519 =
-          Ed25519VRF.instance.createKeyPair(entropy, password)._1
->>>>>>> 6504eded
+          ed25519VRF.createKeyPair(entropy, password)._1
       }
 
     implicit def extendedEd25519Initializer: KeyInitializer[SecretKeys.ExtendedEd25519] =
