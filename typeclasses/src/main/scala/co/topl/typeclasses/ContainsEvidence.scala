--- conflicted
+++ resolved
@@ -126,7 +126,6 @@
           )
         )
 
-<<<<<<< HEAD
 //    implicit val requiredOutputContainsEvidence: ContainsEvidence[Propositions.Contextual.RequiredDionOutput] =
 //      t =>
 //        TypedEvidence(
@@ -181,7 +180,11 @@
             Bytes(
               blake2b256
                 .hash(t.digest.data.toArray)
-=======
+                .value
+            )
+          )
+        )
+
     implicit val jsScriptPropositionContainsEvidence: ContainsEvidence[Propositions.Script.JS] =
       t =>
         TypedEvidence(
@@ -190,7 +193,6 @@
             Bytes(
               blake2b256
                 .hash(t.script.value.getBytes(StandardCharsets.UTF_8))
->>>>>>> 3a62a618
                 .value
             )
           )
@@ -204,30 +206,19 @@
       case t: Propositions.Knowledge.Ed25519    => ed25519KnowledgePropositionContainsEvidence.typedEvidenceOf(t)
       case t: Propositions.Knowledge.ExtendedEd25519 =>
         extendedEd25519KnowledgePropositionContainsEvidence.typedEvidenceOf(t)
-<<<<<<< HEAD
-
-      case t: Propositions.Contextual.HeightLock => heightLockContainsEvidence.typedEvidenceOf(t)
-//      case t: Propositions.Contextual.RequiredDionOutput => requiredOutputContainsEvidence.typedEvidenceOf(t)
-=======
->>>>>>> 3a62a618
 
       case t: Propositions.Compositional.And => andContainsEvidence(propositionContainsEvidence).typedEvidenceOf(t)
       case t: Propositions.Compositional.Or  => orContainsEvidence(propositionContainsEvidence).typedEvidenceOf(t)
       case t: Propositions.Compositional.Threshold =>
         thresholdContainsEvidence(propositionContainsEvidence).typedEvidenceOf(t)
-<<<<<<< HEAD
-      case Propositions.PermanentlyLocked =>
-        permanentlyLockedContainsEvidence.typedEvidenceOf(Propositions.PermanentlyLocked)
+
+      case t: Propositions.Contextual.HeightLock => heightLockContainsEvidence.typedEvidenceOf(t)
+
+      case t: Propositions.Script.JS => jsScriptPropositionContainsEvidence.typedEvidenceOf(t)
 
       case t: Propositions.Knowledge.HashLock => commitRevealContainsEvidence.typedEvidenceOf(t)
       case t: Propositions.Example.EnumeratedInput => enumeratedOutputContainsEvidence.typedEvidenceOf(t)
       case t: Propositions.Contextual.RequiredBoxState => requiredInputBoxStateContainsEvidence.typedEvidenceOf(t)
-=======
-
-      case t: Propositions.Contextual.HeightLock => heightLockContainsEvidence.typedEvidenceOf(t)
-
-      case t: Propositions.Script.JS => jsScriptPropositionContainsEvidence.typedEvidenceOf(t)
->>>>>>> 3a62a618
     }
   }
 
