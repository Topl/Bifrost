package co.topl.typeclasses

import co.topl.models._

@simulacrum.typeclass
trait DionAddressable[T] {

  @simulacrum.op("dionAddress")
  def dionAddressOf(t: T): DionAddress
}

object DionAddressable {

  trait Instances {

<<<<<<< HEAD
    implicit def coinOutputHasDioanAddress: DionAddressable[Transaction.CoinOutput] =
      new DionAddressable[Transaction.CoinOutput] {

        def dionAddressOf(t: Transaction.CoinOutput)(implicit networkPrefix: NetworkPrefix): DionAddress = t match {
          case b: Transaction.PolyOutput  => b.dionAddress
          case b: Transaction.ArbitOutput => b.dionAddress
          case b: Transaction.AssetOutput => b.dionAddress
        }
      }
=======
    implicit val coinOutputDionAddressable: DionAddressable[Transaction.CoinOutput] = {
      case o: Transaction.PolyOutput  => o.dionAddress
      case o: Transaction.ArbitOutput => o.dionAddress
      case o: Transaction.AssetOutput => o.dionAddress
    }
>>>>>>> 3a62a618

    implicit def containsEvidenceDionAddressable[T: ContainsEvidence](implicit
      networkPrefix: NetworkPrefix
    ): DionAddressable[T] =
      new DionAddressable[T] {

        def dionAddressOf(t: T): DionAddress =
          DionAddress(
            networkPrefix,
            ContainsEvidence[T].typedEvidenceOf(t)
          )
      }
  }
}<|MERGE_RESOLUTION|>--- conflicted
+++ resolved
@@ -13,7 +13,6 @@
 
   trait Instances {
 
-<<<<<<< HEAD
     implicit def coinOutputHasDioanAddress: DionAddressable[Transaction.CoinOutput] =
       new DionAddressable[Transaction.CoinOutput] {
 
@@ -23,13 +22,6 @@
           case b: Transaction.AssetOutput => b.dionAddress
         }
       }
-=======
-    implicit val coinOutputDionAddressable: DionAddressable[Transaction.CoinOutput] = {
-      case o: Transaction.PolyOutput  => o.dionAddress
-      case o: Transaction.ArbitOutput => o.dionAddress
-      case o: Transaction.AssetOutput => o.dionAddress
-    }
->>>>>>> 3a62a618
 
     implicit def containsEvidenceDionAddressable[T: ContainsEvidence](implicit
       networkPrefix: NetworkPrefix
