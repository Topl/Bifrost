package co.topl.typeclasses

import cats.Foldable
import cats.implicits._
import co.topl.codecs.bytes.tetra.TetraIdentifiableInstances._
import co.topl.codecs.bytes.typeclasses.Identifiable.ops._
import co.topl.crypto.accumulators.LeafData
import co.topl.crypto.accumulators.merkle.MerkleTree
import co.topl.crypto.hash.Blake2b
import co.topl.crypto.hash.digest.Digest32
import co.topl.crypto.hash.implicits._
import co.topl.models.utility.HasLength.instances._
import co.topl.models.utility.Lengths._
import co.topl.models.utility.{Lengths, Sized}
import co.topl.models._
import co.topl.typeclasses.IdentityOps._
import simulacrum.{op, typeclass}

@typeclass trait ContainsTransactionIds[T] {
  @op("transactionIds") def transactionIds(t: T): Seq[TypedIdentifier]

  @op("merkleTree") def merkleTreeOf(t: T): MerkleTree[Blake2b, Digest32] =
    MerkleTree[Blake2b, Digest32](transactionIds(t).map(id => LeafData(id.allBytes.toArray)))

  @op("merkleTreeRootHash") def merkleTreeRootHashOf(t: T): TxRoot =
    Sized.strictUnsafe[Bytes, Lengths.`32`.type](Bytes(merkleTreeOf(t).rootHash.bytes))
}

object ContainsTransactionIds {

  trait Instances {
    implicit val typedIdentifiersAsTxIds: ContainsTransactionIds[Seq[TypedIdentifier]] = identity

    implicit val blockBody: ContainsTransactionIds[BlockBodyV2] = body => body.toSeq

    implicit def containsTxToContainTxsId[G: ContainsTransactions]: ContainsTransactionIds[G] = txs =>
      implicitly[ContainsTransactions[G]].transactionsOf(txs).map(_.id.asTypedBytes)
  }

  object Instances extends Instances
}

/**
 * Satisfies that T contains transactions
 */
@typeclass trait ContainsTransactions[T] {
  @op("transactions") def transactionsOf(t: T): Seq[Transaction]

<<<<<<< HEAD
  @op("merkleTree") def merkleTreeOf(t: T): Sized.Strict[Bytes, Lengths.`32`.type] = {
    val leafs = transactionsOf(t).map(tx => LeafData(tx.id.asTypedBytes.allBytes.toArray))
    val rootHash = MerkleTree[Blake2b, Digest32](leafs).rootHash.bytes
    Sized.strictUnsafe[Bytes, Lengths.`32`.type](Bytes(rootHash))
  }

  @op("bloomFilter") def bloomFilterOf(@annotation.nowarn t: T): BloomFilter =
=======
  @op("bloomFilter") def bloomFilterOf(t: T): BloomFilter =
>>>>>>> 42cd5d4b
    // TODO
    Sized.strictUnsafe[Bytes, Lengths.`256`.type](Bytes(Array.fill[Byte](256)(1)))
}

object ContainsTransactions {

  trait Instances {

    implicit val transactionsContainsTransactions: ContainsTransactions[Seq[Transaction]] = identity

    implicit def transactionsFoldableContainsTransactions[G[_]: Foldable]: ContainsTransactions[G[Transaction]] =
      t => t.toIterable.toSeq

    implicit val blockV1ContainsTransactions: ContainsTransactions[BlockV1] = _.transactions
  }

  object Instances extends Instances
}<|MERGE_RESOLUTION|>--- conflicted
+++ resolved
@@ -46,17 +46,7 @@
 @typeclass trait ContainsTransactions[T] {
   @op("transactions") def transactionsOf(t: T): Seq[Transaction]
 
-<<<<<<< HEAD
-  @op("merkleTree") def merkleTreeOf(t: T): Sized.Strict[Bytes, Lengths.`32`.type] = {
-    val leafs = transactionsOf(t).map(tx => LeafData(tx.id.asTypedBytes.allBytes.toArray))
-    val rootHash = MerkleTree[Blake2b, Digest32](leafs).rootHash.bytes
-    Sized.strictUnsafe[Bytes, Lengths.`32`.type](Bytes(rootHash))
-  }
-
   @op("bloomFilter") def bloomFilterOf(@annotation.nowarn t: T): BloomFilter =
-=======
-  @op("bloomFilter") def bloomFilterOf(t: T): BloomFilter =
->>>>>>> 42cd5d4b
     // TODO
     Sized.strictUnsafe[Bytes, Lengths.`256`.type](Bytes(Array.fill[Byte](256)(1)))
 }
