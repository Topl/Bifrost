package co.topl.blockchain

import cats.{Monad, Show}
import cats.data.EitherT
import cats.implicits._
import cats.effect.Async
import cats.effect.kernel.Sync
import co.topl.codecs.bytes.typeclasses.implicits._
import co.topl.codecs.bytes.tetra.instances._
import co.topl.algebras.{Store, SynchronizationTraversalStep, ToplRpc}
import co.topl.consensus.algebras.LocalChainAlgebra
import co.topl.eventtree.{EventSourcedState, ParentChildTree}
import co.topl.ledger.algebras.{MempoolAlgebra, TransactionSyntaxValidationAlgebra}
import co.topl.ledger.models._
import co.topl.{models => legacyModels}
import legacyModels.{Transaction => LTransaction, TypedIdentifier}
import co.topl.node.models.BlockBody
import co.topl.consensus.models.BlockHeader
import co.topl.proto.models.Transaction
import org.typelevel.log4cats.{Logger, SelfAwareStructuredLogger}
import co.topl.typeclasses.implicits._
import fs2.Stream
import org.typelevel.log4cats.slf4j.Slf4jLogger

object ToplRpcServer {

  implicit private val showTransactionSyntaxError: Show[TransactionSyntaxError] = {
    case TransactionSyntaxErrors.EmptyInputs                 => "EmptyInputs"
    case TransactionSyntaxErrors.DuplicateInput(boxId)       => show"DuplicateInput(boxId=$boxId)"
    case TransactionSyntaxErrors.ExcessiveOutputsCount       => "ExcessiveOutputsCount"
    case TransactionSyntaxErrors.InvalidTimestamp(timestamp) => show"InvalidTimestamp(timestamp=$timestamp)"
    case TransactionSyntaxErrors.NonPositiveOutputValue(outputValue) =>
      show"NonPositiveOutputValue(value=${outputValue.toString})"
    case TransactionSyntaxErrors.InsufficientInputFunds(_, _) => "InsufficientInputFunds"
    case TransactionSyntaxErrors.InvalidProofType(_, _)       => "InvalidProofType"
    case TransactionSyntaxErrors.InvalidSchedule(s) =>
      show"InvalidSchedule(creation=${s.creation},maximumSlot=${s.maximumSlot},minimumSlot=${s.minimumSlot})"
    case TransactionSyntaxErrors.InvalidDataLength => "InvalidDataLength"
  }

  /**
   * Interpreter which serves Topl RPC data using local blockchain interpreters
   */
  def make[F[_]: Async](
    headerStore:               Store[F, TypedIdentifier, BlockHeader],
    bodyStore:                 Store[F, TypedIdentifier, BlockBody],
    transactionStore:          Store[F, TypedIdentifier, LTransaction], // TODO change Transaction to new Model
    mempool:                   MempoolAlgebra[F],
    syntacticValidation:       TransactionSyntaxValidationAlgebra[F],
    localChain:                LocalChainAlgebra[F],
    blockHeights:              EventSourcedState[F, Long => F[Option[TypedIdentifier]], TypedIdentifier],
    blockIdTree:               ParentChildTree[F, TypedIdentifier],
    localBlockAdoptionsStream: Stream[F, TypedIdentifier]
  ): F[ToplRpc[F, Stream[F, *]]] =
    Async[F].delay {
      new ToplRpc[F, Stream[F, *]] {
        implicit private val logger: SelfAwareStructuredLogger[F] =
          Slf4jLogger.getLoggerFromName[F]("Bifrost.RPC.Server")

        def broadcastTransaction(transaction: Transaction): F[Unit] =
<<<<<<< HEAD
          transactionStore
            .contains(transaction.id)
            .ifM(
              Logger[F].info(show"Received duplicate transaction id=${transaction.id.asTypedBytes}"),
              Logger[F].debug(show"Received RPC Transaction id=${transaction.id.asTypedBytes}") >>
              syntacticValidateOrRaise(transaction)
                .flatTap(_ =>
                  Logger[F].debug(show"Transaction id=${transaction.id.asTypedBytes} is syntactically valid")
=======
          // TODO model should change to new protobuf specs and not use Isomorphism
          EitherT(
            co.topl.models.utility
              .transactionIsomorphism[F]
              .baMorphism
              .aToB(Sync[F].delay(transaction))
          )
            .leftMap(new IllegalArgumentException(_))
            .rethrowT
            .flatMap { transaction =>
              val id = transaction.id.asTypedBytes
              transactionStore
                .contains(id)
                .ifM(
                  Logger[F].info(show"Received duplicate transaction id=$id"),
                  Logger[F].info(show"Received RPC Transaction id=$id") >>
                  syntacticValidateOrRaise(transaction)
                    .flatTap(_ => Logger[F].debug(show"Transaction id=$id is syntactically valid"))
                    .flatTap(processValidTransaction[F](transactionStore, mempool))
                    .void
>>>>>>> 650b7c3c
                )
            }

        def currentMempool(): F[Set[TypedIdentifier]] =
          localChain.head.map(_.slotId.blockId).flatMap(mempool.read)

        def fetchBlockHeader(blockId: TypedIdentifier): F[Option[BlockHeader]] =
          headerStore.get(blockId)

        def fetchBlockBody(blockId: TypedIdentifier): F[Option[BlockBody]] =
          bodyStore.get(blockId)

        def fetchTransaction(transactionId: TypedIdentifier): F[Option[Transaction]] =
          transactionStore
            .get(transactionId)
            .map(transaction =>
              co.topl.models.utility
                .transactionIsomorphism[Option]
                // TODO model should change to new protobuf specs and not use Isomorphism, change the store
                .abMorphism
                .aToB(transaction)
                .flatMap(_.toOption)
            )

        def blockIdAtHeight(height: Long): F[Option[TypedIdentifier]] =
          for {
            _    <- Async[F].raiseWhen(height < 1)(new IllegalArgumentException("Invalid height"))
            head <- localChain.head
            atHeight <-
              if (head.height === height) head.slotId.blockId.some.pure[F]
              else if (head.height < height) none.pure[F]
              else blockHeights.useStateAt(head.slotId.blockId)(_.apply(height))
          } yield atHeight

        def blockIdAtDepth(depth: Long): F[Option[TypedIdentifier]] =
          for {
            _    <- Async[F].raiseWhen(depth < 0)(new IllegalArgumentException("Negative depth"))
            head <- localChain.head
            atDepth <-
              if (depth === 0L) head.slotId.blockId.some.pure[F]
              else if (depth > head.height) none.pure[F]
              else blockHeights.useStateAt(head.slotId.blockId)(_.apply(head.height - depth))
          } yield atDepth

        def synchronizationTraversal(): F[Stream[F, SynchronizationTraversalStep]] =
          localChain.head
            .map(_.slotId.blockId)
            .flatMap { currentHead =>
              LocalChainSynchronizationTraversal
                .make[F](
                  currentHead,
                  localBlockAdoptionsStream,
                  blockIdTree
                )
                .headChanges
            }

        private def syntacticValidateOrRaise(transaction: LTransaction) =
          EitherT(syntacticValidation.validate(transaction).map(_.toEither))
            .leftSemiflatTap(errors =>
              Logger[F].warn(
                show"Received syntactically invalid transaction id=${transaction.id.asTypedBytes} reasons=$errors"
              )
            )
            .leftMap(errors =>
              new IllegalArgumentException(
                show"Syntactically invalid transaction" +
                show" id=${transaction.id.asTypedBytes}" +
                show" reasons=$errors"
              )
            )
            .rethrowT
      }
    }

  private def processValidTransaction[F[_]: Monad: Logger](
    transactionStore: Store[F, TypedIdentifier, LTransaction],
    mempool:          MempoolAlgebra[F]
<<<<<<< HEAD
  )(transaction:      Transaction) =
    Logger[F].debug(show"Inserting Transaction id=${transaction.id.asTypedBytes} into transaction store") >>
=======
  )(transaction:      LTransaction) =
    Logger[F].info(show"Inserting Transaction id=${transaction.id.asTypedBytes} into transaction store") >>
>>>>>>> 650b7c3c
    transactionStore.put(transaction.id, transaction) >>
    Logger[F].debug(show"Inserting Transaction id=${transaction.id.asTypedBytes} into mempool") >>
    mempool.add(transaction.id) >>
    Logger[F].info(show"Processed Transaction id=${transaction.id.asTypedBytes} from RPC")

}<|MERGE_RESOLUTION|>--- conflicted
+++ resolved
@@ -58,16 +58,6 @@
           Slf4jLogger.getLoggerFromName[F]("Bifrost.RPC.Server")
 
         def broadcastTransaction(transaction: Transaction): F[Unit] =
-<<<<<<< HEAD
-          transactionStore
-            .contains(transaction.id)
-            .ifM(
-              Logger[F].info(show"Received duplicate transaction id=${transaction.id.asTypedBytes}"),
-              Logger[F].debug(show"Received RPC Transaction id=${transaction.id.asTypedBytes}") >>
-              syntacticValidateOrRaise(transaction)
-                .flatTap(_ =>
-                  Logger[F].debug(show"Transaction id=${transaction.id.asTypedBytes} is syntactically valid")
-=======
           // TODO model should change to new protobuf specs and not use Isomorphism
           EitherT(
             co.topl.models.utility
@@ -83,12 +73,11 @@
                 .contains(id)
                 .ifM(
                   Logger[F].info(show"Received duplicate transaction id=$id"),
-                  Logger[F].info(show"Received RPC Transaction id=$id") >>
+                  Logger[F].debug(show"Received RPC Transaction id=$id") >>
                   syntacticValidateOrRaise(transaction)
                     .flatTap(_ => Logger[F].debug(show"Transaction id=$id is syntactically valid"))
                     .flatTap(processValidTransaction[F](transactionStore, mempool))
                     .void
->>>>>>> 650b7c3c
                 )
             }
 
@@ -167,13 +156,8 @@
   private def processValidTransaction[F[_]: Monad: Logger](
     transactionStore: Store[F, TypedIdentifier, LTransaction],
     mempool:          MempoolAlgebra[F]
-<<<<<<< HEAD
-  )(transaction:      Transaction) =
+  )(transaction:      LTransaction) =
     Logger[F].debug(show"Inserting Transaction id=${transaction.id.asTypedBytes} into transaction store") >>
-=======
-  )(transaction:      LTransaction) =
-    Logger[F].info(show"Inserting Transaction id=${transaction.id.asTypedBytes} into transaction store") >>
->>>>>>> 650b7c3c
     transactionStore.put(transaction.id, transaction) >>
     Logger[F].debug(show"Inserting Transaction id=${transaction.id.asTypedBytes} into mempool") >>
     mempool.add(transaction.id) >>
