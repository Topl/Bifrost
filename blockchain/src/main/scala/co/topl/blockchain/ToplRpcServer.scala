package co.topl.blockchain

import cats.{Monad, Show}
import cats.data.EitherT
import cats.implicits._
import cats.effect.Async
import co.topl.codecs.bytes.typeclasses.implicits._
import co.topl.codecs.bytes.tetra.instances._
import co.topl.algebras.{Store, SynchronizationTraversalStep, ToplRpc}
import co.topl.consensus.algebras.LocalChainAlgebra
import co.topl.eventtree.{EventSourcedState, ParentChildTree}
import co.topl.ledger.algebras.{MempoolAlgebra, TransactionSyntaxValidationAlgebra}
import co.topl.ledger.models._
<<<<<<< HEAD
import co.topl.models.{Transaction, TypedIdentifier}
import co.topl.node.models.{BlockBody => NodeBlockBody} // TODO remove rename, after remove models
import co.topl.consensus.models.{BlockHeader => ConsensusBlockHeader} // TODO remove rename, after remove models
import org.typelevel.log4cats.Logger
=======
import co.topl.models.{BlockBody, BlockHeader, Transaction, TypedIdentifier}
import org.typelevel.log4cats.{Logger, SelfAwareStructuredLogger}
>>>>>>> c2c90c5e
import co.topl.typeclasses.implicits._
import fs2.Stream
import org.typelevel.log4cats.slf4j.Slf4jLogger

object ToplRpcServer {

  implicit private val showTransactionSyntaxError: Show[TransactionSyntaxError] = {
    case TransactionSyntaxErrors.EmptyInputs                 => "EmptyInputs"
    case TransactionSyntaxErrors.DuplicateInput(boxId)       => show"DuplicateInput(boxId=$boxId)"
    case TransactionSyntaxErrors.ExcessiveOutputsCount       => "ExcessiveOutputsCount"
    case TransactionSyntaxErrors.InvalidTimestamp(timestamp) => show"InvalidTimestamp(timestamp=$timestamp)"
    case TransactionSyntaxErrors.NonPositiveOutputValue(outputValue) =>
      show"NonPositiveOutputValue(value=${outputValue.toString})"
    case TransactionSyntaxErrors.InsufficientInputFunds(_, _) => "InsufficientInputFunds"
    case TransactionSyntaxErrors.InvalidProofType(_, _)       => "InvalidProofType"
    case TransactionSyntaxErrors.InvalidSchedule(s) =>
      show"InvalidSchedule(creation=${s.creation},maximumSlot=${s.maximumSlot},minimumSlot=${s.minimumSlot})"
    case TransactionSyntaxErrors.InvalidDataLength => "InvalidDataLength"
  }

  /**
   * Interpreter which serves Topl RPC data using local blockchain interpreters
   */
<<<<<<< HEAD
  def make[F[_]: Async: Logger](
    headerStore:               Store[F, TypedIdentifier, ConsensusBlockHeader],
    bodyStore:                 Store[F, TypedIdentifier, NodeBlockBody],
=======
  def make[F[_]: Async](
    headerStore:               Store[F, TypedIdentifier, BlockHeader],
    bodyStore:                 Store[F, TypedIdentifier, BlockBody],
>>>>>>> c2c90c5e
    transactionStore:          Store[F, TypedIdentifier, Transaction],
    mempool:                   MempoolAlgebra[F],
    syntacticValidation:       TransactionSyntaxValidationAlgebra[F],
    localChain:                LocalChainAlgebra[F],
    blockHeights:              EventSourcedState[F, Long => F[Option[TypedIdentifier]], TypedIdentifier],
    blockIdTree:               ParentChildTree[F, TypedIdentifier],
    localBlockAdoptionsStream: Stream[F, TypedIdentifier]
  ): F[ToplRpc[F, Stream[F, *]]] =
    Async[F].delay {
      new ToplRpc[F, Stream[F, *]] {
        implicit private val logger: SelfAwareStructuredLogger[F] =
          Slf4jLogger.getLoggerFromClass[F](ToplRpcServer.getClass)

        def broadcastTransaction(transaction: Transaction): F[Unit] =
          transactionStore
            .contains(transaction.id)
            .ifM(
              Logger[F].info(show"Received duplicate transaction id=${transaction.id.asTypedBytes}"),
              Logger[F].info(show"Received RPC Transaction id=${transaction.id.asTypedBytes}") >>
              syntacticValidateOrRaise(transaction)
                .flatTap(_ =>
                  Logger[F].debug(show"Transaction id=${transaction.id.asTypedBytes} is syntactically valid")
                )
                .flatTap(processValidTransaction[F](transactionStore, mempool))
                .void
            )

        def currentMempool(): F[Set[TypedIdentifier]] =
          localChain.head.map(_.slotId.blockId).flatMap(mempool.read)

        def fetchBlockHeader(blockId: TypedIdentifier): F[Option[ConsensusBlockHeader]] =
          headerStore.get(blockId)

        def fetchBlockBody(blockId: TypedIdentifier): F[Option[NodeBlockBody]] =
          bodyStore.get(blockId)

        def fetchTransaction(transactionId: TypedIdentifier): F[Option[Transaction]] =
          transactionStore.get(transactionId)

        def blockIdAtHeight(height: Long): F[Option[TypedIdentifier]] =
          for {
            _    <- Async[F].raiseWhen(height < 1)(new IllegalArgumentException("Invalid height"))
            head <- localChain.head
            atHeight <-
              if (head.height === height) head.slotId.blockId.some.pure[F]
              else if (head.height < height) none.pure[F]
              else blockHeights.useStateAt(head.slotId.blockId)(_.apply(height))
          } yield atHeight

        def blockIdAtDepth(depth: Long): F[Option[TypedIdentifier]] =
          for {
            _    <- Async[F].raiseWhen(depth < 0)(new IllegalArgumentException("Negative depth"))
            head <- localChain.head
            atDepth <-
              if (depth === 0L) head.slotId.blockId.some.pure[F]
              else if (depth > head.height) none.pure[F]
              else blockHeights.useStateAt(head.slotId.blockId)(_.apply(head.height - depth))
          } yield atDepth

        def synchronizationTraversal(): F[Stream[F, SynchronizationTraversalStep]] =
          localChain.head
            .map(_.slotId.blockId)
            .flatMap { currentHead =>
              LocalChainSynchronizationTraversal
                .make[F](
                  currentHead,
                  localBlockAdoptionsStream,
                  blockIdTree
                )
                .headChanges
            }

        private def syntacticValidateOrRaise(transaction: Transaction) =
          EitherT(syntacticValidation.validate(transaction).map(_.toEither))
            .leftSemiflatTap(errors =>
              Logger[F].warn(
                show"Received syntactically invalid transaction id=${transaction.id.asTypedBytes} reasons=$errors"
              )
            )
            .leftMap(errors =>
              new IllegalArgumentException(
                show"Syntactically invalid transaction" +
                show" id=${transaction.id.asTypedBytes}" +
                show" reasons=$errors"
              )
            )
            .rethrowT
      }
    }

  private def processValidTransaction[F[_]: Monad: Logger](
    transactionStore: Store[F, TypedIdentifier, Transaction],
    mempool:          MempoolAlgebra[F]
  )(transaction:      Transaction) =
    Logger[F].info(show"Inserting Transaction id=${transaction.id.asTypedBytes} into transaction store") >>
    transactionStore.put(transaction.id, transaction) >>
    Logger[F].info(show"Inserting Transaction id=${transaction.id.asTypedBytes} into mempool") >>
    mempool.add(transaction.id) >>
    Logger[F].info(show"Processed Transaction id=${transaction.id.asTypedBytes} from RPC")

}<|MERGE_RESOLUTION|>--- conflicted
+++ resolved
@@ -11,15 +11,10 @@
 import co.topl.eventtree.{EventSourcedState, ParentChildTree}
 import co.topl.ledger.algebras.{MempoolAlgebra, TransactionSyntaxValidationAlgebra}
 import co.topl.ledger.models._
-<<<<<<< HEAD
 import co.topl.models.{Transaction, TypedIdentifier}
 import co.topl.node.models.{BlockBody => NodeBlockBody} // TODO remove rename, after remove models
 import co.topl.consensus.models.{BlockHeader => ConsensusBlockHeader} // TODO remove rename, after remove models
-import org.typelevel.log4cats.Logger
-=======
-import co.topl.models.{BlockBody, BlockHeader, Transaction, TypedIdentifier}
 import org.typelevel.log4cats.{Logger, SelfAwareStructuredLogger}
->>>>>>> c2c90c5e
 import co.topl.typeclasses.implicits._
 import fs2.Stream
 import org.typelevel.log4cats.slf4j.Slf4jLogger
@@ -43,15 +38,9 @@
   /**
    * Interpreter which serves Topl RPC data using local blockchain interpreters
    */
-<<<<<<< HEAD
-  def make[F[_]: Async: Logger](
+  def make[F[_]: Async](
     headerStore:               Store[F, TypedIdentifier, ConsensusBlockHeader],
     bodyStore:                 Store[F, TypedIdentifier, NodeBlockBody],
-=======
-  def make[F[_]: Async](
-    headerStore:               Store[F, TypedIdentifier, BlockHeader],
-    bodyStore:                 Store[F, TypedIdentifier, BlockBody],
->>>>>>> c2c90c5e
     transactionStore:          Store[F, TypedIdentifier, Transaction],
     mempool:                   MempoolAlgebra[F],
     syntacticValidation:       TransactionSyntaxValidationAlgebra[F],
