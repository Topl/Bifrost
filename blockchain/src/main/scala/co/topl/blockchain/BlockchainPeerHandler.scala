package co.topl.blockchain

import cats.data._
import cats.effect.Async
import cats.effect.kernel.Sync
import cats.implicits._
import cats.{Applicative, Monad, MonadThrow, Monoid, Parallel, Show}
import fs2._
import co.topl.algebras.ClockAlgebra.implicits.ClockOps
import co.topl.algebras.{ClockAlgebra, Store, StoreReader}
import co.topl.blockchain.algebras.BlockHeaderToBodyValidationAlgebra
import co.topl.blockchain.models.BlockHeaderToBodyValidationFailure
import co.topl.codecs.bytes.tetra.instances._
import co.topl.codecs.bytes.typeclasses.implicits._
import co.topl.consensus.algebras.{BlockHeaderValidationAlgebra, LocalChainAlgebra}
import co.topl.consensus.models.BlockHeaderValidationFailure
import co.topl.eventtree.ParentChildTree
import co.topl.ledger.algebras._
<<<<<<< HEAD
import co.topl.ledger.models._
import co.topl.models._
=======
import co.topl.ledger.models.{
  BodyAuthorizationError,
  BodySemanticError,
  BodySyntaxError,
  StaticBodyValidationContext,
  TransactionSemanticError,
  TransactionSyntaxError
}
import co.topl.{models => legacyModels}
import co.topl.models.utility._
import legacyModels._
import co.topl.consensus.models.BlockHeader
import co.topl.node.models.BlockBody
>>>>>>> 650b7c3c
import co.topl.networking.blockchain._
import co.topl.typeclasses.implicits._
import org.typelevel.log4cats.Logger
import org.typelevel.log4cats.slf4j.Slf4jLogger

import scala.concurrent.duration._

/**
 * Provides different interpreters for `BlockchainPeerHandlerAlgebra` that can be combined and run in parallel
 * for each blockchain peer.
 */
object BlockchainPeerHandler {

  /**
   * A Monoid for `BlockchainPeerHandler` which runs the two sub-handlers in parallel.
   */
  implicit def monoidBlockchainPeerHandler[F[_]: Parallel: Applicative]: Monoid[BlockchainPeerHandlerAlgebra[F]] =
    Monoid.instance(
      (_: BlockchainPeerClient[F]) => Applicative[F].unit,
      (a, b) => (client: BlockchainPeerClient[F]) => (a.usePeer(client), b.usePeer(client)).parTupled.void
    )

  /**
   * A `BlockchainPeerClient` interpreter which listens to block IDs adopted by the remote peer.  If the remote
   * peer adopts a block that is unknown to this local node, the corresponding SlotData (and any missing ancestor SlotData)
   * is retrieved from the remote peer.  Once the SlotData is retrieved, Chain Selection is performed against the local
   * node's canonical chain.  If the remote peer claims to have a better head block, the local node fetches and validates
   * any missing Block Headers from the remote peer's chain.  Next, the local node fetches and validates any missing
   * Block Bodies from the remote peer's chain.  Finally, chain selection is run again as a redundant check in case
   * a new chain was adopted while validating the current one.  If the remote chain is _still_ better than the local
   * node's, it is adopted.
   */
  object ChainSynchronizer {

    def make[F[_]: Async](
      clock:                       ClockAlgebra[F],
      localChain:                  LocalChainAlgebra[F],
      headerValidation:            BlockHeaderValidationAlgebra[F],
      headerToBodyValidation:      BlockHeaderToBodyValidationAlgebra[F],
      bodySyntaxValidation:        BodySyntaxValidationAlgebra[F],
      bodySemanticValidation:      BodySemanticValidationAlgebra[F],
      bodyAuthorizationValidation: BodyAuthorizationValidationAlgebra[F],
      slotDataStore:               Store[F, TypedIdentifier, SlotData],
      headerStore:                 Store[F, TypedIdentifier, BlockHeader],
      bodyStore:                   Store[F, TypedIdentifier, BlockBody],
      transactionStore:            Store[F, TypedIdentifier, Transaction],
      blockIdTree:                 ParentChildTree[F, TypedIdentifier]
    ): BlockchainPeerHandlerAlgebra[F] =
      (client: BlockchainPeerClient[F]) =>
        for {
          implicit0(logger: Logger[F]) <- createPeerLogger[F](client)("Bifrost.P2P.ChainSync")
          adoptions                    <- client.remotePeerAdoptions
          _fetchAndValidateMissingHeaders = fetchAndValidateMissingHeaders(
            client,
            headerValidation,
            slotDataStore,
            headerStore
          ) _
          _fetchAndValidateMissingBodies = fetchAndValidateMissingBodies(
            client,
            headerToBodyValidation,
            bodySyntaxValidation,
            bodySemanticValidation,
            bodyAuthorizationValidation,
            slotDataStore,
            headerStore,
            bodyStore,
            transactionStore
          ) _
          _ <- adoptions
            .evalMap(id =>
              slotDataStore
                .contains(id)
                .ifM(
                  ifTrue = Logger[F].debug(show"Ignoring already-known block header id=$id"),
                  ifFalse = for {
                    fetch <- (
                      (id: TypedIdentifier) =>
                        Logger[F].info(show"Fetching remote SlotData id=$id") >>
                        OptionT(client.getRemoteSlotData(id)).getOrNoSuchElement(id)
                    ).pure[F]
                    slotData <- fetch(id)
                    // Fetch missing SlotData from the remote peer
                    tine: NonEmptyChain[SlotData] <- buildTine[F, SlotData](
                      slotDataStore,
                      fetch,
                      (_, data) => data.parentSlotId.blockId.pure[F]
                    )((slotData.slotId.blockId, slotData))
                    _ <- Logger[F].debug(show"Retrieved remote tine length=${tine.length}")
                    // We necessarily need to save Slot Data in the store prior to performing chain "preference"
                    _ <- tine.traverse(slotData =>
                      Logger[F].debug(
                        show"Associating child=${slotData.slotId.blockId} to parent=${slotData.parentSlotId.blockId}"
                      ) >>
                      blockIdTree.associate(slotData.slotId.blockId, slotData.parentSlotId.blockId) >>
                      Logger[F].debug(show"Storing SlotData id=${slotData.slotId.blockId}") >>
                      slotDataStore.put(slotData.slotId.blockId, slotData)
                    )
                    _ <-
                      localChain
                        .isWorseThan(tine.last)
                        .ifM(
                          // The case where the remote tine is better than the local tine,
                          // but we first need to fetch and validate all of the data
                          ifTrue = for {
                            _ <- Logger[F]
                              .debug(show"Remote tine (head id=$id) appears to be better than the local chain")
                            // The remote tine may be large, extending beyond 2 epochs.  Header validation relies on
                            // block bodies (lagging by 2 epochs), so group the tine by epoch step through each
                            // group.
                            epochBoundaries <- tine
                              .foldLeftM(Chain.empty[SlotId]) { case (boundaries, slotData) =>
                                boundaries.initLast.fold(Chain(slotData.slotId).pure[F]) { case (init, last) =>
                                  (clock.epochOf(slotData.slotId.slot), clock.epochOf(last.slot))
                                    .mapN((epoch, parentEpoch) =>
                                      if (epoch > parentEpoch) boundaries.append(slotData.slotId)
                                      else init.append(slotData.slotId)
                                    )
                                }
                              }
                              .map(_.map(_.blockId))
                            _ <- epochBoundaries
                              .traverseTap(id =>
                                _fetchAndValidateMissingHeaders(id) >> _fetchAndValidateMissingBodies(id)
                              )
                            _ <-
                              // After fetching and validating all of the data, re-run the chain preference process
                              localChain
                                .isWorseThan(tine.last)
                                .ifM(
                                  ifTrue =
                                    // And finally, adopt the remote peer's tine
                                    localChain.adopt(Validated.Valid(tine.last)),
                                  ifFalse = Logger[F].debug(show"Ignoring weaker (or equal) block header id=$id")
                                )
                          } yield (),
                          // The case where the remote tine can be ignored
                          Logger[F].info(show"Ignoring weaker (or equal) block header id=$id")
                        )
                  } yield ()
                )
            )
            .compile
            .drain
        } yield ()

    implicit private val showBlockHeaderValidationFailure: Show[BlockHeaderValidationFailure] =
      Show.fromToString

    implicit private val showBodySyntaxError: Show[BodySyntaxError] =
      Show.fromToString

    implicit private val showBodySemanticError: Show[BodySemanticError] =
      Show.fromToString

    implicit private val showBodyAuthorizationError: Show[BodyAuthorizationError] =
      Show.fromToString

    implicit private val showHeaderToBodyError: Show[BlockHeaderToBodyValidationFailure] =
      Show.fromToString

    /**
     * Fetches each missing header block from the remote peer, starting with the given `from`.  The search first determines
     * the sequence of missing header IDs by comparing IDs known in the SlotDataStore with IDs known in the HeaderStore.
     * Once the list of missing IDs is assembled, the headers are requested from the remote peer and validated in-order
     */
    private[blockchain] def fetchAndValidateMissingHeaders[F[_]: Async: Logger](
      client:           BlockchainPeerClient[F],
      headerValidation: BlockHeaderValidationAlgebra[F],
      slotDataStore:    Store[F, TypedIdentifier, SlotData],
      headerStore:      Store[F, TypedIdentifier, BlockHeader]
    )(from:             TypedIdentifier) =
      determineMissingValues(
        headerStore.contains,
        slotDataStore.getOrRaise(_).map(_.parentSlotId.blockId)
      )(from)
        .flatMap(missingHeaders =>
          Stream
            .foldable[F, NonEmptyChain, TypedIdentifier](missingHeaders)
            .parEvalMapUnbounded(blockId =>
              for {
                _      <- Logger[F].info(show"Fetching remote header id=$blockId")
                header <- OptionT(client.getRemoteHeader(blockId)).getOrNoSuchElement(blockId.show)
                _ <- MonadThrow[F].raiseWhen(header.id.asTypedBytes =!= blockId)(
                  new IllegalArgumentException("Claimed block ID did not match provided header")
                )
              } yield (blockId, header)
            )
            .evalMap { case (blockId, header) =>
              for {
                _ <- Logger[F].debug(show"Validating remote header id=$blockId")
                _ <- EitherT(
                  headerStore
                    .getOrRaise(header.parentHeaderId)
                    .flatMap(headerValidation.validate(header, _))
                )
                  .leftSemiflatTap(error =>
                    Logger[F].warn(show"Received invalid block header id=$blockId error=$error")
                  )
                  .leftMap(error => new IllegalArgumentException(error.show))
                  .rethrowT
                _ <- Logger[F].debug(show"Saving header id=$blockId")
                _ <- headerStore.put(blockId, header)
              } yield ()
            }
            .compile
            .drain
        )

    /**
     * Fetches each missing block body from the remote peer, starting with the given `from`.  The search first determines
     * the sequence of missing body IDs by comparing IDs known in the SlotDataStore with IDs known in the BodyStore.
     * Once the list of missing IDs is assembled, the bodies (and any locally missing transactions) are requested from
     * the remote peer and validated in-order.
     */
    private def fetchAndValidateMissingBodies[F[_]: Async: Logger](
      client:                      BlockchainPeerClient[F],
      headerToBodyValidation:      BlockHeaderToBodyValidationAlgebra[F],
      bodySyntaxValidation:        BodySyntaxValidationAlgebra[F],
      bodySemanticValidation:      BodySemanticValidationAlgebra[F],
      bodyAuthorizationValidation: BodyAuthorizationValidationAlgebra[F],
      slotDataStore:               Store[F, TypedIdentifier, SlotData],
      headerStore:                 Store[F, TypedIdentifier, BlockHeader],
      bodyStore:                   Store[F, TypedIdentifier, BlockBody],
      transactionStore:            Store[F, TypedIdentifier, Transaction]
    )(from:                        TypedIdentifier) =
      determineMissingValues(
        bodyStore.contains,
        slotDataStore.getOrRaise(_).map(_.parentSlotId.blockId)
      )(from)
        .flatMap(missingBodyIds =>
          Stream
            .foldable(missingBodyIds)
            .evalMap(blockId =>
              for {
                _    <- Logger[F].info(show"Fetching remote body id=$blockId")
                body <- OptionT(client.getRemoteBody(blockId)).getOrNoSuchElement(blockId.show)
                _ <- Stream
<<<<<<< HEAD
                  .iterable[F, TypedIdentifier](body)
                  .parEvalMapUnorderedUnbounded(transactionId =>
=======
                  .iterable(body.transactionIds)
                  .evalMap(transactionId =>
>>>>>>> 650b7c3c
                    transactionStore
                      .contains(transactionId)
                      .ifM(
                        Applicative[F].unit,
                        for {
                          _ <- Logger[F].info(show"Fetching remote transaction id=${(transactionId: TypedIdentifier)}")
                          transaction <- OptionT(client.getRemoteTransaction(transactionId))
                            .getOrNoSuchElement((transactionId: TypedIdentifier).show)
                          _ <- MonadThrow[F]
                            .raiseWhen(transaction.id.asTypedBytes =!= transactionId)(
                              new IllegalArgumentException("Claimed transaction ID did not match provided transaction")
                            )
                          _ <- Logger[F].debug(show"Saving transaction id=$${TypedBytes.ioTx32(transactionId)}")
                          _ <- transactionStore.put(transactionId, transaction)
                        } yield ()
                      )
                  )
                  .compile
                  .drain
                header <- headerStore.getOrRaise(blockId)
                block = Block(header, body)
                _ <-
                  (
                    for {
                      _ <- EitherT.liftF(Logger[F].debug(show"Validating header to body consistency for id=$blockId"))
                      _ <- EitherT(headerToBodyValidation.validate(block)).leftMap(e => e.show)
                      _ <- EitherT.liftF(Logger[F].debug(show"Validating syntax of body id=$blockId"))
                      _ <- EitherT(bodySyntaxValidation.validate(body).map(_.toEither.leftMap(_.show)))
                      _ <- EitherT.liftF(Logger[F].debug(show"Validating semantics of body id=$blockId"))
                      validationContext = StaticBodyValidationContext(header.parentHeaderId, header.height, header.slot)
                      _ <- EitherT(
                        bodySemanticValidation.validate(validationContext)(body).map(_.toEither.leftMap(_.show))
                      )
                      _ <- EitherT.liftF(Logger[F].debug(show"Validating authorization of body id=$blockId"))
                      _ <- EitherT(
                        bodyAuthorizationValidation
                          .validate(header.parentHeaderId)(body)
                          .map(_.toEither.leftMap(_.show))
                      )
                    } yield ()
                  )
                    .leftSemiflatTap(e => Logger[F].warn(show"Received invalid block body id=$blockId errors=$e"))
                    .leftMap((e: String) => new IllegalArgumentException(e))
                    .rethrowT
                _ <- Logger[F].debug(show"Saving body id=$blockId")
                _ <- bodyStore.put(blockId, body)
              } yield ()
            )
            .compile
            .drain
        )

    /**
     * Constructs a list of IDs that are determined to be missing from store.
     * @param existsLocally a function which indicates if the given ID exists locally (i.e. headerStore.contains or bodyStore.contains)
     * @param parentOf a function which indicates the ancestor of the given ID
     * @param from the starting (head/tip) from which the search will work backwards
     */
    private def determineMissingValues[F[_]: Monad](
      existsLocally: TypedIdentifier => F[Boolean],
      parentOf:      TypedIdentifier => F[TypedIdentifier]
    )(from:          TypedIdentifier) =
      (NonEmptyChain(from), false)
        .iterateUntilM { case (ids, _) =>
          parentOf(ids.head).flatMap(parentId =>
            existsLocally(parentId).ifM(ifTrue = (ids, true).pure[F], ifFalse = (ids.prepend(parentId), false).pure[F])
          )
        }(_._2)
        .map(_._1)

    /**
     * Construct a tine of some data type `Value`.  The Tine is assembled by working backwards through the
     * chain of IDs and fetching the associated data from the remote peer
     */
    private def buildTine[F[_]: Monad, Value](
      store:           Store[F, TypedIdentifier, Value],
      fetchRemoteData: TypedIdentifier => F[Value],
      parentOf:        (TypedIdentifier, Value) => F[TypedIdentifier]
    )(from:            (TypedIdentifier, Value)): F[NonEmptyChain[Value]] =
      // Tuple: (Data Elements, Parent Exists Locally)
      // Starting with `from`, work backwards until a local value is found
      (NonEmptyChain(from), false)
        .iterateUntilM { case (data, _) =>
          // First determine the parent of the head of the current list of data elements
          parentOf(data.head._1, data.head._2)
            .flatMap(parentId =>
              // Now check to see if that parent exists locally
              store
                .contains(parentId)
                .ifM(
                  // If it exists locally, we're all done
                  ifTrue = (data, true).pure[F],
                  // Otherwise, prepend it to the data elements and re-iterate
                  ifFalse = fetchRemoteData(parentId).map(parentData => (data.prepend((parentId, parentData)), false))
                )
            )
        // Stop iterating once a local value has been found
        }(_._2)
        // Keep just the data elements
        .map(_._1.map(_._2))
  }

  /**
   * Interprets `BlockchainPeerHandler` by listening to all Transaction IDs announced by the remote peer.
   * Each announced transaction ID is checked locally to see if it already exists.  If not, the transaction
   * is requested from the remote peer, then syntactically validated, then inserted into the
   * local store and mempool.
   */
  object FetchMempool {

    implicit private val showTransactionSyntaxError: Show[TransactionSyntaxError] =
      Show.fromToString

    def make[F[_]: Async](
      transactionSyntaxValidation: TransactionSyntaxValidationAlgebra[F],
      transactionStore:            Store[F, TypedIdentifier, Transaction],
      mempool:                     MempoolAlgebra[F]
    ): BlockchainPeerHandlerAlgebra[F] =
      (client: BlockchainPeerClient[F]) =>
        createPeerLogger[F](client)("Bifrost.P2P.MempoolSync").flatMap(implicit logger =>
          client.remoteTransactionNotifications
            .flatMap(source =>
              source
                .parEvalMapUnordered(16)(
                  processTransactionId[F](transactionSyntaxValidation, transactionStore, mempool)(client)
                )
                .compile
                .drain
            )
            .void
        )

    private def processTransactionId[F[_]: Async: Logger](
      transactionSyntaxValidation: TransactionSyntaxValidationAlgebra[F],
      transactionStore:            Store[F, TypedIdentifier, Transaction],
      mempool:                     MempoolAlgebra[F]
    )(client:                      BlockchainPeerClient[F])(id: TypedIdentifier) =
      for {
        _             <- Logger[F].debug(show"Received transaction notification from remote peer id=$id")
        alreadyExists <- transactionStore.contains(id)
        _ <-
          if (alreadyExists)
            Logger[F].debug(show"Ignoring already known remote transaction id=$id")
          else {
            for {
              _           <- Logger[F].info(show"Fetching remote transaction id=$id")
              transaction <- OptionT(client.getRemoteTransaction(id)).getOrNoSuchElement(id.show)
              _ <- MonadThrow[F].raiseWhen(transaction.id.asTypedBytes =!= id)(
                new IllegalArgumentException(s"Claimed transaction ID did not match provided transaction")
              )
              _ <- EitherT(transactionSyntaxValidation.validate(transaction).map(_.toEither))
                .leftSemiflatMap(errors =>
                  Logger[F].warn(show"Received syntactically invalid transaction id=$id errors=$errors")
                )
                .leftMap(errors => new IllegalArgumentException(errors.show))
                .rethrowT
              _ <- Logger[F].debug(show"Transaction id=$id is syntactically valid")
              _ <- Logger[F].debug(show"Inserting transaction id=$id into Mempool and Store")
              _ <- transactionStore.put(id, transaction)
              _ <- mempool.add(id)
            } yield ()
          }
      } yield ()
  }

  /**
   * Interprets `BlockchainPeerHandler` by periodically running a common ancestor trace with the remote peer.  The
   * result is logged.
   */
  object CommonAncestorSearch {

    def make[F[_]: Async](
      getLocalBlockIdAtHeight: Long => F[TypedIdentifier],
      currentHeight:           () => F[Long],
      slotDataStore:           StoreReader[F, TypedIdentifier, SlotData]
    ): BlockchainPeerHandlerAlgebra[F] =
      (client: BlockchainPeerClient[F]) =>
        createPeerLogger[F](client)("Bifrost.P2P.CommonAncestorTrace")
          .flatMap(implicit logger =>
            Stream
              .fixedDelay[F](10.seconds)
              .evalMap(_ => traceAndLogCommonAncestor(getLocalBlockIdAtHeight, currentHeight, slotDataStore)(client))
              .compile
              .drain
          )

    private def traceAndLogCommonAncestor[F[_]: Sync: Logger](
      getLocalBlockIdAtHeight: Long => F[TypedIdentifier],
      currentHeight:           () => F[Long],
      slotDataStore:           StoreReader[F, TypedIdentifier, SlotData]
    )(client:                  BlockchainPeerClient[F]) =
      Sync[F]
        .defer(
          Logger[F].debug(show"Starting common ancestor trace") >>
          client
            .findCommonAncestor(getLocalBlockIdAtHeight, currentHeight)
            .flatTap(ancestor =>
              OptionT(slotDataStore.get(ancestor))
                .getOrNoSuchElement(ancestor)
                .flatMap(slotData =>
                  Logger[F].info(
                    show"Traced common ancestor to" +
                    show" id=$ancestor" +
                    show" height=${slotData.height}" +
                    show" slot=${slotData.slotId.slot}"
                  )
                )
            )
        )
        .void
        .handleErrorWith(
          Logger[F].error(_)("Common ancestor trace failed")
        )
  }

  implicit class OptionTOps[F[_], T](val optionT: OptionT[F, T]) extends AnyVal {

    def getOrNoSuchElement(id: Any)(implicit M: MonadThrow[F]): F[T] =
      optionT.toRight(new NoSuchElementException(id.toString)).rethrowT
  }

  private def createPeerLogger[F[_]: Sync](client: BlockchainPeerClient[F])(processName: String) =
    client.remotePeer.map(remotePeer =>
      Slf4jLogger
        .getLoggerFromName[F](s"$processName [${remotePeer.remoteAddress}]")
    )

}<|MERGE_RESOLUTION|>--- conflicted
+++ resolved
@@ -16,24 +16,12 @@
 import co.topl.consensus.models.BlockHeaderValidationFailure
 import co.topl.eventtree.ParentChildTree
 import co.topl.ledger.algebras._
-<<<<<<< HEAD
 import co.topl.ledger.models._
-import co.topl.models._
-=======
-import co.topl.ledger.models.{
-  BodyAuthorizationError,
-  BodySemanticError,
-  BodySyntaxError,
-  StaticBodyValidationContext,
-  TransactionSemanticError,
-  TransactionSyntaxError
-}
 import co.topl.{models => legacyModels}
 import co.topl.models.utility._
 import legacyModels._
 import co.topl.consensus.models.BlockHeader
 import co.topl.node.models.BlockBody
->>>>>>> 650b7c3c
 import co.topl.networking.blockchain._
 import co.topl.typeclasses.implicits._
 import org.typelevel.log4cats.Logger
@@ -272,13 +260,8 @@
                 _    <- Logger[F].info(show"Fetching remote body id=$blockId")
                 body <- OptionT(client.getRemoteBody(blockId)).getOrNoSuchElement(blockId.show)
                 _ <- Stream
-<<<<<<< HEAD
-                  .iterable[F, TypedIdentifier](body)
+                  .iterable(body.transactionIds)
                   .parEvalMapUnorderedUnbounded(transactionId =>
-=======
-                  .iterable(body.transactionIds)
-                  .evalMap(transactionId =>
->>>>>>> 650b7c3c
                     transactionStore
                       .contains(transactionId)
                       .ifM(
