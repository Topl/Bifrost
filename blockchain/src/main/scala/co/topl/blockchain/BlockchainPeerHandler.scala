--- conflicted
+++ resolved
@@ -215,7 +215,9 @@
                 )
                 _ <- Logger[F].debug(show"Validating remote header id=$blockId")
                 _ <- EitherT(
-                  headerStore.getOrRaise(header.parentHeaderId).flatMap(headerValidation.validate(header, _))
+                  headerStore
+                    .getOrRaise(TypedBytes.headerFromProtobufString(header.parentHeaderId))
+                    .flatMap(headerValidation.validate(header, _))
                 )
                   .leftSemiflatTap(error =>
                     Logger[F].warn(show"Received invalid block header id=$blockId error=$error")
@@ -226,29 +228,8 @@
                 _ <- headerStore.put(blockId, header)
               } yield ()
             )
-<<<<<<< HEAD
-            .tapAsyncF(1) { case (blockId, _) =>
-              Logger[F].debug(show"Validating remote header id=$blockId")
-            }
-            .tapAsyncF(1) { case (blockId, header) =>
-              EitherT(
-                headerStore
-                  .getOrRaise(TypedBytes.headerFromProtobufString(header.parentHeaderId))
-                  .flatMap(headerValidation.validate(header, _))
-              )
-                .leftSemiflatTap(error => Logger[F].warn(show"Received invalid block header id=$blockId error=$error"))
-                .leftMap(error => new IllegalArgumentException(error.show))
-                .rethrowT >>
-              Logger[F].debug(show"Saving header id=$blockId") >>
-              headerStore.put(blockId, header)
-            }
-            .toMat(Sink.ignore)(Keep.right)
-            .liftFutureTo[F]
-            .void
-=======
             .compile
             .drain
->>>>>>> c2c90c5e
         )
 
     /**
@@ -273,36 +254,6 @@
         slotDataStore.getOrRaise(_).map(_.parentSlotId.blockId)
       )(from)
         .flatMap(missingBodyIds =>
-<<<<<<< HEAD
-          Source
-            .fromIterator(() => missingBodyIds.iterator)
-            .tapAsyncF(1)(blockId => Logger[F].info(show"Fetching remote body id=$blockId"))
-            .mapAsyncF(1)(blockId =>
-              OptionT(client.getRemoteBody(blockId)) // TODO: Verify against Header#txRoot
-                .getOrNoSuchElement(blockId.show)
-                .tupleLeft(blockId)
-            )
-            .mapAsyncF(1) { case (blockId, body) =>
-              body.transactionIds
-                .traverse(transactionId =>
-                  OptionT(transactionStore.get(TypedBytes.ioTx32(transactionId)))
-                    .getOrElseF(
-                      Logger[F].info(show"Fetching remote transaction id=${TypedBytes.ioTx32(transactionId)}") >>
-                      OptionT(client.getRemoteTransaction(TypedBytes.ioTx32(transactionId)))
-                        .filter(_.id.asTypedBytes === TypedBytes.ioTx32(transactionId))
-                        .getOrNoSuchElement(TypedBytes.ioTx32(transactionId).show)
-                        .flatTap(_ => Logger[F].debug(show"Saving transaction id=${TypedBytes.ioTx32(transactionId)}"))
-                        .flatTap(transaction => transactionStore.put(TypedBytes.ioTx32(transactionId), transaction))
-                    )
-                )
-                .map((blockId, body, _))
-            }
-            .tapAsyncF(1) { case (blockId, body, _) =>
-              headerStore
-                .getOrRaise(blockId)
-                .map(header => Block(header, body))
-                .flatMap(block =>
-=======
           Stream
             .foldable(missingBodyIds)
             .evalMap(blockId =>
@@ -312,28 +263,28 @@
                 body   <- OptionT(client.getRemoteBody(blockId)).getOrNoSuchElement(blockId.show)
                 block = Block(header, body)
                 _ <- Stream
-                  .iterable(body)
+                  .iterable(body.transactionIds)
                   .evalMap(transactionId =>
                     transactionStore
-                      .contains(transactionId)
+                      .contains(TypedBytes.ioTx32(transactionId))
                       .ifM(
                         Applicative[F].unit,
                         for {
-                          _ <- Logger[F].info(show"Fetching remote transaction id=$transactionId")
-                          transaction <- OptionT(client.getRemoteTransaction(transactionId))
-                            .getOrNoSuchElement(transactionId.show)
-                          _ <- MonadThrow[F].raiseWhen(transaction.id.asTypedBytes =!= transactionId)(
-                            new IllegalArgumentException("Claimed transaction ID did not match provided transaction")
-                          )
-                          _ <- Logger[F].debug(show"Saving transaction id=$transactionId")
-                          _ <- transactionStore.put(transactionId, transaction)
+                          _ <- Logger[F].info(show"Fetching remote transaction id=${TypedBytes.ioTx32(transactionId)}")
+                          transaction <- OptionT(client.getRemoteTransaction(TypedBytes.ioTx32(transactionId)))
+                            .getOrNoSuchElement(TypedBytes.ioTx32(transactionId).show)
+                          _ <- MonadThrow[F]
+                            .raiseWhen(transaction.id.asTypedBytes =!= TypedBytes.ioTx32(transactionId))(
+                              new IllegalArgumentException("Claimed transaction ID did not match provided transaction")
+                            )
+                          _ <- Logger[F].debug(show"Saving transaction id=$${TypedBytes.ioTx32(transactionId)}")
+                          _ <- transactionStore.put(TypedBytes.ioTx32(transactionId), transaction)
                         } yield ()
                       )
                   )
                   .compile
                   .drain
                 _ <-
->>>>>>> c2c90c5e
                   (
                     for {
                       _ <- EitherT.liftF(Logger[F].debug(show"Validating header to body consistency for id=$blockId"))
@@ -342,24 +293,12 @@
                       _ <- EitherT(bodySyntaxValidation.validate(block.body).map(_.toEither.leftMap(_.show)))
                       _ <- EitherT.liftF(Logger[F].debug(show"Validating semantics of body id=$blockId"))
                       validationContext = StaticBodyValidationContext(
-                        block.header.parentHeaderId,
+                        TypedBytes.headerFromProtobufString(block.header.parentHeaderId),
                         block.header.height,
                         block.header.slot
                       )
                       _ <- EitherT(
-<<<<<<< HEAD
-                        bodySemanticValidation
-                          .validate(
-                            StaticBodyValidationContext(
-                              TypedBytes.headerFromProtobufString(block.header.parentHeaderId),
-                              block.header.height,
-                              block.header.slot
-                            )
-                          )(block.body)
-                          .map(_.toEither.leftMap(_.show))
-=======
                         bodySemanticValidation.validate(validationContext)(block.body).map(_.toEither.leftMap(_.show))
->>>>>>> c2c90c5e
                       )
                       _ <- EitherT.liftF(Logger[F].debug(show"Validating authorization of body id=$blockId"))
                       _ <- EitherT(
