package co.topl.blockchain

import akka.actor.typed.ActorSystem
import akka.stream.scaladsl.Flow
import akka.util.ByteString
import cats.data.{OptionT, Validated}
import cats.effect._
import cats.implicits._
import cats.Parallel
import co.topl.algebras.{ClockAlgebra, Store, UnsafeResource}
import co.topl.catsakka._
import co.topl.codecs.bytes.tetra.instances._
import co.topl.codecs.bytes.typeclasses.implicits._
import co.topl.consensus.algebras.{BlockHeaderValidationAlgebra, LocalChainAlgebra}
import co.topl.eventtree.{EventSourcedState, ParentChildTree}
import co.topl.grpc.ToplGrpc
import co.topl.ledger.algebras._
import co.topl.minting.algebras.StakingAlgebra
import co.topl.{models => legacyModels}
import legacyModels._
import co.topl.consensus.models.BlockHeader
import co.topl.node.models.BlockBody
import co.topl.networking.blockchain._
import co.topl.networking.p2p.{ConnectedPeer, DisconnectedPeer, LocalPeer}
import co.topl.typeclasses.implicits._
import org.typelevel.log4cats.{Logger, SelfAwareStructuredLogger}
import BlockchainPeerHandler.monoidBlockchainPeerHandler
import co.topl.blockchain.algebras.BlockHeaderToBodyValidationAlgebra
import co.topl.blockchain.interpreters.BlockchainPeerServer
import co.topl.crypto.signing.Ed25519VRF
import co.topl.minting.interpreters.{BlockPacker, BlockProducer}
import org.typelevel.log4cats.slf4j.Slf4jLogger

import scala.jdk.CollectionConverters._
import scala.util.Random
import fs2._

object Blockchain {

  /**
   * A program which executes the blockchain protocol, including a P2P layer, RPC layer, and minter.
   */
  def make[F[_]: Parallel: Async: FToFuture](
    clock:                       ClockAlgebra[F],
    stakerOpt:                   Option[StakingAlgebra[F]],
    slotDataStore:               Store[F, TypedIdentifier, SlotData],
    headerStore:                 Store[F, TypedIdentifier, BlockHeader],
    bodyStore:                   Store[F, TypedIdentifier, BlockBody],
    transactionStore:            Store[F, TypedIdentifier, Transaction],
    _localChain:                 LocalChainAlgebra[F],
    blockIdTree:                 ParentChildTree[F, TypedIdentifier],
    blockHeights:                EventSourcedState[F, Long => F[Option[TypedIdentifier]], TypedIdentifier],
    headerValidation:            BlockHeaderValidationAlgebra[F],
    blockHeaderToBodyValidation: BlockHeaderToBodyValidationAlgebra[F],
    transactionSyntaxValidation: TransactionSyntaxValidationAlgebra[F],
    bodySyntaxValidation:        BodySyntaxValidationAlgebra[F],
    bodySemanticValidation:      BodySemanticValidationAlgebra[F],
    bodyAuthorizationValidation: BodyAuthorizationValidationAlgebra[F],
    _mempool:                    MempoolAlgebra[F],
    ed25519VrfResource:          UnsafeResource[F, Ed25519VRF],
    localPeer:                   LocalPeer,
    remotePeers:                 Stream[F, DisconnectedPeer],
    peerFlowModifier: (
      ConnectedPeer,
      Flow[ByteString, ByteString, F[BlockchainPeerClient[F]]]
    ) => Flow[ByteString, ByteString, F[BlockchainPeerClient[F]]],
    rpcHost:         String,
    rpcPort:         Int
  )(implicit system: ActorSystem[_], random: Random): Resource[F, Unit] = {
    implicit val logger: SelfAwareStructuredLogger[F] = Slf4jLogger.getLoggerFromClass[F](Blockchain.getClass)
    for {
      (localChain, blockAdoptionsTopic)    <- LocalChainBroadcaster.make(_localChain)
      (mempool, transactionAdoptionsTopic) <- MempoolBroadcaster.make(_mempool)
      clientHandler <- Resource.pure[F, BlockchainPeerHandlerAlgebra[F]](
        List(
          BlockchainPeerHandler.ChainSynchronizer.make[F](
            clock,
            localChain,
            headerValidation,
            blockHeaderToBodyValidation,
            bodySyntaxValidation,
            bodySemanticValidation,
            bodyAuthorizationValidation,
            slotDataStore,
            headerStore,
            bodyStore,
            transactionStore,
            blockIdTree
          ),
          BlockchainPeerHandler.FetchMempool.make(
            transactionSyntaxValidation,
            transactionStore,
            mempool
          ),
          BlockchainPeerHandler.CommonAncestorSearch.make(
            id =>
              OptionT(
                localChain.head
                  .map(_.slotId.blockId)
                  .flatMap(blockHeights.useStateAt(_)(_.apply(id)))
              ).toRight(new IllegalStateException("Unable to determine block height tree")).rethrowT,
            () => localChain.head.map(_.height),
            slotDataStore
          )
        ).combineAll
      )
      peerServerF = BlockchainPeerServer.make(
        slotDataStore.get,
        headerStore.get,
        bodyStore.get,
        transactionStore.get,
        blockHeights,
        localChain,
        mempool,
        blockAdoptionsTopic,
        transactionAdoptionsTopic
      ) _
      (_, p2pFiber) <- remotePeers.toAkkaSource.evalMap(remotePeersSource =>
        BlockchainNetwork
          .make[F](
            localPeer.localAddress.getHostName,
            localPeer.localAddress.getPort,
            localPeer,
            remotePeersSource,
            clientHandler,
            peerServerF,
            peerFlowModifier
          )
      )
      mintedBlockStream =
        for {
          staker <- Stream.fromOption[F](stakerOpt)
          blockPacker <- Stream.eval(
            BlockPacker
              .make[F](
                mempool,
                transactionStore.getOrRaise,
                transactionStore.contains,
                BlockPacker
                  .makeBodyValidator(bodySyntaxValidation, bodySemanticValidation, bodyAuthorizationValidation)
              )
          )
          blockProducer <- Stream.eval(
            BlockProducer
              .make[F](
                // The BlockProducer needs a stream/Source of "parents" upon which it should build.  This stream is the
                // concatenation of the current local head with the stream of local block adoptions
                Stream
                  .eval(Sync[F].defer(localChain.head))
                  .evalTap(head => clock.delayedUntilSlot(head.slotId.slot))
                  .append(
                    Stream
                      .resource(DroppingTopic(blockAdoptionsTopic, 10))
                      .flatMap(_.subscribeUnbounded)
                      .evalMap(slotDataStore.getOrRaise)
                  ),
                staker,
                clock,
                blockPacker
              )
          )
          block <- Stream.force(blockProducer.blocks)
        } yield block
      rpcInterpreter <- DroppingTopic(blockAdoptionsTopic, 10)
        .flatMap(_.subscribeAwaitUnbounded)
        .evalMap(
          ToplRpcServer.make(
            headerStore,
            bodyStore,
            transactionStore,
            mempool,
            transactionSyntaxValidation,
            localChain,
            blockHeights,
            blockIdTree,
            _
          )
        )
      _ <-
        ToplGrpc.Server
          .serve(rpcHost, rpcPort, rpcInterpreter)
          .evalTap(rpcServer =>
            Logger[F].info(s"RPC Server bound at ${rpcServer.getListenSockets.asScala.toList.mkString(",")}")
          )
      _ <- Async[F].background(
        mintedBlockStream
          .evalMap(block =>
<<<<<<< HEAD
            blockIdTree.associate(block.header.id, TypedBytes.headerFromBlockId(block.header.parentHeaderId)) >>
            headerStore.put(block.header.id, block.header) >>
            bodyStore.put(block.header.id, block.body) >>
=======
            blockIdTree.associate(block.header.id, block.header.parentHeaderId) &>
            headerStore.put(block.header.id, block.header) &>
            bodyStore.put(block.header.id, block.body) &>
>>>>>>> b0e95927
            ed25519VrfResource
              .use(implicit e => block.header.slotData.pure[F])
              .flatTap(slotDataStore.put(block.header.id, _))
          )
          .map(Validated.Valid(_))
          .evalTap(localChain.adopt)
          .compile
          .drain
      )
      _ <- Resource.eval(p2pFiber.joinWithUnit)
    } yield ()
  }

}<|MERGE_RESOLUTION|>--- conflicted
+++ resolved
@@ -185,15 +185,9 @@
       _ <- Async[F].background(
         mintedBlockStream
           .evalMap(block =>
-<<<<<<< HEAD
-            blockIdTree.associate(block.header.id, TypedBytes.headerFromBlockId(block.header.parentHeaderId)) >>
-            headerStore.put(block.header.id, block.header) >>
-            bodyStore.put(block.header.id, block.body) >>
-=======
-            blockIdTree.associate(block.header.id, block.header.parentHeaderId) &>
+            blockIdTree.associate(block.header.id, TypedBytes.headerFromBlockId(block.header.parentHeaderId)) &>
             headerStore.put(block.header.id, block.header) &>
             bodyStore.put(block.header.id, block.body) &>
->>>>>>> b0e95927
             ed25519VrfResource
               .use(implicit e => block.header.slotData.pure[F])
               .flatTap(slotDataStore.put(block.header.id, _))
