--- conflicted
+++ resolved
@@ -74,25 +74,6 @@
    * @param onComplete A callback function to be invoked when either the Typed Protocol completes normally (Agent=None)
    *                   or the Typed Protocol fails with an error.
    */
-<<<<<<< HEAD
-  def applier[S: NetworkTypeTag](initialState: S)(implicit asyncF: Async[F]): Resource[F, MessageApplier] =
-    for {
-      aQueue <- Resource.eval(Queue.bounded[F, (Any, NetworkTypeTag[_])](16))
-      bQueue <- Resource.eval(Queue.bounded[F, (Any, NetworkTypeTag[_])](16))
-      _      <- Async[F].background(backgroundProcessor(initialState)(aQueue, bQueue))
-    } yield new MessageApplier {
-
-      def apply[Message: NetworkTypeTag](message: Message, sender: Party): F[Unit] = {
-        val queue =
-          sender match {
-            case Parties.A => aQueue
-            case Parties.B => bQueue
-          }
-        queue.offer((message, implicitly[NetworkTypeTag[Message]]))
-      }
-    }
-
-=======
   def applier[S: NetworkTypeTag](
     initialState: S
   )(onComplete:   Either[Throwable, Unit] => F[Unit])(implicit asyncF: Async[F]): Resource[F, MessageApplier] =
@@ -114,7 +95,6 @@
       }
     }
 
->>>>>>> 650b7c3c
   /**
    * A forever(ish)-running process which reads from each of the given message queues (depending on the current agent),
    * processes the message, updates the state, and continues.  The process exits when reaching a state that defines
