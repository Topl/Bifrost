--- conflicted
+++ resolved
@@ -33,12 +33,8 @@
     random: Random
   ): Resource[F, P2PServer[F, BlockchainPeerClient[F]]] =
     for {
-<<<<<<< HEAD
       implicit0(logger: Logger[F]) <- Resource.eval(Slf4jLogger.getLoggerFromName("Bifrost.P2P").pure[F])
-      connectionFlowFactory        <- Resource.eval(BlockchainPeerConnectionFlowFactory.make[F](server).pure[F])
-=======
-      connectionFlowFactory <- BlockchainPeerConnectionFlowFactory.make[F](serverF).pure[F]
->>>>>>> 650b7c3c
+      connectionFlowFactory = BlockchainPeerConnectionFlowFactory.make[F](serverF)
       peerHandlerFlow =
         (connectedPeer: ConnectedPeer) =>
           peerFlowModifier(
