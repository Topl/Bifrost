package co.topl.demo

import akka.NotUsed
import akka.actor.typed.ActorSystem
import akka.actor.typed.scaladsl.Behaviors
import akka.stream.scaladsl.Source
import akka.util.Timeout
import cats.arrow.FunctionK
import cats.data.OptionT
import cats.effect.implicits._
import cats.effect.kernel.Sync
import cats.effect.unsafe.{IORuntime, IORuntimeConfig}
import cats.effect.{Async, IO, IOApp}
import cats.implicits._
import cats.~>
import co.topl.algebras._
import co.topl.codecs.bytes.tetra.instances._
import co.topl.codecs.bytes.typeclasses.implicits._
import co.topl.consensus.LeaderElectionValidation.VrfConfig
import co.topl.consensus._
<<<<<<< HEAD
import co.topl.consensus.algebras.{EtaCalculationAlgebra, LeaderElectionValidationAlgebra}
import co.topl.crypto.hash.{Blake2b256, Blake2b512, blake2b256}
=======
import co.topl.consensus.algebras.{EtaCalculationAlgebra, LeaderElectionValidationAlgebra, LocalChainAlgebra}
import co.topl.crypto.hash.{blake2b256, Blake2b256, Blake2b512}
>>>>>>> 50c0eb8c
import co.topl.crypto.mnemonic.Entropy
import co.topl.crypto.signing.{Ed25519, Ed25519VRF, KesProduct}
import co.topl.interpreters._
import co.topl.minting._
import co.topl.minting.algebras.PerpetualBlockMintAlgebra
import co.topl.models._
import co.topl.models.utility.HasLength.instances._
import co.topl.models.utility.Lengths._
import co.topl.models.utility._
import co.topl.numerics.{ExpInterpreter, Log1pInterpreter}
import co.topl.typeclasses._
import co.topl.typeclasses.implicits._
import org.typelevel.log4cats.Logger
import org.typelevel.log4cats.slf4j.Slf4jLogger

import java.nio.file.{Files, Paths}
import java.util.UUID
import scala.concurrent.Future
import scala.concurrent.duration._
import scala.util.Random

object TetraDemo extends IOApp.Simple {

  // Configuration Data
  private val vrfConfig =
<<<<<<< HEAD
    VrfConfig(lddCutoff = 10, precision = 40, baselineDifficulty = Ratio(1, 20), amplitude = Ratio(1))
//    VrfConfig(lddCutoff = 40, precision = 16, baselineDifficulty = Ratio(1, 20), amplitude = Ratio(2, 5))
=======
    VrfConfig(lddCutoff = 40, precision = 16, baselineDifficulty = Ratio(1, 20), amplitude = Ratio(2, 5))
>>>>>>> 50c0eb8c

  private val OperationalPeriodLength = 180L
  private val OperationalPeriodsPerEpoch = 4L
  private val EpochLength = OperationalPeriodLength * OperationalPeriodsPerEpoch
  private val SlotDuration = 100.milli

  require(
    EpochLength % OperationalPeriodLength === 0L,
    "EpochLength must be evenly divisible by OperationalPeriodLength"
  )

  private val ChainSelectionKLookback = 5_000L
  private val ChainSelectionSWindow = 200_000L

  private val KesKeyHeight = (9, 9)

  // Create stubbed/sample/demo data

  private val NumberOfStakers = 1
  private val RelativeStake = Ratio(1, NumberOfStakers)

  private val (_, poolVK) =
    new Ed25519().createKeyPair(Entropy.fromUuid(UUID.randomUUID()), None)

  private val stakers = List.fill(NumberOfStakers) {

    implicit val ed25519Vrf: Ed25519VRF = Ed25519VRF.precomputed()
    implicit val ed25519: Ed25519 = new Ed25519
    implicit val kesProduct: KesProduct = new KesProduct

    val (stakerVrfKey, _) =
      ed25519Vrf.createKeyPair(Entropy.fromUuid(UUID.randomUUID()), None)

    val (kesKey, _) =
      kesProduct.createKeyPair(seed = Bytes(Random.nextBytes(32)), height = KesKeyHeight, 0)

    val stakerRegistration: Box.Values.TaktikosRegistration =
      Box.Values.TaktikosRegistration(
        commitment = kesProduct.sign(
          kesKey,
          new Blake2b256().hash(ed25519Vrf.getVerificationKey(stakerVrfKey).immutableBytes, poolVK.bytes.data).data
        )
      )

    val stakerAddress: TaktikosAddress = {
      val (paymentKey, paymentVerificationKey) = ed25519.createKeyPair(Entropy.fromUuid(UUID.randomUUID()), None)
      TaktikosAddress(
        Sized.strictUnsafe(
          Bytes(blake2b256.hash(paymentVerificationKey.bytes.data.toArray).value)
        ),
        poolVK,
        ed25519.sign(paymentKey, poolVK.bytes.data)
      )
    }
    Staker(RelativeStake, stakerVrfKey, kesKey, stakerRegistration, stakerAddress)
  }

  private val genesis =
    BlockGenesis(Nil).value

  // Actor system initialization

  implicit private val system: ActorSystem[_] = ActorSystem(Behaviors.empty, "TetraDemo")

  override val runtime: IORuntime = AkkaCatsRuntime(system).runtime
  override val runtimeConfig: IORuntimeConfig = AkkaCatsRuntime(system).ioRuntimeConfig

  // Interpreter initialization

  type F[A] = IO[A]

  implicit private val logger: Logger[F] = Slf4jLogger.getLogger[F]

  private val clock: ClockAlgebra[F] =
    AkkaSchedulerClock.Eval.make(SlotDuration, EpochLength)

  implicit private val timeout: Timeout = Timeout(20.seconds)

  private def state: F[ConsensusStateReader[F]] =
    NodeViewHolder.StaticData.make[F](
      stakers.map(staker => staker.address -> staker.relativeStake).toMap,
      stakers.map(staker => staker.address -> staker.registration).toMap
    )

  private val statsDir = Paths.get(".bifrost", "stats")
  Files.createDirectories(statsDir)

  private val statsInterpreter =
    StatsInterpreter.Eval.make[F](statsDir)

  private def mints(
    etaCalculation:          EtaCalculationAlgebra[F],
    leaderElectionThreshold: LeaderElectionValidationAlgebra[F],
    localChain:              LocalChainAlgebra[F],
    mempool:                 MemPoolAlgebra[F],
    headerStore:             Store[F, BlockHeaderV2],
    state:                   ConsensusStateReader[F],
    ed25519VRFResource:      UnsafeResource[F, Ed25519VRF],
    kesProductResource:      UnsafeResource[F, KesProduct],
    ed25519Resource:         UnsafeResource[F, Ed25519]
  ): F[List[PerpetualBlockMintAlgebra[F, Source[*, NotUsed]]]] =
    stakers
      .parTraverse(staker =>
        for {
          _            <- Logger[F].info(show"Initializing staker key idx=0 address=${staker.address}")
          stakerKeyDir <- IO.blocking(Files.createTempDirectory(show"TetraDemoStaker${staker.address}"))
          secureStore  <- AkkaSecureStore.Eval.make[F](stakerKeyDir)
          _            <- secureStore.write(UUID.randomUUID().toString, staker.kesKey)
          vrfProofConstruction <- VrfProof.Eval.make[F](
            staker.vrfKey,
            clock,
            leaderElectionThreshold,
            ed25519VRFResource,
            vrfConfig
          )
          _ <- vrfProofConstruction.precomputeForEpoch(0, genesis.headerV2.eligibilityCertificate.eta)
          operationalKeys <- OperationalKeys.FromSecureStore.make[F](
            secureStore = secureStore,
            clock = clock,
            vrfProof = vrfProofConstruction,
            etaCalculation,
            state,
            kesProductResource,
            ed25519Resource,
            genesis.headerV2.slotId,
            operationalPeriodLength = OperationalPeriodLength,
            activationOperationalPeriod = 0L,
            staker.address,
            initialSlot = 0L
          )
          stakerVRFVK <- ed25519VRFResource.use(_.getVerificationKey(staker.vrfKey).pure[F])
          mint =
            BlockMint.Eval.make(
              Staking.Eval.make(
                staker.address,
                LeaderElectionMinting.Eval.make(
                  stakerVRFVK,
                  leaderElectionThreshold,
                  vrfProofConstruction,
<<<<<<< HEAD
                  statsInterpreter,
                  "TetraDemo"
=======
                  statsInterpreter = StatsInterpreter.Noop.make[F],
                  statsName = ""
>>>>>>> 50c0eb8c
                ),
                operationalKeys,
                VrfRelativeStakeMintingLookup.Eval.make(state, clock),
                etaCalculation,
                ed25519Resource,
                vrfProofConstruction,
                clock
              ),
              clock,
              statsInterpreter
            )
          perpetual <- PerpetualBlockMint.InAkkaStream
            .make(initialSlot = 0L, clock, mint, localChain, mempool, headerStore)
        } yield perpetual
      )

  private def createBlockStore(
    headerStore: Store[F, BlockHeaderV2],
    bodyStore:   Store[F, BlockBodyV2]
  ): Store[F, BlockV2] =
    new Store[F, BlockV2] {

      def get(id: TypedIdentifier): F[Option[BlockV2]] =
        (OptionT(headerStore.get(id)), OptionT(bodyStore.get(id))).tupled.map((BlockV2.apply _).tupled).value

      def put(id: TypedIdentifier, t: BlockV2): F[Unit] =
        (headerStore.put(t.headerV2.id, t.headerV2), bodyStore.put(t.headerV2.id, t.blockBodyV2)).tupled.void

      def remove(id: TypedIdentifier): F[Unit] =
        (headerStore.remove(id), bodyStore.remove(id)).tupled.void

    }

  // Program definition

  implicit val fToIo: F ~> IO = FunctionK.id

  implicit val fToFuture: F ~> Future = FunctionK.liftFunction(_.unsafeToFuture()(runtime))

  val run: IO[Unit] = {
    for {
      blake2b256Resource <- ActorPoolUnsafeResource.Eval.make[F, Blake2b256](new Blake2b256, _ => ())
      blake2b512Resource <- ActorPoolUnsafeResource.Eval.make[F, Blake2b512](new Blake2b512, _ => ())
      ed25519VRFResource <- ActorPoolUnsafeResource.Eval.make[F, Ed25519VRF](Ed25519VRF.precomputed(), _ => ())
      kesProductResource <- ActorPoolUnsafeResource.Eval.make[F, KesProduct](new KesProduct, _ => ())
      ed25519Resource    <- ActorPoolUnsafeResource.Eval.make[F, Ed25519](new Ed25519, _ => ())
      blockHeaderStore   <- RefStore.Eval.make[F, BlockHeaderV2]()
      blockBodyStore     <- RefStore.Eval.make[F, BlockBodyV2]()
      blockStore = createBlockStore(blockHeaderStore, blockBodyStore)
      _             <- blockStore.put(genesis.headerV2.id, genesis)
      slotDataCache <- SlotDataCache.Eval.make(blockHeaderStore, ed25519VRFResource)
      etaCalculation <- EtaCalculation.Eval.make(
        slotDataCache,
        clock,
        genesis.headerV2.eligibilityCertificate.eta,
        blake2b256Resource,
        blake2b512Resource
      )
<<<<<<< HEAD
      exp <- ExpInterpreter.make[F](10000,38)
      log1p <- Log1pInterpreter.make[F](10000,8)
      log1pCached <- Log1pInterpreter.makeCached[F](log1p)
      leaderElectionThreshold = LeaderElectionValidation.Eval.make[F](vrfConfig, blake2b512Resource,exp,log1pCached)
=======
      leaderElectionThreshold = LeaderElectionValidation.Eval.make[F](vrfConfig, blake2b512Resource)
      consensusState <- state
>>>>>>> 50c0eb8c
      underlyingHeaderValidation <- BlockHeaderValidation.Eval.make[F](
        etaCalculation,
        VrfRelativeStakeValidationLookup.Eval.make(consensusState, clock),
        leaderElectionThreshold,
        RegistrationLookup.Eval.make(consensusState, clock),
        ed25519VRFResource,
        kesProductResource,
        ed25519Resource,
        blake2b256Resource
      )
      cachedHeaderValidation <- BlockHeaderValidation.WithCache.make[F](underlyingHeaderValidation, blockHeaderStore)
      localChain <- LocalChain.Eval.make(
        genesis.headerV2.slotData(Ed25519VRF.precomputed()),
        ChainSelection.orderT[F](slotDataCache, blake2b512Resource, ChainSelectionKLookback, ChainSelectionSWindow)
      )
      mempool <- EmptyMemPool.make[F]
      m <- mints(
        etaCalculation,
        leaderElectionThreshold,
        localChain,
        mempool,
        blockHeaderStore,
        consensusState,
        ed25519VRFResource,
        kesProductResource,
        ed25519Resource
      )
      _ <- DemoProgram
        .run[F](
          m,
          cachedHeaderValidation,
          blockStore,
          localChain,
          ed25519VRFResource
        )
    } yield ()
  }
    .guarantee(
      Sync[F].delay(system.terminate()).flatMap(_ => Async[F].fromFuture(system.whenTerminated.pure[F])).void
    )
}

private case class Staker(
  relativeStake: Ratio,
  vrfKey:        SecretKeys.VrfEd25519,
  kesKey:        SecretKeys.KesProduct,
  registration:  Box.Values.TaktikosRegistration,
  address:       TaktikosAddress
)<|MERGE_RESOLUTION|>--- conflicted
+++ resolved
@@ -18,13 +18,8 @@
 import co.topl.codecs.bytes.typeclasses.implicits._
 import co.topl.consensus.LeaderElectionValidation.VrfConfig
 import co.topl.consensus._
-<<<<<<< HEAD
-import co.topl.consensus.algebras.{EtaCalculationAlgebra, LeaderElectionValidationAlgebra}
-import co.topl.crypto.hash.{Blake2b256, Blake2b512, blake2b256}
-=======
 import co.topl.consensus.algebras.{EtaCalculationAlgebra, LeaderElectionValidationAlgebra, LocalChainAlgebra}
 import co.topl.crypto.hash.{blake2b256, Blake2b256, Blake2b512}
->>>>>>> 50c0eb8c
 import co.topl.crypto.mnemonic.Entropy
 import co.topl.crypto.signing.{Ed25519, Ed25519VRF, KesProduct}
 import co.topl.interpreters._
@@ -50,12 +45,7 @@
 
   // Configuration Data
   private val vrfConfig =
-<<<<<<< HEAD
-    VrfConfig(lddCutoff = 10, precision = 40, baselineDifficulty = Ratio(1, 20), amplitude = Ratio(1))
-//    VrfConfig(lddCutoff = 40, precision = 16, baselineDifficulty = Ratio(1, 20), amplitude = Ratio(2, 5))
-=======
-    VrfConfig(lddCutoff = 40, precision = 16, baselineDifficulty = Ratio(1, 20), amplitude = Ratio(2, 5))
->>>>>>> 50c0eb8c
+    VrfConfig(lddCutoff = 40, precision = 40, baselineDifficulty = Ratio(1, 20), amplitude = Ratio(2, 5))
 
   private val OperationalPeriodLength = 180L
   private val OperationalPeriodsPerEpoch = 4L
@@ -195,13 +185,8 @@
                   stakerVRFVK,
                   leaderElectionThreshold,
                   vrfProofConstruction,
-<<<<<<< HEAD
-                  statsInterpreter,
-                  "TetraDemo"
-=======
                   statsInterpreter = StatsInterpreter.Noop.make[F],
                   statsName = ""
->>>>>>> 50c0eb8c
                 ),
                 operationalKeys,
                 VrfRelativeStakeMintingLookup.Eval.make(state, clock),
@@ -260,15 +245,11 @@
         blake2b256Resource,
         blake2b512Resource
       )
-<<<<<<< HEAD
-      exp <- ExpInterpreter.make[F](10000,38)
-      log1p <- Log1pInterpreter.make[F](10000,8)
+      exp         <- ExpInterpreter.make[F](10000, 38)
+      log1p       <- Log1pInterpreter.make[F](10000, 8)
       log1pCached <- Log1pInterpreter.makeCached[F](log1p)
-      leaderElectionThreshold = LeaderElectionValidation.Eval.make[F](vrfConfig, blake2b512Resource,exp,log1pCached)
-=======
-      leaderElectionThreshold = LeaderElectionValidation.Eval.make[F](vrfConfig, blake2b512Resource)
+      leaderElectionThreshold = LeaderElectionValidation.Eval.make[F](vrfConfig, blake2b512Resource, exp, log1pCached)
       consensusState <- state
->>>>>>> 50c0eb8c
       underlyingHeaderValidation <- BlockHeaderValidation.Eval.make[F](
         etaCalculation,
         VrfRelativeStakeValidationLookup.Eval.make(consensusState, clock),
