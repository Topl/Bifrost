--- conflicted
+++ resolved
@@ -2,11 +2,8 @@
 
 import akka.actor.typed.ActorSystem
 import akka.util.Timeout
-<<<<<<< HEAD
 import cats.data.OptionT
 import cats.effect.implicits._
-=======
->>>>>>> 0c5caa3d
 import cats.effect.kernel.Sync
 import cats.effect.{Async, IO, IOApp}
 import cats.implicits._
@@ -15,13 +12,7 @@
 import co.topl.consensus._
 import co.topl.consensus.algebras.{EtaCalculationAlgebra, LeaderElectionValidationAlgebra}
 import co.topl.crypto.hash.blake2b256
-<<<<<<< HEAD
-import co.topl.crypto.kes.KeyEvolvingSignatureScheme
-import co.topl.crypto.signatures.{Ed25519, Ed25519VRF}
-import co.topl.crypto.typeclasses._
-import co.topl.crypto.typeclasses.implicits._
-=======
->>>>>>> 0c5caa3d
+import co.topl.crypto.signing.{Ed25519, Ed25519VRF}
 import co.topl.minting._
 import co.topl.minting.algebras.{BlockMintAlgebra, VrfProofAlgebra}
 import co.topl.models._
@@ -39,44 +30,20 @@
 
   // Create stubbed/sample/demo data
 
-<<<<<<< HEAD
   private val stakers = List.fill(5) {
 
     implicit val ed25519Vrf: Ed25519VRF =
       Ed25519VRF.precomputed()
-=======
-  private val stakerVrfKey =
-    KeyInitializer[SecretKeys.VrfEd25519].random()
-
-  private val stakerRegistration: Box.Values.TaktikosRegistration =
-    Box.Values.TaktikosRegistration(
-      vrfCommitment = Sized.strictUnsafe(
-        Bytes(
-          blake2b256
-            .hash(stakerVrfKey.verificationKey[VerificationKeys.VrfEd25519].signableBytes.toArray)
-            .value
-        )
-      ),
-      extendedVk = VerificationKeys.ExtendedEd25519(
-        VerificationKeys.Ed25519(Sized.strictUnsafe(Bytes(Array.fill[Byte](32)(0)))),
-        Sized.strictUnsafe(Bytes(Array.fill[Byte](32)(0)))
-      ),
-      registrationSlot = 0
-    )
->>>>>>> 0c5caa3d
-
-    implicit val ed25519: Ed25519 =
-      new Ed25519
 
     val stakerVrfKey =
-      KeyInitializer[SecretKeys.Vrf].random()
+      KeyInitializer[SecretKeys.VrfEd25519].random()
 
     val stakerRegistration: Box.Values.TaktikosRegistration =
       Box.Values.TaktikosRegistration(
         vrfCommitment = Sized.strictUnsafe(
           Bytes(
             blake2b256
-              .hash(stakerVrfKey.verificationKey[VerificationKeys.Vrf].signableBytes.toArray)
+              .hash(stakerVrfKey.verificationKey[VerificationKeys.VrfEd25519].signableBytes.toArray)
               .value
           )
         ),
@@ -86,6 +53,9 @@
         ),
         registrationSlot = 0
       )
+
+    implicit val ed25519: Ed25519 =
+      new Ed25519
 
     val stakerAddress: TaktikosAddress = {
       val stakingKey = KeyInitializer[SecretKeys.Ed25519].random()
@@ -149,7 +119,6 @@
   private val state: ConsensusState[F] =
     NodeViewHolder.StateEval.make[F](system)
 
-<<<<<<< HEAD
   private def mints(
     etaCalculation:        EtaCalculationAlgebra[F],
     vrfProofConstructions: List[VrfProofAlgebra[F]]
@@ -157,19 +126,17 @@
     stakers
       .zip(vrfProofConstructions)
       .map { case (staker, vrfProofConstruction) =>
-        implicit val scheme: KeyEvolvingSignatureScheme = new KeyEvolvingSignatureScheme
-        import staker.ed25519
         BlockMint.Eval.make(
           Staking.Eval.make(
             staker.address,
             LeaderElectionMinting.Eval.make(
-              staker.vrfKey.verificationKey[VerificationKeys.Vrf],
+              staker.vrfKey,
               leaderElectionThreshold,
               vrfProofConstruction
             ),
             KeyEvolver.InMemory.make[F] {
               implicit val slot: Slot = 0
-              KeyInitializer[SecretKeys.SymmetricMMM].random()
+              KeyInitializer[SecretKeys.ExtendedEd25519].random()
             },
             VrfRelativeStakeMintingLookup.Eval.make(state, clock),
             etaCalculation
@@ -196,25 +163,6 @@
     }
 
   // Program definition
-=======
-  private val mint: BlockMintAlgebra[F] =
-    BlockMint.Eval.make(
-      Staking.Eval.make(
-        stakerAddress,
-        LeaderElectionMinting.Eval.make(
-          stakerVrfKey,
-          leaderElectionThreshold,
-          vrfProofConstruction
-        ),
-        KeyEvolver.InMemory.make {
-          KeyInitializer[SecretKeys.ExtendedEd25519].random()
-        },
-        VrfRelativeStakeMintingLookup.Eval.make(state, clock),
-        EtaMinting.Eval.make(state, clock)
-      ),
-      clock
-    )
->>>>>>> 0c5caa3d
 
   val run: IO[Unit] = {
     for {
@@ -226,7 +174,7 @@
       etaCalculation <- EtaCalculation.Eval.make(
         slotDataCache,
         clock,
-        genesis.headerV2.eligibibilityCertificate.eta
+        genesis.headerV2.eligibilityCertificate.eta
       )
       underlyingHeaderValidation <- BlockHeaderValidation.Eval.make[F](
         etaCalculation,
@@ -261,7 +209,7 @@
 
 case class Staker(
   relativeStake:           Ratio,
-  vrfKey:                  SecretKeys.Vrf,
+  vrfKey:                  SecretKeys.VrfEd25519,
   registration:            Box.Values.TaktikosRegistration,
   address:                 TaktikosAddress
 )(implicit val ed25519VRF: Ed25519VRF, val ed25519: Ed25519)