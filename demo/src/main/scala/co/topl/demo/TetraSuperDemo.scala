--- conflicted
+++ resolved
@@ -165,16 +165,9 @@
           .make[F, TypedIdentifier](parentChildTreeStore, bigBangBlock.headerV2.parentHeaderId)
           .flatTap(_.associate(bigBangBlock.headerV2.id, bigBangBlock.headerV2.parentHeaderId))
 
-<<<<<<< HEAD
         blockHeightTreeStore <- RefStore.Eval.make[F, Long, TypedIdentifier]()
         _                    <- blockHeightTreeStore.put(0, bigBangBlock.headerV2.parentHeaderId)
         _                    <- totalStakesStore.put((), 0)
-=======
-        blockHeightTreeStore        <- RefStore.Eval.make[F, Long, TypedIdentifier]()
-        _                           <- blockHeightTreeStore.put(0, bigBangBlock.headerV2.parentHeaderId)
-        _                           <- totalStakesStore.put((), 0)
-        blockHeightTreeUnapplyStore <- RefStore.Eval.make[F, TypedIdentifier, Long]()
->>>>>>> 4ef70b80
         blockHeightTree <- BlockHeightTree
           .make[F](
             blockHeightTreeStore,
