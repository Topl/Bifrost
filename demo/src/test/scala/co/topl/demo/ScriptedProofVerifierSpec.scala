package co.topl.demo

import cats.effect.IO
import cats.effect.unsafe.implicits.global
import co.topl.crypto.signing.{Ed25519, ExtendedEd25519}
import co.topl.models._
import co.topl.scripting.GraalVMScripting
import co.topl.scripting.GraalVMScripting.GraalVMValuable
import co.topl.scripting.GraalVMScripting.instances._
import co.topl.typeclasses.VerificationContext
import co.topl.typeclasses.implicits._
import io.circe.Json
import io.circe.syntax._
import org.scalamock.scalatest.MockFactory
import org.scalatest.flatspec.AnyFlatSpec
import org.scalatest.matchers.should.Matchers
import org.scalatest.{BeforeAndAfterAll, EitherValues, OptionValues}
import org.scalatestplus.scalacheck.{ScalaCheckDrivenPropertyChecks, ScalaCheckPropertyChecks}
import co.topl.models.ModelGenerators._

class ScriptedProofVerifierSpec
    extends AnyFlatSpec
    with BeforeAndAfterAll
    with MockFactory
    with Matchers
    with ScalaCheckPropertyChecks
    with ScalaCheckDrivenPropertyChecks
    with EitherValues
    with OptionValues {

  import ScriptedProofVerifierSpec._

  behavior of "JS Propositions"

  it should "verify to true for a script using context and args" in {
    forAll { unproven: Transaction.Unproven =>
      val proposition = Propositions.Script.JS(
        Propositions.Script.JS.JSScript(
          """(ctx, args) => ctx.currentHeight > 30 && args["foo"] == 37""".stripMargin
        )
      )

      val proof = Proofs.Script.JS(
        Json.obj("foo" -> 37.asJson).toString
      )

      implicit val context: VerificationContext[F] = mock[VerificationContext[F]]

      (() => context.currentHeight)
        .expects()
        .once()
        .returning(40L)

      val transaction = unproven.prove(_ => proof)

      (() => context.currentTransaction)
        .expects()
        .once()
        .returning(transaction)

      (() => context.currentSlot)
        .expects()
        .once()
        .returning(400L)

      val result =
        proof.satisfies[F](proposition).unsafeRunSync()

      val expected = true

      result shouldBe expected

    }
  }

  it should "verify to false" in {
    forAll { unproven: Transaction.Unproven =>
      val proposition = Propositions.Script.JS(
        Propositions.Script.JS.JSScript(
          """(ctx, args) => ctx.currentHeight > 30 && args["foo"] == 37""".stripMargin
        )
      )

      val proof = Proofs.Script.JS(
        Json.obj("foo" -> 37.asJson).toString
      )

      implicit val context: VerificationContext[F] = mock[VerificationContext[F]]

      (() => context.currentHeight)
        .expects()
        .once()
        .returning(20L)

      val transaction = unproven.prove(_ => proof)

      (() => context.currentTransaction)
        .expects()
        .once()
        .returning(transaction)

      (() => context.currentSlot)
        .expects()
        .once()
        .returning(200L)

      val result =
        proof.satisfies[F](proposition).unsafeRunSync()

      val expected = false

      result shouldBe expected

    }
  }

  it should "verify to true for a script using the current transaction" in {
    forAll { unproven: Transaction.Unproven =>
      val outAddr = unproven.outputs.head.dionAddress.allBytes.toBase58
      val proposition = Propositions.Script.JS(
        Propositions.Script.JS.JSScript(
          raw"""(ctx, args) =>
<<<<<<< HEAD
               |    ctx.currentTransaction.outputs[args.outputIndex].address == "$outAddr";
=======
               |    ctx.currentTransaction.coinOutputs[args.outputIndex].dionAddress == "$outAddr";
>>>>>>> d21791b5
               |""".stripMargin
        )
      )

      val proof = Proofs.Script.JS(Json.obj("outputIndex" -> 0.asJson).toString)

      implicit val context: VerificationContext[F] = mock[VerificationContext[F]]

      (() => context.currentHeight)
        .expects()
        .once()
        .returning(40L)

      val transaction = unproven.prove(_ => proof)

      (() => context.currentTransaction)
        .expects()
        .once()
        .returning(transaction)

      (() => context.currentSlot)
        .expects()
        .once()
        .returning(400L)

      val result =
        proof.satisfies[F](proposition).unsafeRunSync()

      val expected = true

      result shouldBe expected
    }
  }
}

object ScriptedProofVerifierSpec {

  type F[A] = IO[A]

  implicit val networkPrefix: NetworkPrefix = NetworkPrefix(1)

  implicit val ed25519: Ed25519 = new Ed25519()
  implicit val extendedEd25519: ExtendedEd25519 = new ExtendedEd25519

  implicit val jsExecutor: Propositions.Script.JS.JSScript => F[(Json, Json) => F[Boolean]] =
    s =>
      GraalVMScripting
        .jsExecutor[F, Boolean](s.value)
        .map(f =>
          Function.untupled(
            f.compose[(Json, Json)] { t =>
              Seq(GraalVMValuable[Json].toGraalValue(t._1), GraalVMValuable[Json].toGraalValue(t._2))
            }
          )
        )
}<|MERGE_RESOLUTION|>--- conflicted
+++ resolved
@@ -116,15 +116,11 @@
 
   it should "verify to true for a script using the current transaction" in {
     forAll { unproven: Transaction.Unproven =>
-      val outAddr = unproven.outputs.head.dionAddress.allBytes.toBase58
+      val outAddr = unproven.outputs.headOption.value.dionAddress.allBytes.toBase58
       val proposition = Propositions.Script.JS(
         Propositions.Script.JS.JSScript(
           raw"""(ctx, args) =>
-<<<<<<< HEAD
                |    ctx.currentTransaction.outputs[args.outputIndex].address == "$outAddr";
-=======
-               |    ctx.currentTransaction.coinOutputs[args.outputIndex].dionAddress == "$outAddr";
->>>>>>> d21791b5
                |""".stripMargin
         )
       )
