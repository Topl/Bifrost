package co.topl.rpc

import co.topl.attestation.{Address, Proposition}
import co.topl.modifier.ModifierId
import co.topl.modifier.block.Block
import co.topl.modifier.box._
import co.topl.modifier.transaction.{ArbitTransfer, AssetTransfer, PolyTransfer, Transaction}
import co.topl.utils.Int128
import co.topl.utils.NetworkType.NetworkPrefix
import co.topl.utils.codecs.Int128Codec
import io.circe._
import io.circe.generic.semiauto.{deriveDecoder, deriveEncoder}
import io.circe.syntax._

trait ToplRpcCodecs extends ToplRpcClientCodecs with ToplRpcServerCodecs

trait ToplRpcClientCodecs
    extends DebugRpcParamsEncoders
    with UtilRpcParamsEncoders
    with NodeViewRpcParamsEncoders
    with TransactionRpcParamsEncoders
    with AdminRpcParamsEncoders
    with DebugRpcResponseDecoders
    with UtilRpcResponseDecoders
    with NodeViewRpcResponseDecoders
    with TransactionRpcResponseDecoders
    with AdminRpcResponseDecoders

trait DebugRpcParamsEncoders {

  implicit val debugDelayParamsEncoder: Encoder[ToplRpc.Debug.Delay.Params] =
    deriveEncoder

  implicit val debugMyBlocksParamsEncoder: Encoder[ToplRpc.Debug.MyBlocks.Params] =
    deriveEncoder

  implicit val debugGeneratorsParamsEncoder: Encoder[ToplRpc.Debug.Generators.Params] =
    deriveEncoder

  implicit val debugIdsFromHeightParamsEncoder: Encoder[ToplRpc.Debug.IdsFromHeight.Params] =
    deriveEncoder

}

trait UtilRpcParamsEncoders {

  implicit val utilsSeedParamsEncoder: Encoder[ToplRpc.Util.Seed.Params] =
    deriveEncoder

  implicit val utilsSeedOfLengthParamsEncoder: Encoder[ToplRpc.Util.SeedOfLength.Params] =
    deriveEncoder

  implicit val utilsHashBlake2b256ParamsEncoder: Encoder[ToplRpc.Util.HashBlake2b256.Params] =
    deriveEncoder

  implicit val utilsGenerateAssetCodeParamsEncoder: Encoder[ToplRpc.Util.GenerateAssetCode.Params] =
    deriveEncoder

  implicit val utilsCheckValidAddressParamsEncoder: Encoder[ToplRpc.Util.CheckValidAddress.Params] =
    deriveEncoder
}

trait NodeViewRpcParamsEncoders {

  implicit val nodeViewHeadParamsEncoder: Encoder[ToplRpc.NodeView.Head.Params] =
    deriveEncoder

  implicit val nodeViewBalancesParamsEncoder: Encoder[ToplRpc.NodeView.Balances.Params] =
    deriveEncoder

  implicit val nodeViewTransactionByIdParamsEncoder: Encoder[ToplRpc.NodeView.TransactionById.Params] =
    deriveEncoder

  implicit val nodeViewBlockByIdParamsEncoder: Encoder[ToplRpc.NodeView.BlockById.Params] =
    deriveEncoder

  implicit val nodeViewBlockByHeightParamsEncoder: Encoder[ToplRpc.NodeView.BlockByHeight.Params] =
    deriveEncoder

  implicit val nodeViewMempoolParamsEncoder: Encoder[ToplRpc.NodeView.Mempool.Params] =
    deriveEncoder

  implicit val nodeViewTransactionFromMempoolParamsEncoder: Encoder[ToplRpc.NodeView.TransactionFromMempool.Params] =
    deriveEncoder

  implicit val nodeViewInfoParamsEncoder: Encoder[ToplRpc.NodeView.Info.Params] =
    deriveEncoder
}

trait TransactionRpcParamsEncoders extends SharedCodecs {

  implicit val transactionRawAssetTransferParamsEncoder: Encoder[ToplRpc.Transaction.RawAssetTransfer.Params] =
    deriveEncoder

  implicit val transactionRawArbitTransferParamsEncoder: Encoder[ToplRpc.Transaction.RawArbitTransfer.Params] =
    deriveEncoder

  implicit val transactionRawPolyTransferParamsEncoder: Encoder[ToplRpc.Transaction.RawPolyTransfer.Params] =
    deriveEncoder

  implicit val transactionBroadcastTxParamsEncoder: Encoder[ToplRpc.Transaction.BroadcastTx.Params] =
    Encoder.forProduct1("tx")(_.tx)

}

trait AdminRpcParamsEncoders extends SharedCodecs {

  implicit val unlockKeyfileParamsEncoder: Encoder[ToplRpc.Admin.UnlockKeyfile.Params] =
    deriveEncoder

  implicit val lockKeyfileParamsEncoder: Encoder[ToplRpc.Admin.LockKeyfile.Params] =
    deriveEncoder

  implicit val generateKeyfileParamsEncoder: Encoder[ToplRpc.Admin.GenerateKeyfile.Params] =
    deriveEncoder

  implicit val importSeedPhraseParamsEncoder: Encoder[ToplRpc.Admin.ImportSeedPhrase.Params] =
    deriveEncoder

  implicit val listOpenKeyfilesParamsEncoder: Encoder[ToplRpc.Admin.ListOpenKeyfiles.Params] =
    deriveEncoder

  implicit val startForgingParamsEncoder: Encoder[ToplRpc.Admin.StartForging.Params] =
    deriveEncoder

  implicit val stopForgingParamsEncoder: Encoder[ToplRpc.Admin.StopForging.Params] =
    deriveEncoder

  implicit val updateRewardsAddressParamsEncoder: Encoder[ToplRpc.Admin.UpdateRewardsAddress.Params] =
    deriveEncoder

  implicit val getRewardsAddressParamsEncoder: Encoder[ToplRpc.Admin.GetRewardsAddress.Params] =
    deriveEncoder
}

trait DebugRpcResponseDecoders {

  implicit val debugDelayResponseDecoder: Decoder[ToplRpc.Debug.Delay.Response] =
    deriveDecoder

  implicit def debugMyBlocksResponseDecoder(implicit
    networkPrefix: NetworkPrefix
  ): Decoder[ToplRpc.Debug.MyBlocks.Response] =
    deriveDecoder

  implicit val debugIdsFromHeightResponseDecoder: Decoder[ToplRpc.Debug.IdsFromHeight.Response] =
    Decoder.decodeList
}

trait UtilRpcResponseDecoders {

  implicit val utilsSeedResponseDecoder: Decoder[ToplRpc.Util.Seed.Response] =
    deriveDecoder

  implicit val utilsSeedOfLengthResponseDecoder: Decoder[ToplRpc.Util.SeedOfLength.Response] =
    deriveDecoder

  implicit val utilsHashBlake2b256ResponseDecoder: Decoder[ToplRpc.Util.HashBlake2b256.Response] =
    deriveDecoder

  implicit val utilsGenerateAssetCodeResponseDecoder: Decoder[ToplRpc.Util.GenerateAssetCode.Response] =
    deriveDecoder

  implicit def utilsCheckValidAddressResponseDecoder(implicit
    networkPrefix: NetworkPrefix
  ): Decoder[ToplRpc.Util.CheckValidAddress.Response] =
    deriveDecoder
}

trait NodeViewRpcResponseDecoders extends SharedCodecs {

  implicit def nodeViewHeadResponseDecoder(implicit
    networkPrefix: NetworkPrefix
  ): Decoder[ToplRpc.NodeView.Head.Response] =
    deriveDecoder

  implicit def nodeViewTransactionByIdResponseDecoder(implicit
    networkPrefix: NetworkPrefix
  ): Decoder[ToplRpc.NodeView.TransactionById.Response] =
    a =>
      for {
        tx          <- a.as[Transaction.TX]
        blockNumber <- a.get[Long]("blockNumber")
        blockId     <- a.get[ModifierId]("blockId")
      } yield ToplRpc.NodeView.TransactionById.Response(tx, blockNumber, blockId)

  implicit val nodeViewInfoResponseDecoder: Decoder[ToplRpc.NodeView.Info.Response] =
    deriveDecoder

  implicit val nodeViewBalancesResponseEntryBalancesDecoder: Decoder[ToplRpc.NodeView.Balances.EntryBalances] =
    deriveDecoder

  implicit val nodeViewBalancesResponseEntryBoxesDecoder: Decoder[ToplRpc.NodeView.Balances.EntryBoxes] =
    c =>
      for {
        polyBox  <- c.getOrElse[List[PolyBox]]("PolyBox")(Nil)
        arbitBox <- c.getOrElse[List[ArbitBox]]("ArbitBox")(Nil)
        assetBox <- c.getOrElse[List[AssetBox]]("AssetBox")(Nil)
      } yield ToplRpc.NodeView.Balances.EntryBoxes(polyBox, arbitBox, assetBox)

  implicit val nodeViewBalancesResponseEntryDecoder: Decoder[ToplRpc.NodeView.Balances.Entry] =
    deriveDecoder

  implicit def nodeViewBalancesResponseDecoder(implicit
    networkPrefix: NetworkPrefix
  ): Decoder[ToplRpc.NodeView.Balances.Response] =
    Decoder.decodeMap[Address, ToplRpc.NodeView.Balances.Entry]
}

trait TransactionRpcResponseDecoders extends SharedCodecs {

  implicit def transactionRawAssetTransferResponseDecoder(implicit
    networkPrefix: NetworkPrefix
  ): Decoder[ToplRpc.Transaction.RawAssetTransfer.Response] =
    deriveDecoder

  implicit def transactionRawArbitTransferResponseDecoder(implicit
    networkPrefix: NetworkPrefix
  ): Decoder[ToplRpc.Transaction.RawArbitTransfer.Response] =
    deriveDecoder

  implicit def transactionRawPolyTransferResponseDecoder(implicit
    networkPrefix: NetworkPrefix
  ): Decoder[ToplRpc.Transaction.RawPolyTransfer.Response] =
    deriveDecoder
}

trait AdminRpcResponseDecoders extends SharedCodecs {

  implicit def unlockKeyfileResponseDecoder(implicit
    networkPrefix: NetworkPrefix
  ): Decoder[ToplRpc.Admin.UnlockKeyfile.Response] =
    Decoder.decodeMap

  // This implicit has the same type signature as the above codec
  //  implicit def lockKeyfileResponseDecoder(implicit
  //    networkPrefix: NetworkPrefix
  //  ): Decoder[ToplRpc.Admin.LockKeyfile.Response] =
  //    Decoder.decodeMap

  implicit def generateKeyfileResponseDecoder(implicit
    networkPrefix: NetworkPrefix
  ): Decoder[ToplRpc.Admin.GenerateKeyfile.Response] =
    deriveDecoder

  implicit def importSeedPhraseResponseDecoder(implicit
    networkPrefix: NetworkPrefix
  ): Decoder[ToplRpc.Admin.ImportSeedPhrase.Response] =
    deriveDecoder

  implicit def listOpenKeyfilesResponseDecoder(implicit
    networkPrefix: NetworkPrefix
  ): Decoder[ToplRpc.Admin.ListOpenKeyfiles.Response] =
    deriveDecoder

  implicit val startForgingResponseDecoder: Decoder[ToplRpc.Admin.StartForging.Response] =
    deriveDecoder

  implicit val stopForgingResponseDecoder: Decoder[ToplRpc.Admin.StopForging.Response] =
    deriveDecoder

  implicit val updateRewardsAddressResponseDecoder: Decoder[ToplRpc.Admin.UpdateRewardsAddress.Response] =
    deriveDecoder

  implicit val getRewardsAddressResponseDecoder: Decoder[ToplRpc.Admin.GetRewardsAddress.Response] =
    deriveDecoder
}

trait ToplRpcServerCodecs
    extends DebugRpcParamsDecoders
    with UtilRpcParamsDecoders
    with NodeViewRpcParamsDecoders
    with TransactionRpcParamsDecoders
    with AdminRpcParamsDecoders
    with DebugRpcResponseEncoders
    with UtilRpcResponseEncoders
    with NodeViewRpcResponseEncoders
    with TransactionRpcResponseEncoders
    with AdminRpcResponseEncoders

trait DebugRpcParamsDecoders extends SharedCodecs {

  implicit val debugDelayParamsDecoder: Decoder[ToplRpc.Debug.Delay.Params] =
    deriveDecoder

  implicit val debugMyBlocksParamsDecoder: Decoder[ToplRpc.Debug.MyBlocks.Params] =
    deriveDecoder

  implicit val debugGeneratorsParamsDecoder: Decoder[ToplRpc.Debug.Generators.Params] =
    deriveDecoder

  implicit val debugIdsFromHeightParamsDecoder: Decoder[ToplRpc.Debug.IdsFromHeight.Params] =
    deriveDecoder
}

trait UtilRpcParamsDecoders extends SharedCodecs {

  implicit val utilsSeedParamsDecoder: Decoder[ToplRpc.Util.Seed.Params] =
    deriveDecoder

  implicit val utilsSeedOfLengthParamsDecoder: Decoder[ToplRpc.Util.SeedOfLength.Params] =
    deriveDecoder

  implicit val utilsHashBlake2b256ParamsDecoder: Decoder[ToplRpc.Util.HashBlake2b256.Params] =
    deriveDecoder

  implicit def utilsGenerateAssetCodeParamsDecoder(implicit
    networkPrefix: NetworkPrefix
  ): Decoder[ToplRpc.Util.GenerateAssetCode.Params] =
    deriveDecoder

  implicit def utilsCheckValidAddressParamsDecoder(implicit
    networkPrefix: NetworkPrefix
  ): Decoder[ToplRpc.Util.CheckValidAddress.Params] =
    deriveDecoder
}

trait NodeViewRpcParamsDecoders {

  implicit val nodeViewHeadParamsDecoder: Decoder[ToplRpc.NodeView.Head.Params] =
    deriveDecoder

  implicit def nodeViewBalancesParamsDecoder(implicit
    networkPrefix: NetworkPrefix
  ): Decoder[ToplRpc.NodeView.Balances.Params] =
    deriveDecoder

  implicit val nodeViewTransactionsByIdParamsDecoder: Decoder[ToplRpc.NodeView.TransactionById.Params] =
    deriveDecoder

  implicit val nodeViewBlocksByIdParamsDecoder: Decoder[ToplRpc.NodeView.BlockById.Params] =
    deriveDecoder

  implicit val nodeViewBlocksByHeightParamsDecoder: Decoder[ToplRpc.NodeView.BlockByHeight.Params] =
    deriveDecoder

  implicit val nodeViewMempoolParamsDecoder: Decoder[ToplRpc.NodeView.Mempool.Params] =
    deriveDecoder

  implicit val nodeViewTransactionFromMempoolParamsDecoder: Decoder[ToplRpc.NodeView.TransactionFromMempool.Params] =
    deriveDecoder

  implicit val nodeViewInfoParamsDecoder: Decoder[ToplRpc.NodeView.Info.Params] =
    deriveDecoder
}

trait TransactionRpcParamsDecoders extends SharedCodecs {

  implicit def transactionRawAssetTransferParamsDecoder(implicit
    networkPrefix: NetworkPrefix
  ): Decoder[ToplRpc.Transaction.RawAssetTransfer.Params] =
    deriveDecoder

  implicit def transactionRawArbitTransferParamsDecoder(implicit
    networkPrefix: NetworkPrefix
  ): Decoder[ToplRpc.Transaction.RawArbitTransfer.Params] =
    deriveDecoder

  implicit def transactionRawPolyTransferParamsDecoder(implicit
    networkPrefix: NetworkPrefix
  ): Decoder[ToplRpc.Transaction.RawPolyTransfer.Params] =
    deriveDecoder

  implicit def transactionBroadcastTxParamsDecoder(implicit
    networkPrefix: NetworkPrefix
  ): Decoder[ToplRpc.Transaction.BroadcastTx.Params] =
    Decoder.forProduct1("tx")(ToplRpc.Transaction.BroadcastTx.Params.apply)

}

trait AdminRpcParamsDecoders extends SharedCodecs {

  implicit val unlockKeyfileParamsDecoder: Decoder[ToplRpc.Admin.UnlockKeyfile.Params] =
    deriveDecoder

  implicit def lockKeyfileParamsDecoder(implicit
    networkPrefix: NetworkPrefix
  ): Decoder[ToplRpc.Admin.LockKeyfile.Params] =
    deriveDecoder

  implicit val generateKeyfileParamsDecoder: Decoder[ToplRpc.Admin.GenerateKeyfile.Params] =
    deriveDecoder

  implicit val importSeedPhraseParamsDecoder: Decoder[ToplRpc.Admin.ImportSeedPhrase.Params] =
    deriveDecoder

  implicit val listOpenKeyfilesParamsDecoder: Decoder[ToplRpc.Admin.ListOpenKeyfiles.Params] =
    deriveDecoder

  implicit val startForgingParamsDecoder: Decoder[ToplRpc.Admin.StartForging.Params] =
    deriveDecoder

  implicit val stopForgingParamsDecoder: Decoder[ToplRpc.Admin.StopForging.Params] =
    deriveDecoder

  implicit def updateRewardsAddressParamsDecoder(implicit
    networkPrefix: NetworkPrefix
  ): Decoder[ToplRpc.Admin.UpdateRewardsAddress.Params] =
    deriveDecoder

  implicit val getRewardsAddressParamsDecoder: Decoder[ToplRpc.Admin.GetRewardsAddress.Params] =
    deriveDecoder
}

trait DebugRpcResponseEncoders extends SharedCodecs {

  implicit val debugDelayResponseEncoder: Encoder[ToplRpc.Debug.Delay.Response] =
    deriveEncoder

  implicit val debugMyBlocksResponseEncoder: Encoder[ToplRpc.Debug.MyBlocks.Response] =
    deriveEncoder

  implicit val debugGeneratorsResponseEncoder: Encoder[ToplRpc.Debug.Generators.Response] =
    r =>
      r.map { case (address, count) =>
        Address.jsonKeyEncoder(address) -> count
      }.asJson

  implicit val debugIdsFromHeightResponseEncoder: Encoder[ToplRpc.Debug.IdsFromHeight.Response] =
    Encoder.encodeList
}

trait UtilRpcResponseEncoders extends SharedCodecs {

  implicit val utilsSeedResponseEncoder: Encoder[ToplRpc.Util.Seed.Response] =
    deriveEncoder

  implicit val utilsSeedOfLengthResponseEncoder: Encoder[ToplRpc.Util.SeedOfLength.Response] =
    deriveEncoder

  implicit val utilsHashBlake2b256ResponseEncoder: Encoder[ToplRpc.Util.HashBlake2b256.Response] =
    deriveEncoder

  implicit val utilsGenerateAssetCodeResponseEncoder: Encoder[ToplRpc.Util.GenerateAssetCode.Response] =
    deriveEncoder

  implicit val utilsCheckValidAddressResponseEncoder: Encoder[ToplRpc.Util.CheckValidAddress.Response] =
    deriveEncoder
}

trait NodeViewRpcResponseEncoders extends SharedCodecs {

  implicit val nodeViewHeadResponseEncoder: Encoder[ToplRpc.NodeView.Head.Response] =
    deriveEncoder

  implicit val nodeViewBalancesResponseEntryEncoder: Encoder[ToplRpc.NodeView.Balances.Entry] =
    deriveEncoder

  implicit val nodeViewBalancesResponseEntryBalancesEncoder: Encoder[ToplRpc.NodeView.Balances.EntryBalances] =
    deriveEncoder

  implicit val nodeViewBalancesResponseEntryBoxesEncoder: Encoder[ToplRpc.NodeView.Balances.EntryBoxes] =
    deriveEncoder

  implicit val nodeViewBalancesResponseEncoder: Encoder[ToplRpc.NodeView.Balances.Response] =
    _.map { case (address, entry) =>
      Address.jsonKeyEncoder(address) -> entry
    }.asJson

  implicit val nodeViewTransactionByIdResponseEncoder: Encoder[ToplRpc.NodeView.TransactionById.Response] =
    r =>
      Map(
        "blockNumber" -> r.blockNumber.asJson,
        "blockId"     -> r.blockId.asJson
      ).asJson.deepMerge(r.transaction.asJson)

  implicit val nodeViewInfoResponseEncoder: Encoder[ToplRpc.NodeView.Info.Response] =
    deriveEncoder
}

trait TransactionRpcResponseEncoders extends SharedCodecs {

  implicit val transactionRawAssetTransferResponseEncoder: Encoder[ToplRpc.Transaction.RawAssetTransfer.Response] =
    deriveEncoder

  implicit val transactionRawArbitTransferResponseEncoder: Encoder[ToplRpc.Transaction.RawArbitTransfer.Response] =
    deriveEncoder

  implicit val transactionRawPolyTransferResponseEncoder: Encoder[ToplRpc.Transaction.RawPolyTransfer.Response] =
    deriveEncoder
}

trait AdminRpcResponseEncoders extends SharedCodecs {

  implicit val unlockKeyfileResponseEncoder: Encoder[ToplRpc.Admin.UnlockKeyfile.Response] =
    Encoder.encodeMap

  // This implicit has the same type signature as the above codec
  //  implicit val lockKeyfileResponseEncoder: Encoder[ToplRpc.Admin.LockKeyfile.Response] =
  //    Encoder.encodeMap

  implicit val generateKeyfileResponseEncoder: Encoder[ToplRpc.Admin.GenerateKeyfile.Response] =
    deriveEncoder

  implicit val importSeedPhraseResponseEncoder: Encoder[ToplRpc.Admin.ImportSeedPhrase.Response] =
    deriveEncoder

  implicit val listOpenKeyfilesResponseEncoder: Encoder[ToplRpc.Admin.ListOpenKeyfiles.Response] =
    deriveEncoder

  implicit val startForgingResponseEncoder: Encoder[ToplRpc.Admin.StartForging.Response] =
    deriveEncoder

  implicit val stopForgingResponseEncoder: Encoder[ToplRpc.Admin.StopForging.Response] =
    deriveEncoder

  implicit val updateRewardsAddressResponseEncoder: Encoder[ToplRpc.Admin.UpdateRewardsAddress.Response] =
    deriveEncoder

  implicit val getRewardsAddressResponseEncoder: Encoder[ToplRpc.Admin.GetRewardsAddress.Response] =
    deriveEncoder
}

trait SharedCodecs {

  implicit def blockEncoder: Encoder[Block] = Block.jsonEncoder
  implicit def blockDecoder(implicit networkPrefix: NetworkPrefix): Decoder[Block] = Block.jsonDecoder
  implicit def modifierIdEncoder: Encoder[ModifierId] = ModifierId.jsonEncoder
  implicit def modifierIdDecoder: Decoder[ModifierId] = ModifierId.jsonDecoder
  implicit def addressEncoder: Encoder[Address] = Address.jsonEncoder
  implicit def addressDecoder(implicit networkPrefix:    NetworkPrefix): Decoder[Address] = Address.jsonDecoder
  implicit def addressKeyDecoder(implicit networkPrefix: NetworkPrefix): KeyDecoder[Address] = Address.jsonKeyDecoder
  implicit def transactionEncoder: Encoder[Transaction.TX] = Transaction.jsonEncoder

  implicit def transactionDecoder(implicit networkPrefix: NetworkPrefix): Decoder[Transaction.TX] =
    Transaction.jsonDecoder
  implicit def assetTransferEncoder: Encoder[AssetTransfer[Proposition]] = AssetTransfer.jsonEncoder

  implicit def assetTransferDecoder(implicit networkPrefix: NetworkPrefix): Decoder[AssetTransfer[Proposition]] =
    Decoder
      .instance(c => AssetTransfer.jsonDecoder.apply(c))
      .map { case a: AssetTransfer[Proposition @unchecked] =>
        a
      }
  implicit def arbitTransferEncoder: Encoder[ArbitTransfer[Proposition]] = ArbitTransfer.jsonEncoder

  implicit def arbitTransferDecoder(implicit networkPrefix: NetworkPrefix): Decoder[ArbitTransfer[Proposition]] =
    Decoder
      .instance(c => ArbitTransfer.jsonDecoder.apply(c))
      .map { case a: ArbitTransfer[Proposition @unchecked] =>
        a
      }
  implicit def polyTransferEncoder: Encoder[PolyTransfer[Proposition]] = PolyTransfer.jsonEncoder

  implicit def polyTransferDecoder(implicit networkPrefix: NetworkPrefix): Decoder[PolyTransfer[Proposition]] =
    Decoder
      .instance(c => PolyTransfer.jsonDecoder.apply(c))
      .map { case a: PolyTransfer[Proposition @unchecked] =>
        a
      }

<<<<<<< HEAD
  implicit val tokenBoxDecoder: Decoder[TokenBox[_]] =
    c => c.get[String]("type").flatMap {
      case PolyBox.typeString => PolyBox.jsonDecoder(c)
      case ArbitBox.typeString => ArbitBox.jsonDecoder(c)
      case AssetBox.typeString => AssetBox.jsonDecoder(c)
      case t => Left(DecodingFailure(s"Unexpected Box.type '$t'", c.history))
    }
=======
  implicit def polyBoxEncoder: Encoder[PolyBox] = PolyBox.jsonEncoder
  implicit def arbitBoxEncoder: Encoder[ArbitBox] = ArbitBox.jsonEncoder
  implicit def assetBoxEncoder: Encoder[AssetBox] = AssetBox.jsonEncoder
  implicit def polyBoxDecoder: Decoder[PolyBox] = PolyBox.jsonDecoder
  implicit def arbitBoxDecoder: Decoder[ArbitBox] = ArbitBox.jsonDecoder
  implicit def assetBoxDecoder: Decoder[AssetBox] = AssetBox.jsonDecoder

>>>>>>> baecbae5
  implicit def int128Encoder: Encoder[Int128] = Int128Codec.jsonEncoder
  implicit def int128Decoder: Decoder[Int128] = Int128Codec.jsonDecoder
  implicit def simpleValueEncoder: Encoder[SimpleValue] = SimpleValue.jsonEncoder
  implicit def assetValueEncoder: Encoder[AssetValue] = AssetValue.jsonEncoder
}<|MERGE_RESOLUTION|>--- conflicted
+++ resolved
@@ -549,15 +549,6 @@
         a
       }
 
-<<<<<<< HEAD
-  implicit val tokenBoxDecoder: Decoder[TokenBox[_]] =
-    c => c.get[String]("type").flatMap {
-      case PolyBox.typeString => PolyBox.jsonDecoder(c)
-      case ArbitBox.typeString => ArbitBox.jsonDecoder(c)
-      case AssetBox.typeString => AssetBox.jsonDecoder(c)
-      case t => Left(DecodingFailure(s"Unexpected Box.type '$t'", c.history))
-    }
-=======
   implicit def polyBoxEncoder: Encoder[PolyBox] = PolyBox.jsonEncoder
   implicit def arbitBoxEncoder: Encoder[ArbitBox] = ArbitBox.jsonEncoder
   implicit def assetBoxEncoder: Encoder[AssetBox] = AssetBox.jsonEncoder
@@ -565,7 +556,6 @@
   implicit def arbitBoxDecoder: Decoder[ArbitBox] = ArbitBox.jsonDecoder
   implicit def assetBoxDecoder: Decoder[AssetBox] = AssetBox.jsonDecoder
 
->>>>>>> baecbae5
   implicit def int128Encoder: Encoder[Int128] = Int128Codec.jsonEncoder
   implicit def int128Decoder: Decoder[Int128] = Int128Codec.jsonDecoder
   implicit def simpleValueEncoder: Encoder[SimpleValue] = SimpleValue.jsonEncoder
