package co.topl.rpc

import cats.data.NonEmptyChain
import co.topl.attestation.{Address, Proposition}
import co.topl.codecs._
import co.topl.codecs.json.JsonCodecs
import co.topl.codecs.json.tetra.ModelsJsonCodecs
import co.topl.models.utility.Lengths
import co.topl.models.utility.Lengths._
import co.topl.models.utility.HasLength.instances._
import co.topl.models.{NetworkPrefix => TetraNetworkPrefix, Transaction => TetraTransaction}
import co.topl.modifier.ModifierId
import co.topl.modifier.box._
import co.topl.modifier.transaction.builder.{BoxSelectionAlgorithm, BoxSelectionAlgorithms}
import co.topl.modifier.transaction.{ArbitTransfer, AssetTransfer, PolyTransfer, Transaction}
import co.topl.utils.Int128
import co.topl.utils.NetworkType.NetworkPrefix
import co.topl.utils.StringDataTypes.Latin1Data
import io.circe._
import io.circe.generic.semiauto.{deriveDecoder, deriveEncoder}
import io.circe.syntax._

trait ToplRpcCodecs extends ToplRpcClientCodecs with ToplRpcServerCodecs

trait ToplRpcClientCodecs
    extends DebugRpcParamsEncoders
    with UtilRpcParamsEncoders
    with NodeViewRpcParamsEncoders
    with TransactionRpcParamsEncoders
    with AdminRpcParamsEncoders
    with DebugRpcResponseDecoders
    with UtilRpcResponseDecoders
    with NodeViewRpcResponseDecoders
    with TransactionRpcResponseDecoders
    with AdminRpcResponseDecoders

trait DebugRpcParamsEncoders {

  implicit val debugDelayParamsEncoder: Encoder[ToplRpc.Debug.Delay.Params] =
    deriveEncoder

  implicit val debugMyBlocksParamsEncoder: Encoder[ToplRpc.Debug.MyBlocks.Params] =
    deriveEncoder

  implicit val debugGeneratorsParamsEncoder: Encoder[ToplRpc.Debug.Generators.Params] =
    deriveEncoder

  implicit val debugIdsFromHeightParamsEncoder: Encoder[ToplRpc.Debug.IdsFromHeight.Params] =
    deriveEncoder

  implicit val debugExportGenesisBlobParamsEncoder: Encoder[ToplRpc.Debug.ExportGenesisBlob.Params] =
    deriveEncoder
}

trait UtilRpcParamsEncoders {

  implicit val utilsSeedParamsEncoder: Encoder[ToplRpc.Util.Seed.Params] =
    deriveEncoder

  implicit val utilsSeedOfLengthParamsEncoder: Encoder[ToplRpc.Util.SeedOfLength.Params] =
    deriveEncoder

  implicit val utilsHashBlake2b256ParamsEncoder: Encoder[ToplRpc.Util.HashBlake2b256.Params] =
    deriveEncoder

  implicit val utilsGenerateAssetCodeParamsEncoder: Encoder[ToplRpc.Util.GenerateAssetCode.Params] =
    deriveEncoder

  implicit val utilsCheckValidAddressParamsEncoder: Encoder[ToplRpc.Util.CheckValidAddress.Params] =
    deriveEncoder
}

trait NodeViewRpcParamsEncoders {

  implicit val nodeViewHeadParamsEncoder: Encoder[ToplRpc.NodeView.Head.Params] =
    deriveEncoder

  implicit val nodeViewHeadInfoParamsEncoder: Encoder[ToplRpc.NodeView.HeadInfo.Params] =
    deriveEncoder

  implicit val nodeViewBalancesParamsEncoder: Encoder[ToplRpc.NodeView.Balances.Params] =
    deriveEncoder

  implicit val nodeViewTransactionByIdParamsEncoder: Encoder[ToplRpc.NodeView.TransactionById.Params] =
    deriveEncoder

  implicit val nodeViewBlockByIdParamsEncoder: Encoder[ToplRpc.NodeView.BlockById.Params] =
    deriveEncoder

  implicit val nodeViewBlocksByIdsParamsEncoder: Encoder[ToplRpc.NodeView.BlocksByIds.Params] =
    deriveEncoder

  implicit val nodeViewBlockByHeightParamsEncoder: Encoder[ToplRpc.NodeView.BlockByHeight.Params] =
    deriveEncoder

  implicit val nodeViewBlocksInRangeParamsEncoder: Encoder[ToplRpc.NodeView.BlocksInRange.Params] =
    deriveEncoder

  implicit val nodeViewBlockIdsInRangeParamsEncoder: Encoder[ToplRpc.NodeView.BlockIdsInRange.Params] =
    deriveEncoder

  implicit val nodeViewLatestBlocksParamsEncoder: Encoder[ToplRpc.NodeView.LatestBlocks.Params] =
    deriveEncoder

  implicit val nodeViewLatestBlockIdsParamsEncoder: Encoder[ToplRpc.NodeView.LatestBlockIds.Params] =
    deriveEncoder

  implicit val nodeViewMempoolParamsEncoder: Encoder[ToplRpc.NodeView.Mempool.Params] =
    deriveEncoder

  implicit val nodeViewTransactionFromMempoolParamsEncoder: Encoder[ToplRpc.NodeView.TransactionFromMempool.Params] =
    deriveEncoder

  implicit val nodeViewConfirmationStatusParamsEncoder: Encoder[ToplRpc.NodeView.ConfirmationStatus.Params] =
    deriveEncoder

  implicit val nodeViewInfoParamsEncoder: Encoder[ToplRpc.NodeView.Info.Params] =
    deriveEncoder
}

trait TransactionRpcParamsEncoders extends SharedCodecs {
  import co.topl.codecs.json.tetra.instances._

  implicit val transactionRawAssetTransferParamsEncoder: Encoder[ToplRpc.Transaction.RawAssetTransfer.Params] =
    deriveEncoder

  implicit val transactionRawArbitTransferParamsEncoder: Encoder[ToplRpc.Transaction.RawArbitTransfer.Params] =
    deriveEncoder

  implicit val transactionRawPolyTransferParamsEncoder: Encoder[ToplRpc.Transaction.RawPolyTransfer.Params] =
    deriveEncoder

  implicit val transactionBroadcastTxParamsEncoder: Encoder[ToplRpc.Transaction.BroadcastTx.Params] =
    Encoder.forProduct1("tx")(_.tx)

  implicit val transactionEncodeTransferParamsEncoder: Encoder[ToplRpc.Transaction.EncodeTransfer.Params] =
    Encoder.forProduct1("unprovenTransaction")(_.unprovenTransaction)

  implicit val unprovenPolyTransferParamsEncoder: Encoder[ToplRpc.Transaction.UnprovenPolyTransfer.Params] =
    t =>
      Json.obj(
        "senders"       -> t.senders.asJson,
        "recipients"    -> t.recipients.asJson,
        "fee"           -> t.fee.asJson,
        "changeAddress" -> t.changeAddress.asJson,
        "data" -> t.data.asJson(
          Encoder.encodeOption[TetraTransaction.Data](
            sizedMaxEncoder[co.topl.models.utility.StringDataTypes.Latin1Data, Lengths.`127`.type]
          )
        ),
        "boxSelectionAlgorithm" -> t.boxSelectionAlgorithm.asJson
      )

  implicit val transactionBroadcastTetraTransferEncoder: Encoder[ToplRpc.Transaction.BroadcastTetraTransfer.Params] =
    deriveEncoder
}

trait AdminRpcParamsEncoders extends SharedCodecs {

  implicit val unlockKeyfileParamsEncoder: Encoder[ToplRpc.Admin.UnlockKeyfile.Params] =
    deriveEncoder

  implicit val lockKeyfileParamsEncoder: Encoder[ToplRpc.Admin.LockKeyfile.Params] =
    deriveEncoder

  implicit val generateKeyfileParamsEncoder: Encoder[ToplRpc.Admin.GenerateKeyfile.Params] =
    deriveEncoder

  implicit val importSeedPhraseParamsEncoder: Encoder[ToplRpc.Admin.ImportSeedPhrase.Params] =
    deriveEncoder

  implicit val listOpenKeyfilesParamsEncoder: Encoder[ToplRpc.Admin.ListOpenKeyfiles.Params] =
    deriveEncoder

  implicit val startForgingParamsEncoder: Encoder[ToplRpc.Admin.StartForging.Params] =
    deriveEncoder

  implicit val stopForgingParamsEncoder: Encoder[ToplRpc.Admin.StopForging.Params] =
    deriveEncoder

  implicit val updateRewardsAddressParamsEncoder: Encoder[ToplRpc.Admin.UpdateRewardsAddress.Params] =
    deriveEncoder

  implicit val getRewardsAddressParamsEncoder: Encoder[ToplRpc.Admin.GetRewardsAddress.Params] =
    deriveEncoder

  implicit val statusParamsEncoder: Encoder[ToplRpc.Admin.Status.Params] =
    deriveEncoder
}

trait DebugRpcResponseDecoders {

  implicit val debugDelayResponseDecoder: Decoder[ToplRpc.Debug.Delay.Response] =
    deriveDecoder

  implicit def debugMyBlocksResponseDecoder(implicit
    networkPrefix: NetworkPrefix
  ): Decoder[ToplRpc.Debug.MyBlocks.Response] =
    deriveDecoder

  implicit val debugIdsFromHeightResponseDecoder: Decoder[ToplRpc.Debug.IdsFromHeight.Response] =
    Decoder.decodeList

  implicit val debugExportGenesisBlobResponseDecoder: Decoder[ToplRpc.Debug.Delay.Response] =
    deriveDecoder
}

trait UtilRpcResponseDecoders {

  implicit val utilsSeedResponseDecoder: Decoder[ToplRpc.Util.Seed.Response] =
    deriveDecoder

  implicit val utilsSeedOfLengthResponseDecoder: Decoder[ToplRpc.Util.SeedOfLength.Response] =
    deriveDecoder

  implicit val utilsHashBlake2b256ResponseDecoder: Decoder[ToplRpc.Util.HashBlake2b256.Response] =
    deriveDecoder

  implicit val utilsGenerateAssetCodeResponseDecoder: Decoder[ToplRpc.Util.GenerateAssetCode.Response] =
    deriveDecoder

  implicit def utilsCheckValidAddressResponseDecoder(implicit
    networkPrefix: NetworkPrefix
  ): Decoder[ToplRpc.Util.CheckValidAddress.Response] =
    deriveDecoder
}

trait NodeViewRpcResponseDecoders extends SharedCodecs {

  implicit def nodeViewHeadResponseDecoder(implicit
    networkPrefix: NetworkPrefix
  ): Decoder[ToplRpc.NodeView.Head.Response] =
    deriveDecoder

  implicit def nodeViewHeadInfoResponseDecoder(implicit
    networkPrefix: NetworkPrefix
  ): Decoder[ToplRpc.NodeView.HeadInfo.Response] =
    deriveDecoder

  implicit def nodeViewTransactionByIdResponseDecoder(implicit
    networkPrefix: NetworkPrefix
  ): Decoder[ToplRpc.NodeView.TransactionById.Response] =
    a =>
      for {
        tx          <- a.as[Transaction.TX]
        blockNumber <- a.get[Long]("blockNumber")
        blockId     <- a.get[ModifierId]("blockId")
      } yield ToplRpc.NodeView.TransactionById.Response(tx, blockNumber, blockId)

  implicit val nodeViewInfoResponseDecoder: Decoder[ToplRpc.NodeView.Info.Response] =
    deriveDecoder

  implicit val nodeViewBalancesResponseEntryBalancesDecoder: Decoder[ToplRpc.NodeView.Balances.EntryBalances] =
    deriveDecoder

  implicit val nodeViewBalancesResponseEntryBoxesDecoder: Decoder[ToplRpc.NodeView.Balances.EntryBoxes] =
    c =>
      for {
        polyBox  <- c.getOrElse[List[PolyBox]](PolyBox.typeString)(Nil)
        arbitBox <- c.getOrElse[List[ArbitBox]](ArbitBox.typeString)(Nil)
        assetBox <- c.getOrElse[List[AssetBox]](AssetBox.typeString)(Nil)
      } yield ToplRpc.NodeView.Balances.EntryBoxes(polyBox, arbitBox, assetBox)

  implicit val nodeViewBalancesResponseEntryDecoder: Decoder[ToplRpc.NodeView.Balances.Entry] =
    deriveDecoder

  implicit def nodeViewBalancesResponseDecoder(implicit
    networkPrefix: NetworkPrefix
  ): Decoder[ToplRpc.NodeView.Balances.Response] =
    Decoder.decodeMap[Address, ToplRpc.NodeView.Balances.Entry]

  implicit val nodeViewConfirmationStatusTxStatusDecoder: Decoder[ToplRpc.NodeView.ConfirmationStatus.TxStatus] =
    deriveDecoder

  implicit def nodeViewConfirmationStatusResponseDecoder(implicit
    networkPrefix: NetworkPrefix
  ): Decoder[ToplRpc.NodeView.ConfirmationStatus.Response] =
    Decoder.decodeMap[ModifierId, ToplRpc.NodeView.ConfirmationStatus.TxStatus]
}

trait TransactionRpcResponseDecoders extends SharedCodecs {

  implicit def transactionRawAssetTransferResponseDecoder(implicit
    networkPrefix: NetworkPrefix
  ): Decoder[ToplRpc.Transaction.RawAssetTransfer.Response] =
    json =>
      for {
        rawTx         <- json.get[AssetTransfer[Proposition]]("rawTx")
        messageToSign <- json.get[String]("messageToSign")
      } yield ToplRpc.Transaction.RawAssetTransfer.Response(rawTx, messageToSign)

  implicit def transactionRawArbitTransferResponseDecoder(implicit
    networkPrefix: NetworkPrefix
  ): Decoder[ToplRpc.Transaction.RawArbitTransfer.Response] =
    deriveDecoder

  implicit def transactionRawPolyTransferResponseDecoder(implicit
    networkPrefix: NetworkPrefix
  ): Decoder[ToplRpc.Transaction.RawPolyTransfer.Response] =
    deriveDecoder

  implicit def transactionEncodeTransferResponseDecoder(implicit
    networkPrefix: NetworkPrefix
  ): Decoder[ToplRpc.Transaction.EncodeTransfer.Response] =
    deriveDecoder

  implicit def transactionUnprovenPolyTransferResponseDecoder(implicit networkPrefix: NetworkPrefix): Decoder[
    ToplRpc.Transaction.UnprovenPolyTransfer.Response
  ] = unprovenTransactionJsonDecoder.map(x => ToplRpc.Transaction.UnprovenPolyTransfer.Response(x))

}

trait AdminRpcResponseDecoders extends SharedCodecs {

  implicit def unlockKeyfileResponseDecoder(implicit
    networkPrefix: NetworkPrefix
  ): Decoder[ToplRpc.Admin.UnlockKeyfile.Response] =
    Decoder.decodeMap

  // This implicit has the same type signature as the above codec
  //  implicit def lockKeyfileResponseDecoder(implicit
  //    networkPrefix: NetworkPrefix
  //  ): Decoder[ToplRpc.Admin.LockKeyfile.Response] =
  //    Decoder.decodeMap

  implicit def generateKeyfileResponseDecoder(implicit
    networkPrefix: NetworkPrefix
  ): Decoder[ToplRpc.Admin.GenerateKeyfile.Response] =
    deriveDecoder

  implicit def importSeedPhraseResponseDecoder(implicit
    networkPrefix: NetworkPrefix
  ): Decoder[ToplRpc.Admin.ImportSeedPhrase.Response] =
    deriveDecoder

  implicit def listOpenKeyfilesResponseDecoder(implicit
    networkPrefix: NetworkPrefix
  ): Decoder[ToplRpc.Admin.ListOpenKeyfiles.Response] =
    deriveDecoder

  implicit val startForgingResponseDecoder: Decoder[ToplRpc.Admin.StartForging.Response] =
    deriveDecoder

  implicit val stopForgingResponseDecoder: Decoder[ToplRpc.Admin.StopForging.Response] =
    deriveDecoder

  implicit val updateRewardsAddressResponseDecoder: Decoder[ToplRpc.Admin.UpdateRewardsAddress.Response] =
    deriveDecoder

  implicit val getRewardsAddressResponseDecoder: Decoder[ToplRpc.Admin.GetRewardsAddress.Response] =
    deriveDecoder

  implicit val statusResponseDecoder: Decoder[ToplRpc.Admin.Status.Response] =
    deriveDecoder
}

trait ToplRpcServerCodecs
    extends DebugRpcParamsDecoders
    with UtilRpcParamsDecoders
    with NodeViewRpcParamsDecoders
    with TransactionRpcParamsDecoders
    with AdminRpcParamsDecoders
    with DebugRpcResponseEncoders
    with UtilRpcResponseEncoders
    with NodeViewRpcResponseEncoders
    with TransactionRpcResponseEncoders
    with AdminRpcResponseEncoders

trait DebugRpcParamsDecoders extends SharedCodecs {

  implicit val debugDelayParamsDecoder: Decoder[ToplRpc.Debug.Delay.Params] =
    deriveDecoder

  implicit val debugMyBlocksParamsDecoder: Decoder[ToplRpc.Debug.MyBlocks.Params] =
    deriveDecoder

  implicit val debugGeneratorsParamsDecoder: Decoder[ToplRpc.Debug.Generators.Params] =
    deriveDecoder

  implicit val debugIdsFromHeightParamsDecoder: Decoder[ToplRpc.Debug.IdsFromHeight.Params] =
    deriveDecoder

  implicit val debugExportGenesisBlobParamsDecoder: Decoder[ToplRpc.Debug.ExportGenesisBlob.Params] =
    deriveDecoder
}

trait UtilRpcParamsDecoders extends SharedCodecs {

  implicit val utilsSeedParamsDecoder: Decoder[ToplRpc.Util.Seed.Params] =
    deriveDecoder

  implicit val utilsSeedOfLengthParamsDecoder: Decoder[ToplRpc.Util.SeedOfLength.Params] =
    deriveDecoder

  implicit val utilsHashBlake2b256ParamsDecoder: Decoder[ToplRpc.Util.HashBlake2b256.Params] =
    deriveDecoder

  implicit def utilsGenerateAssetCodeParamsDecoder(implicit
    networkPrefix: NetworkPrefix
  ): Decoder[ToplRpc.Util.GenerateAssetCode.Params] =
    deriveDecoder

  implicit def utilsCheckValidAddressParamsDecoder(implicit
    networkPrefix: NetworkPrefix
  ): Decoder[ToplRpc.Util.CheckValidAddress.Params] =
    deriveDecoder
}

trait NodeViewRpcParamsDecoders {

  implicit val nodeViewHeadParamsDecoder: Decoder[ToplRpc.NodeView.Head.Params] =
    deriveDecoder

  implicit val nodeViewHeadInfoParamsDecoder: Decoder[ToplRpc.NodeView.HeadInfo.Params] =
    deriveDecoder

  implicit def nodeViewBalancesParamsDecoder(implicit
    networkPrefix: NetworkPrefix
  ): Decoder[ToplRpc.NodeView.Balances.Params] =
    deriveDecoder

  implicit val nodeViewTransactionsByIdParamsDecoder: Decoder[ToplRpc.NodeView.TransactionById.Params] =
    deriveDecoder

  implicit val nodeViewBlockByIdParamsDecoder: Decoder[ToplRpc.NodeView.BlockById.Params] =
    deriveDecoder

  implicit val nodeViewBlocksByIdsParamsDecoder: Decoder[ToplRpc.NodeView.BlocksByIds.Params] =
    deriveDecoder

  implicit val nodeViewBlocksByHeightParamsDecoder: Decoder[ToplRpc.NodeView.BlockByHeight.Params] =
    deriveDecoder

  implicit val nodeViewBlocksInRangeParamsDecoder: Decoder[ToplRpc.NodeView.BlocksInRange.Params] =
    deriveDecoder

  implicit val nodeViewBlockIdsInRangeParamsDecoder: Decoder[ToplRpc.NodeView.BlockIdsInRange.Params] =
    deriveDecoder

  implicit val nodeViewLatestBlocksParamsDecoder: Decoder[ToplRpc.NodeView.LatestBlocks.Params] =
    deriveDecoder

  implicit val nodeViewLatestBlockIdsParamsDecoder: Decoder[ToplRpc.NodeView.LatestBlockIds.Params] =
    deriveDecoder

  implicit val nodeViewMempoolParamsDecoder: Decoder[ToplRpc.NodeView.Mempool.Params] =
    deriveDecoder

  implicit val nodeViewTransactionFromMempoolParamsDecoder: Decoder[ToplRpc.NodeView.TransactionFromMempool.Params] =
    deriveDecoder

  implicit def nodeViewConfirmationStatusParamsDecoder(implicit
    networkPrefix: NetworkPrefix
  ): Decoder[ToplRpc.NodeView.ConfirmationStatus.Params] =
    deriveDecoder

  implicit val nodeViewInfoParamsDecoder: Decoder[ToplRpc.NodeView.Info.Params] =
    deriveDecoder
}

trait TransactionRpcParamsDecoders extends SharedCodecs {

  // require custom decoders here to provide a default box selection algorithm

  implicit def transactionRawAssetTransferParamsDecoder(implicit
    networkPrefix: NetworkPrefix
  ): Decoder[ToplRpc.Transaction.RawAssetTransfer.Params] =
    cursor =>
      for {
        propositionType      <- cursor.downField("propositionType").as[String]
        sender               <- cursor.downField("sender").as[NonEmptyChain[Address]]
        recipients           <- cursor.downField("recipients").as[NonEmptyChain[(Address, AssetValue)]]
        fee                  <- cursor.downField("fee").as[Int128]
        changeAddress        <- cursor.downField("changeAddress").as[Address]
        consolidationAddress <- cursor.downField("consolidationAddress").as[Address]
        minting              <- cursor.downField("minting").as[Boolean]
        data                 <- cursor.downField("data").as[Option[Latin1Data]]
        boxSelectionAlgorithm <- cursor.getOrElse("boxSelectionAlgorithm")(
          BoxSelectionAlgorithms.All: BoxSelectionAlgorithm // default to BoxSelectionAlgorithms.All
        )
      } yield ToplRpc.Transaction.RawAssetTransfer.Params(
        propositionType,
        sender,
        recipients,
        fee,
        changeAddress,
        consolidationAddress,
        minting,
        data,
        boxSelectionAlgorithm
      )

  implicit def transactionRawArbitTransferParamsDecoder(implicit
    networkPrefix: NetworkPrefix
  ): Decoder[ToplRpc.Transaction.RawArbitTransfer.Params] =
    cursor =>
      for {
        propositionType      <- cursor.downField("propositionType").as[String]
        sender               <- cursor.downField("sender").as[NonEmptyChain[Address]]
        recipients           <- cursor.downField("recipients").as[NonEmptyChain[(Address, Int128)]]
        fee                  <- cursor.downField("fee").as[Int128]
        changeAddress        <- cursor.downField("changeAddress").as[Address]
        consolidationAddress <- cursor.downField("consolidationAddress").as[Address]
        data                 <- cursor.downField("data").as[Option[Latin1Data]]
        boxSelectionAlgorithm <- cursor.getOrElse("boxSelectionAlgorithm")(
          BoxSelectionAlgorithms.All: BoxSelectionAlgorithm // default to BoxSelectionAlgorithms.All
        )
      } yield ToplRpc.Transaction.RawArbitTransfer.Params(
        propositionType,
        sender,
        recipients,
        fee,
        changeAddress,
        consolidationAddress,
        data,
        boxSelectionAlgorithm
      )

  implicit def transactionRawPolyTransferParamsDecoder(implicit
    networkPrefix: NetworkPrefix
  ): Decoder[ToplRpc.Transaction.RawPolyTransfer.Params] =
<<<<<<< HEAD
    deriveDecoder
=======
    cursor =>
      for {
        propositionType <- cursor.downField("propositionType").as[String]
        sender          <- cursor.downField("sender").as[NonEmptyChain[Address]]
        recipients      <- cursor.downField("recipients").as[NonEmptyChain[(Address, Int128)]]
        fee             <- cursor.downField("fee").as[Int128]
        changeAddress   <- cursor.downField("changeAddress").as[Address]
        data            <- cursor.downField("data").as[Option[Latin1Data]]
        boxSelectionAlgorithm <- cursor.getOrElse("boxSelectionAlgorithm")(
          BoxSelectionAlgorithms.All: BoxSelectionAlgorithm // default to BoxSelectionAlgorithms.All
        )
      } yield ToplRpc.Transaction.RawPolyTransfer.Params(
        propositionType,
        sender,
        recipients,
        fee,
        changeAddress,
        data,
        boxSelectionAlgorithm
      )
>>>>>>> 066e38d9

  implicit def transactionUnprovenPolyTransferParamsDecoder(implicit
    networkPrefix: NetworkPrefix
  ): Decoder[ToplRpc.Transaction.UnprovenPolyTransfer.Params] = {
    implicit val tetraNetworkPrefix: TetraNetworkPrefix = TetraNetworkPrefix(networkPrefix)
    deriveDecoder
  }

  implicit def transactionUnprovenArbitTransferParamsDecoder(implicit
    networkPrefix: NetworkPrefix
  ): Decoder[ToplRpc.Transaction.UnprovenArbitTransfer.Params] = {
    implicit val tetraNetworkPrefix: TetraNetworkPrefix = TetraNetworkPrefix(networkPrefix)
    deriveDecoder
  }

  implicit def transactionUnprovenAssetTransferParamsDecoder(implicit
    networkPrefix: NetworkPrefix
  ): Decoder[ToplRpc.Transaction.UnprovenAssetTransfer.Params] = {
    implicit val tetraNetworkPrefix: TetraNetworkPrefix = TetraNetworkPrefix(networkPrefix)
    deriveDecoder
  }

  implicit def transactionBroadcastTxParamsDecoder(implicit
    networkPrefix: NetworkPrefix
  ): Decoder[ToplRpc.Transaction.BroadcastTx.Params] =
    Decoder.forProduct1("tx")(ToplRpc.Transaction.BroadcastTx.Params.apply)

  implicit def transactionBroadcastTetraTransferParamsDecoder(implicit
    networkPrefix: NetworkPrefix
  ): Decoder[ToplRpc.Transaction.BroadcastTetraTransfer.Params] = {
    implicit val tetraNetworkPrefix: TetraNetworkPrefix = TetraNetworkPrefix(networkPrefix)
    deriveDecoder
  }

  implicit def transactionEncodeTransferParamsDecoder(implicit
    networkPrefix: NetworkPrefix
  ): Decoder[ToplRpc.Transaction.EncodeTransfer.Params] =
    Decoder.forProduct1("unprovenTransaction")(ToplRpc.Transaction.EncodeTransfer.Params.apply)
}

trait AdminRpcParamsDecoders extends SharedCodecs {

  implicit val unlockKeyfileParamsDecoder: Decoder[ToplRpc.Admin.UnlockKeyfile.Params] =
    deriveDecoder

  implicit def lockKeyfileParamsDecoder(implicit
    networkPrefix: NetworkPrefix
  ): Decoder[ToplRpc.Admin.LockKeyfile.Params] =
    deriveDecoder

  implicit val generateKeyfileParamsDecoder: Decoder[ToplRpc.Admin.GenerateKeyfile.Params] =
    deriveDecoder

  implicit val importSeedPhraseParamsDecoder: Decoder[ToplRpc.Admin.ImportSeedPhrase.Params] =
    deriveDecoder

  implicit val listOpenKeyfilesParamsDecoder: Decoder[ToplRpc.Admin.ListOpenKeyfiles.Params] =
    deriveDecoder

  implicit val startForgingParamsDecoder: Decoder[ToplRpc.Admin.StartForging.Params] =
    deriveDecoder

  implicit val stopForgingParamsDecoder: Decoder[ToplRpc.Admin.StopForging.Params] =
    deriveDecoder

  implicit def updateRewardsAddressParamsDecoder(implicit
    networkPrefix: NetworkPrefix
  ): Decoder[ToplRpc.Admin.UpdateRewardsAddress.Params] =
    deriveDecoder

  implicit val getRewardsAddressParamsDecoder: Decoder[ToplRpc.Admin.GetRewardsAddress.Params] =
    deriveDecoder

  implicit val statusParamsDecoder: Decoder[ToplRpc.Admin.Status.Params] =
    deriveDecoder
}

trait DebugRpcResponseEncoders extends SharedCodecs {

  implicit val debugDelayResponseEncoder: Encoder[ToplRpc.Debug.Delay.Response] =
    deriveEncoder

  implicit val debugMyBlocksResponseEncoder: Encoder[ToplRpc.Debug.MyBlocks.Response] =
    deriveEncoder

  implicit val debugGeneratorsResponseEncoder: Encoder[ToplRpc.Debug.Generators.Response] =
    r =>
      r.map { case (address, count) =>
        addressJsonKeyEncoder(address) -> count
      }.asJson

  implicit val debugIdsFromHeightResponseEncoder: Encoder[ToplRpc.Debug.IdsFromHeight.Response] =
    Encoder.encodeList

  implicit val debugExportGenesisBlobResponseEncoder: Encoder[ToplRpc.Debug.ExportGenesisBlob.Response] =
    deriveEncoder

}

trait UtilRpcResponseEncoders extends SharedCodecs {

  implicit val utilsSeedResponseEncoder: Encoder[ToplRpc.Util.Seed.Response] =
    deriveEncoder

  implicit val utilsSeedOfLengthResponseEncoder: Encoder[ToplRpc.Util.SeedOfLength.Response] =
    deriveEncoder

  implicit val utilsHashBlake2b256ResponseEncoder: Encoder[ToplRpc.Util.HashBlake2b256.Response] =
    deriveEncoder

  implicit val utilsGenerateAssetCodeResponseEncoder: Encoder[ToplRpc.Util.GenerateAssetCode.Response] =
    deriveEncoder

  implicit val utilsCheckValidAddressResponseEncoder: Encoder[ToplRpc.Util.CheckValidAddress.Response] =
    deriveEncoder
}

trait NodeViewRpcResponseEncoders extends SharedCodecs {

  implicit val nodeViewHeadResponseEncoder: Encoder[ToplRpc.NodeView.Head.Response] =
    deriveEncoder

  implicit val nodeViewHeadInfoResponseEncoder: Encoder[ToplRpc.NodeView.HeadInfo.Response] =
    deriveEncoder

  implicit val nodeViewBalancesResponseEntryEncoder: Encoder[ToplRpc.NodeView.Balances.Entry] =
    deriveEncoder

  implicit val nodeViewBalancesResponseEntryBalancesEncoder: Encoder[ToplRpc.NodeView.Balances.EntryBalances] =
    deriveEncoder

  implicit val nodeViewBalancesResponseEntryBoxesEncoder: Encoder[ToplRpc.NodeView.Balances.EntryBoxes] =
    deriveEncoder

  implicit val nodeViewBalancesResponseEncoder: Encoder[ToplRpc.NodeView.Balances.Response] =
    _.map { case (address, entry) =>
      addressJsonKeyEncoder(address) -> entry
    }.asJson

  implicit val nodeViewTransactionByIdResponseEncoder: Encoder[ToplRpc.NodeView.TransactionById.Response] =
    r =>
      Map(
        "blockNumber" -> r.blockNumber.asJson,
        "blockId"     -> r.blockId.asJson
      ).asJson.deepMerge(r.transaction.asJson)

  implicit val nodeViewInfoResponseEncoder: Encoder[ToplRpc.NodeView.Info.Response] =
    deriveEncoder

  implicit val nodeViewConfirmationStatusTxStatusEncoder: Encoder[ToplRpc.NodeView.ConfirmationStatus.TxStatus] =
    deriveEncoder

  implicit val nodeViewConfirmationStatusResponseEncoder: Encoder[ToplRpc.NodeView.ConfirmationStatus.Response] =
    Encoder.encodeMap
}

trait TransactionRpcResponseEncoders extends SharedCodecs {

  implicit val transactionRawAssetTransferResponseEncoder: Encoder[ToplRpc.Transaction.RawAssetTransfer.Response] =
    deriveEncoder

  implicit val transactionRawArbitTransferResponseEncoder: Encoder[ToplRpc.Transaction.RawArbitTransfer.Response] =
    deriveEncoder

  implicit val transactionRawPolyTransferResponseEncoder: Encoder[ToplRpc.Transaction.RawPolyTransfer.Response] =
    deriveEncoder

  implicit val transactionUnprovenPolyTransferResponseEncoder
    : Encoder[ToplRpc.Transaction.UnprovenPolyTransfer.Response] = deriveEncoder

  implicit val transactionUnprovenArbitTransferResponseEncoder
    : Encoder[ToplRpc.Transaction.UnprovenArbitTransfer.Response] = deriveEncoder

  implicit val transactionUnprovenAssetTransferResponseEncoder
    : Encoder[ToplRpc.Transaction.UnprovenAssetTransfer.Response] = deriveEncoder

  implicit val transactionEncodeTransferResponseEncoder: Encoder[ToplRpc.Transaction.EncodeTransfer.Response] =
    deriveEncoder
}

trait AdminRpcResponseEncoders extends SharedCodecs {

  implicit val unlockKeyfileResponseEncoder: Encoder[ToplRpc.Admin.UnlockKeyfile.Response] =
    Encoder.encodeMap

  // This implicit has the same type signature as the above codec
  //  implicit val lockKeyfileResponseEncoder: Encoder[ToplRpc.Admin.LockKeyfile.Response] =
  //    Encoder.encodeMap

  implicit val generateKeyfileResponseEncoder: Encoder[ToplRpc.Admin.GenerateKeyfile.Response] =
    deriveEncoder

  implicit val importSeedPhraseResponseEncoder: Encoder[ToplRpc.Admin.ImportSeedPhrase.Response] =
    deriveEncoder

  implicit val listOpenKeyfilesResponseEncoder: Encoder[ToplRpc.Admin.ListOpenKeyfiles.Response] =
    deriveEncoder

  implicit val startForgingResponseEncoder: Encoder[ToplRpc.Admin.StartForging.Response] =
    deriveEncoder

  implicit val stopForgingResponseEncoder: Encoder[ToplRpc.Admin.StopForging.Response] =
    deriveEncoder

  implicit val updateRewardsAddressResponseEncoder: Encoder[ToplRpc.Admin.UpdateRewardsAddress.Response] =
    deriveEncoder

  implicit val getRewardsAddressResponseEncoder: Encoder[ToplRpc.Admin.GetRewardsAddress.Response] =
    deriveEncoder

  implicit val statusResponseEncoder: Encoder[ToplRpc.Admin.Status.Response] =
    deriveEncoder
}

trait SharedCodecs extends JsonCodecs with ModelsJsonCodecs {

  implicit def assetTransferDecoder(implicit networkPrefix: NetworkPrefix): Decoder[AssetTransfer[Proposition]] =
    Decoder
      .instance(c => assetTransferJsonDecoder.apply(c))
      .map { case a: AssetTransfer[Proposition @unchecked] =>
        a
      }

  implicit def arbitTransferDecoder(implicit networkPrefix: NetworkPrefix): Decoder[ArbitTransfer[Proposition]] =
    Decoder
      .instance(c => arbitTransferJsonDecoder.apply(c))
      .map { case a: ArbitTransfer[Proposition @unchecked] =>
        a
      }

  implicit def polyTransferDecoder(implicit networkPrefix: NetworkPrefix): Decoder[PolyTransfer[Proposition]] =
    Decoder
      .instance(c => polyTransferJsonDecoder.apply(c))
      .map { case a: PolyTransfer[Proposition @unchecked] =>
        a
      }
}<|MERGE_RESOLUTION|>--- conflicted
+++ resolved
@@ -519,9 +519,6 @@
   implicit def transactionRawPolyTransferParamsDecoder(implicit
     networkPrefix: NetworkPrefix
   ): Decoder[ToplRpc.Transaction.RawPolyTransfer.Params] =
-<<<<<<< HEAD
-    deriveDecoder
-=======
     cursor =>
       for {
         propositionType <- cursor.downField("propositionType").as[String]
@@ -542,7 +539,6 @@
         data,
         boxSelectionAlgorithm
       )
->>>>>>> 066e38d9
 
   implicit def transactionUnprovenPolyTransferParamsDecoder(implicit
     networkPrefix: NetworkPrefix
