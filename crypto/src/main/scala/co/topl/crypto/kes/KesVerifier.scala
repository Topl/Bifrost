package co.topl.crypto.kes

<<<<<<< HEAD
import co.topl.crypto.kes.signatures.{ProductSignature, SumSignature, SymmetricSignature}
import co.topl.crypto.typeclasses.Signable
import Signable.ops._
import co.topl.models.{KesCertificate, Proofs, Slot}
=======
import co.topl.crypto.hash.blake2b256
import co.topl.crypto.kes.signatures.{AsymmetricSignature, ProductSignature, SumSignature, SymmetricSignature}
import co.topl.crypto.signatures.Ed25519
import com.google.common.primitives.Longs
import co.topl.crypto.signatures.Signature
import co.topl.crypto.PublicKey
>>>>>>> 9fe2258b

object KesVerifier {

  val kes: KeyEvolvingSignatureScheme = new KeyEvolvingSignatureScheme
  val ec: Ed25519 = new Ed25519

  def verify(message: Array[Byte], sig: AsymmetricSignature, slot: Long): Boolean =
    kes.verifyProductSignature(message, sig: ProductSignature, (slot - sig.offset).toInt)

  def verify(message: Array[Byte], sig: SymmetricSignature, slot: Long): Boolean =
    kes.verifyProductSignature(message, sig: ProductSignature, (slot - sig.offset).toInt)

  def verify(message: Array[Byte], sig: SumSignature, slot: Long): Boolean =
    kes.sumCompositionVerify(sig.pkl.value, message, sig.bytes, (slot - sig.offset).toInt)

  def verify(vk_i: PublicKey, vk_kes: PublicKey, offset: Long, sig: Signature): Boolean = {
    val m = blake2b256.hash(vk_kes.value ++ Longs.toByteArray(offset)).value.array
    ec.verify(sig, m, vk_i)
  }

  def verify[Data: Signable](data: Data, proof: Proofs.Consensus.MMM, headerSlot: Slot): Boolean =
    kes.verifyProductSignature(
      data.signableBytes.toArray,
      SymmetricSignature(
        proof.sigi.toArray,
        proof.sigm.toArray,
        co.topl.crypto.kes.keys.PublicKey(proof.pki.toArray),
        proof.offset,
        co.topl.crypto.kes.keys.PublicKey(proof.pkl.toArray)
      ),
      (headerSlot - proof.offset).toInt
    )

}<|MERGE_RESOLUTION|>--- conflicted
+++ resolved
@@ -1,18 +1,13 @@
 package co.topl.crypto.kes
 
-<<<<<<< HEAD
-import co.topl.crypto.kes.signatures.{ProductSignature, SumSignature, SymmetricSignature}
-import co.topl.crypto.typeclasses.Signable
-import Signable.ops._
-import co.topl.models.{KesCertificate, Proofs, Slot}
-=======
+import co.topl.crypto.PublicKey
 import co.topl.crypto.hash.blake2b256
 import co.topl.crypto.kes.signatures.{AsymmetricSignature, ProductSignature, SumSignature, SymmetricSignature}
-import co.topl.crypto.signatures.Ed25519
+import co.topl.crypto.signatures.{Ed25519, Signature}
+import co.topl.crypto.typeclasses.Signable
+import co.topl.crypto.typeclasses.Signable.ops._
+import co.topl.models.{Proofs, Slot}
 import com.google.common.primitives.Longs
-import co.topl.crypto.signatures.Signature
-import co.topl.crypto.PublicKey
->>>>>>> 9fe2258b
 
 object KesVerifier {
 
@@ -39,9 +34,9 @@
       SymmetricSignature(
         proof.sigi.toArray,
         proof.sigm.toArray,
-        co.topl.crypto.kes.keys.PublicKey(proof.pki.toArray),
+        co.topl.crypto.PublicKey(proof.pki.toArray),
         proof.offset,
-        co.topl.crypto.kes.keys.PublicKey(proof.pkl.toArray)
+        co.topl.crypto.PublicKey(proof.pkl.toArray)
       ),
       (headerSlot - proof.offset).toInt
     )
