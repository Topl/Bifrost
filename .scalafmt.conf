<<<<<<< HEAD
version = "3.5.1"
=======
version = "3.4.3"
>>>>>>> 8822aa81

runner.dialect = scala213

style = defaultWithAlign

align.openParenCallSite = false
align.openParenDefnSite = false
align.tokens = [
  {code = "->"},
  {code = "<-"},
  {code = "=>", owner = "Case"},
  {code = "%", owner = "Term.ApplyInfix"},
  {code = "%%", owner = "Term.ApplyInfix"},
  {code = ":", owner = "Term.Param"}
]
align.preset = some

rewriteTokens = {
  "⇒": "=>"
  "→": "->"
  "←": "<-"
}

continuationIndent.callSite = 2
continuationIndent.defnSite = 2
danglingParentheses.preset = true
indentOperator.preset = spray
indentOperator.exemptScope = all
maxColumn = 120
newlines.topLevelStatementBlankLines = [{ blanks { before = 1 } }]
project.excludeFilters = [".*\\.sbt"]
rewrite.rules = [RedundantParens, SortImports]
spaces.inImportCurlyBraces = false
docstrings = JavaDoc
docstrings.style = Asterisk
docstrings.wrap = false
optIn.configStyleArguments = true

rewrite.rules = [RedundantBraces, SortImports, sortModifiers]<|MERGE_RESOLUTION|>--- conflicted
+++ resolved
@@ -1,8 +1,4 @@
-<<<<<<< HEAD
 version = "3.5.1"
-=======
-version = "3.4.3"
->>>>>>> 8822aa81
 
 runner.dialect = scala213
 
