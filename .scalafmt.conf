--- conflicted
+++ resolved
@@ -1,8 +1,4 @@
-<<<<<<< HEAD
 version = "3.0.6"
-=======
-version = "3.0.5"
->>>>>>> b9a142d0
 
 style = defaultWithAlign
 
